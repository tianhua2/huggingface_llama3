- sections:
  - local: index
    title: 🤗 Transformers
  - local: quicktour
    title: 둘러보기
  - local: installation
    title: 설치방법
  title: 시작하기
- sections:
  - local: pipeline_tutorial
    title: Pipeline으로 추론하기
  - local: autoclass_tutorial
    title: AutoClass로 사전 학습된 인스턴스 로드하기
  - local: preprocessing
    title: 데이터 전처리하기
  - local: training
    title: 사전 학습된 모델 미세 조정하기
  - local: run_scripts
    title: 스크립트로 학습하기
  - local: accelerate
    title: 🤗 Accelerate로 분산 학습 구성하기
  - local: model_sharing
    title: 만든 모델 공유하기
  title: 튜토리얼
- sections:
  - sections:
      - local: tasks/sequence_classification
        title: 텍스트 분류
      - local: tasks/token_classification
        title: 토큰 분류
      - local: tasks/question_answering
        title: 질의 응답(Question Answering)
      - local: tasks/language_modeling
        title: 인과적 언어 모델링(Causal language modeling)
      - local: tasks/masked_language_modeling
        title: 마스킹된 언어 모델링(Masked language modeling)
      - local: tasks/translation
        title: 번역
      - local: tasks/summarization
        title: 요약
      - local: tasks/multiple_choice
        title: 객관식 문제(Multiple Choice)
    title: 자연어처리
    isExpanded: false
  - sections:
      - local: in_translation
        title: (번역중) Audio classification
      - local: tasks/asr
        title: 자동 음성 인식
    title: (번역중) 오디오
    isExpanded: false
  - sections:
      - local: tasks/image_classification
        title: 이미지 분류
      - local: in_translation
        title: (번역중) Semantic segmentation
      - local: tasks/video_classification
        title: 영상 분류
      - local: tasks/object_detection
        title: 객체 탐지
      - local: tasks/zero_shot_object_detection
        title: 제로샷(zero-shot) 객체 탐지
      - local: tasks/zero_shot_image_classification
        title: 제로샷(zero-shot) 이미지 분류
      - local: tasks/monocular_depth_estimation
        title: 단일 영상 기반 깊이 추정
    title: (번역중) 컴퓨터 비전
    isExpanded: false
  - sections:
      - local: tasks/image_captioning
        title: 이미지 캡셔닝
      - local: tasks/document_question_answering
        title: 문서 질의 응답(Document Question Answering)
    title: 멀티모달
    isExpanded: false
  title: 태스크 가이드
- sections:
    - local: fast_tokenizers
      title: 🤗 Tokenizers 라이브러리에서 토크나이저 사용하기
    - local: multilingual
      title: 다국어 모델 추론하기
    - local: in_translation
      title: (번역중) Customize text generation strategy
    - local: create_a_model
      title: 모델별 API 사용하기
    - local: custom_models
      title: 사용자 정의 모델 공유하기
    - local: sagemaker
      title: Amazon SageMaker에서 학습 실행하기
    - local: serialization
      title: ONNX로 내보내기
    - local: tflite
      title: TFLite로 내보내기
    - local: torchscript
      title: TorchScript로 내보내기
    - local: in_translation
      title: (번역중) Benchmarks
    - local: in_translation
      title: (번역중) Notebooks with examples
    - local: in_translation
      title: (번역중) Community resources
    - local: custom_tools
      title: 사용자 정의 도구와 프롬프트
    - local: troubleshooting
      title: 문제 해결
  title: (번역중) 개발자 가이드
- sections:
    - local: performance
      title: 성능 및 확장성
    - local: in_translation
      title: (번역중) Training on one GPU
    - local: in_translation
      title: (번역중) Training on many GPUs
    - local: perf_train_cpu
      title: CPU에서 훈련
    - local: in_translation
      title: (번역중) Training on many CPUs
    - local: in_translation
      title: (번역중) Training on TPUs
    - local: in_translation
      title: (번역중) Training on TPU with TensorFlow
    - local: in_translation
      title: (번역중) Training on Specialized Hardware
<<<<<<< HEAD
    - local: in_translation
      title: (번역중) Inference on CPU
    - local: perf_infer_gpu_one
      title: 하나의 GPU를 활용한 추론
=======
    - local: perf_infer_cpu
      title: CPU로 추론하기
    - local: in_translation
      title: (번역중) Inference on one GPU
>>>>>>> a5cc30d7
    - local: in_translation
      title: (번역중) Inference on many GPUs
    - local: in_translation
      title: (번역중) Inference on Specialized Hardware
    - local: perf_hardware
      title: 훈련용 사용자 맞춤형 하드웨어
    - local: in_translation
      title: (번역중) Instantiating a big model
    - local: in_translation
      title: (번역중) Debugging
    - local: hpo_train
      title: Trainer API를 사용한 하이퍼파라미터 탐색
    - local: tf_xla
      title: TensorFlow 모델을 위한 XLA 통합
  title: (번역중) 성능 및 확장성
- sections:
    - local: in_translation
      title: (번역중) How to contribute to transformers?
    - local: in_translation
      title: (번역중) How to add a model to 🤗 Transformers?
    - local: in_translation
      title: (번역중) How to convert a 🤗 Transformers model to TensorFlow?
    - local: in_translation
      title: (번역중) How to add a pipeline to 🤗 Transformers?
    - local: testing
      title: 테스트
    - local: in_translation
      title: (번역중) Checks on a Pull Request
  title: (번역중) 기여하기

- sections:
  - local: in_translation
    title: (번역중) Philosophy
  - local: in_translation
    title: (번역중) Glossary
  - local: task_summary
    title: 🤗 Transformers로 할 수 있는 작업
  - local: tasks_explained
    title: 🤗 Transformers로 작업을 해결하는 방법
  - local: in_translation
    title: (번역중) The Transformer model family
  - local: in_translation
    title: (번역중) Summary of the tokenizers
  - local: attention
    title: 어텐션 매커니즘
  - local: pad_truncation
    title: 패딩과 잘라내기
  - local: bertology
    title: BERTology
  - local: in_translation
    title: (번역중) Perplexity of fixed-length models
  - local: perplexity
    title: 고정 길이 모델의 펄플렉서티(Perplexity)
  title: (번역중) 개념 가이드
- sections:
  - sections:
    - local: in_translation
      title: (번역중) Auto Classes
    - local: in_translation
      title: (번역중) Callbacks
    - local: in_translation
      title: (번역중) Configuration
    - local: in_translation
      title: (번역중) Data Collator
    - local: in_translation
      title: (번역중) Keras callbacks
    - local: in_translation
      title: (번역중) Logging
    - local: in_translation
      title: (번역중) Models
    - local: in_translation
      title: (번역중) Text Generation
    - local: in_translation
      title: (번역중) ONNX
    - local: in_translation
      title: (번역중) Optimization
    - local: in_translation
      title: (번역중) Model outputs
    - local: in_translation
      title: (번역중) Pipelines
    - local: in_translation
      title: (번역중) Processors
    - local: in_translation
      title: (번역중) Quantization
    - local: in_translation
      title: (번역중) Tokenizer
    - local: in_translation
      title: (번역중) Trainer
    - local: in_translation
      title: (번역중) DeepSpeed Integration
    - local: in_translation
      title: (번역중) Feature Extractor
    - local: in_translation
      title: (번역중) Image Processor
    title: (번역중) 메인 클래스
  - sections:
    - isExpanded: false
      sections:
      - local: in_translation
        title: (번역중) ALBERT
      - local: in_translation
        title: (번역중) BART
      - local: in_translation
        title: (번역중) BARThez
      - local: in_translation
        title: (번역중) BARTpho
      - local: in_translation
        title: (번역중) BERT
      - local: in_translation
        title: (번역중) BertGeneration
      - local: in_translation
        title: (번역중) BertJapanese
      - local: in_translation
        title: (번역중) Bertweet
      - local: in_translation
        title: (번역중) BigBird
      - local: in_translation
        title: (번역중) BigBirdPegasus
      - local: in_translation
        title: (번역중) BioGpt
      - local: in_translation
        title: (번역중) Blenderbot
      - local: in_translation
        title: (번역중) Blenderbot Small
      - local: in_translation
        title: (번역중) BLOOM
      - local: in_translation
        title: (번역중) BORT
      - local: in_translation
        title: (번역중) ByT5
      - local: in_translation
        title: (번역중) CamemBERT
      - local: in_translation
        title: (번역중) CANINE
      - local: in_translation
        title: (번역중) CodeGen
      - local: in_translation
        title: (번역중) ConvBERT
      - local: in_translation
        title: (번역중) CPM
      - local: in_translation
        title: (번역중) CPMANT
      - local: in_translation
        title: (번역중) CTRL
      - local: in_translation
        title: (번역중) DeBERTa
      - local: in_translation
        title: (번역중) DeBERTa-v2
      - local: in_translation
        title: (번역중) DialoGPT
      - local: in_translation
        title: (번역중) DistilBERT
      - local: in_translation
        title: (번역중) DPR
      - local: in_translation
        title: (번역중) ELECTRA
      - local: in_translation
        title: (번역중) Encoder Decoder Models
      - local: in_translation
        title: (번역중) ERNIE
      - local: in_translation
        title: (번역중) ErnieM
      - local: in_translation
        title: (번역중) ESM
      - local: in_translation
        title: (번역중) FLAN-T5
      - local: in_translation
        title: (번역중) FLAN-UL2
      - local: in_translation
        title: (번역중) FlauBERT
      - local: in_translation
        title: (번역중) FNet
      - local: in_translation
        title: (번역중) FSMT
      - local: in_translation
        title: (번역중) Funnel Transformer
      - local: in_translation
        title: (번역중) GPT
      - local: in_translation
        title: (번역중) GPT Neo
      - local: in_translation
        title: (번역중) GPT NeoX
      - local: in_translation
        title: (번역중) GPT NeoX Japanese
      - local: in_translation
        title: (번역중) GPT-J
      - local: in_translation
        title: (번역중) GPT2
      - local: in_translation
        title: (번역중) GPTBigCode
      - local: in_translation
        title: (번역중) GPTSAN Japanese
      - local: in_translation
        title: (번역중) GPTSw3
      - local: in_translation
        title: (번역중) HerBERT
      - local: in_translation
        title: (번역중) I-BERT
      - local: in_translation
        title: (번역중) Jukebox
      - local: in_translation
        title: (번역중) LED
      - local: in_translation
        title: (번역중) LLaMA
      - local: in_translation
        title: (번역중) Longformer
      - local: in_translation
        title: (번역중) LongT5
      - local: in_translation
        title: (번역중) LUKE
      - local: in_translation
        title: (번역중) M2M100
      - local: in_translation
        title: (번역중) MarianMT
      - local: in_translation
        title: (번역중) MarkupLM
      - local: in_translation
        title: (번역중) MBart and MBart-50
      - local: in_translation
        title: (번역중) MEGA
      - local: in_translation
        title: (번역중) MegatronBERT
      - local: in_translation
        title: (번역중) MegatronGPT2
      - local: in_translation
        title: (번역중) mLUKE
      - local: in_translation
        title: (번역중) MobileBERT
      - local: in_translation
        title: (번역중) MPNet
      - local: in_translation
        title: (번역중) MT5
      - local: in_translation
        title: (번역중) MVP
      - local: in_translation
        title: (번역중) NEZHA
      - local: in_translation
        title: (번역중) NLLB
      - local: in_translation
        title: (번역중) NLLB-MoE
      - local: in_translation
        title: (번역중) Nyströmformer
      - local: in_translation
        title: (번역중) Open-Llama
      - local: in_translation
        title: (번역중) OPT
      - local: in_translation
        title: (번역중) Pegasus
      - local: in_translation
        title: (번역중) PEGASUS-X
      - local: in_translation
        title: (번역중) PhoBERT
      - local: in_translation
        title: (번역중) PLBart
      - local: in_translation
        title: (번역중) ProphetNet
      - local: in_translation
        title: (번역중) QDQBert
      - local: in_translation
        title: (번역중) RAG
      - local: in_translation
        title: (번역중) REALM
      - local: in_translation
        title: (번역중) Reformer
      - local: in_translation
        title: (번역중) RemBERT
      - local: in_translation
        title: (번역중) RetriBERT
      - local: in_translation
        title: (번역중) RoBERTa
      - local: in_translation
        title: (번역중) RoBERTa-PreLayerNorm
      - local: in_translation
        title: (번역중) RoCBert
      - local: in_translation
        title: (번역중) RoFormer
      - local: in_translation
        title: (번역중) Splinter
      - local: in_translation
        title: (번역중) SqueezeBERT
      - local: in_translation
        title: (번역중) SwitchTransformers
      - local: in_translation
        title: (번역중) T5
      - local: in_translation
        title: (번역중) T5v1.1
      - local: in_translation
        title: (번역중) TAPEX
      - local: in_translation
        title: (번역중) Transformer XL
      - local: in_translation
        title: (번역중) UL2
      - local: in_translation
        title: (번역중) X-MOD
      - local: in_translation
        title: (번역중) XGLM
      - local: in_translation
        title: (번역중) XLM
      - local: in_translation
        title: (번역중) XLM-ProphetNet
      - local: in_translation
        title: (번역중) XLM-RoBERTa
      - local: in_translation
        title: (번역중) XLM-RoBERTa-XL
      - local: in_translation
        title: (번역중) XLM-V
      - local: in_translation
        title: (번역중) XLNet
      - local: in_translation
        title: (번역중) YOSO
      title: (번역중) 텍스트 모델
    - isExpanded: false
      sections:
      - local: in_translation
        title: (번역중) BEiT
      - local: in_translation
        title: (번역중) BiT
      - local: in_translation
        title: (번역중) Conditional DETR
      - local: in_translation
        title: (번역중) ConvNeXT
      - local: in_translation
        title: (번역중) ConvNeXTV2
      - local: in_translation
        title: (번역중) CvT
      - local: in_translation
        title: (번역중) Deformable DETR
      - local: in_translation
        title: (번역중) DeiT
      - local: in_translation
        title: (번역중) DETA
      - local: in_translation
        title: (번역중) DETR
      - local: in_translation
        title: (번역중) DiNAT
      - local: in_translation
        title: (번역중) DiT
      - local: in_translation
        title: (번역중) DPT
      - local: in_translation
        title: (번역중) EfficientFormer
      - local: in_translation
        title: (번역중) EfficientNet
      - local: in_translation
        title: (번역중) FocalNet
      - local: in_translation
        title: (번역중) GLPN
      - local: in_translation
        title: (번역중) ImageGPT
      - local: in_translation
        title: (번역중) LeViT
      - local: in_translation
        title: (번역중) Mask2Former
      - local: in_translation
        title: (번역중) MaskFormer
      - local: in_translation
        title: (번역중) MobileNetV1
      - local: in_translation
        title: (번역중) MobileNetV2
      - local: in_translation
        title: (번역중) MobileViT
      - local: in_translation
        title: (번역중) NAT
      - local: in_translation
        title: (번역중) PoolFormer
      - local: in_translation
        title: (번역중) RegNet
      - local: in_translation
        title: (번역중) ResNet
      - local: in_translation
        title: (번역중) SegFormer
      - local: in_translation
        title: (번역중) Swin Transformer
      - local: in_translation
        title: (번역중) Swin Transformer V2
      - local: in_translation
        title: (번역중) Swin2SR
      - local: in_translation
        title: (번역중) Table Transformer
      - local: in_translation
        title: (번역중) TimeSformer
      - local: in_translation
        title: (번역중) UperNet
      - local: in_translation
        title: (번역중) VAN
      - local: in_translation
        title: (번역중) VideoMAE
      - local: in_translation
        title: (번역중) Vision Transformer (ViT)
      - local: in_translation
        title: (번역중) ViT Hybrid
      - local: in_translation
        title: (번역중) ViTMAE
      - local: in_translation
        title: (번역중) ViTMSN
      - local: in_translation
        title: (번역중) YOLOS
      title: (번역중) 비전 모델
    - isExpanded: false
      sections:
      - local: in_translation
        title: (번역중) Audio Spectrogram Transformer
      - local: in_translation
        title: (번역중) CLAP
      - local: in_translation
        title: (번역중) Hubert
      - local: in_translation
        title: (번역중) MCTCT
      - local: in_translation
        title: (번역중) SEW
      - local: in_translation
        title: (번역중) SEW-D
      - local: in_translation
        title: (번역중) Speech2Text
      - local: in_translation
        title: (번역중) Speech2Text2
      - local: in_translation
        title: (번역중) SpeechT5
      - local: in_translation
        title: (번역중) UniSpeech
      - local: in_translation
        title: (번역중) UniSpeech-SAT
      - local: in_translation
        title: (번역중) Wav2Vec2
      - local: in_translation
        title: (번역중) Wav2Vec2-Conformer
      - local: in_translation
        title: (번역중) Wav2Vec2Phoneme
      - local: in_translation
        title: (번역중) WavLM
      - local: in_translation
        title: (번역중) Whisper
      - local: in_translation
        title: (번역중) XLS-R
      - local: in_translation
        title: (번역중) XLSR-Wav2Vec2
      title: (번역중) 오디오 모델
    - isExpanded: false
      sections:
      - local: in_translation
        title: (번역중) ALIGN
      - local: in_translation
        title: (번역중) AltCLIP
      - local: in_translation
        title: (번역중) BLIP
      - local: in_translation
        title: (번역중) BLIP-2
      - local: in_translation
        title: (번역중) BridgeTower
      - local: in_translation
        title: (번역중) Chinese-CLIP
      - local: in_translation
        title: (번역중) CLIP
      - local: in_translation
        title: (번역중) CLIPSeg
      - local: in_translation
        title: (번역중) Data2Vec
      - local: in_translation
        title: (번역중) DePlot
      - local: in_translation
        title: (번역중) Donut
      - local: in_translation
        title: (번역중) FLAVA
      - local: in_translation
        title: (번역중) GIT
      - local: in_translation
        title: (번역중) GroupViT
      - local: in_translation
        title: (번역중) LayoutLM
      - local: in_translation
        title: (번역중) LayoutLMV2
      - local: in_translation
        title: (번역중) LayoutLMV3
      - local: in_translation
        title: (번역중) LayoutXLM
      - local: in_translation
        title: (번역중) LiLT
      - local: in_translation
        title: (번역중) LXMERT
      - local: in_translation
        title: (번역중) MatCha
      - local: in_translation
        title: (번역중) MGP-STR
      - local: in_translation
        title: (번역중) OneFormer
      - local: in_translation
        title: (번역중) OWL-ViT
      - local: in_translation
        title: (번역중) Perceiver
      - local: in_translation
        title: (번역중) Pix2Struct
      - local: in_translation
        title: (번역중) Segment Anything
      - local: in_translation
        title: (번역중) Speech Encoder Decoder Models
      - local: in_translation
        title: (번역중) TAPAS
      - local: in_translation
        title: (번역중) TrOCR
      - local: in_translation
        title: (번역중) TVLT
      - local: in_translation
        title: (번역중) ViLT
      - local: in_translation
        title: (번역중) Vision Encoder Decoder Models
      - local: in_translation
        title: (번역중) Vision Text Dual Encoder
      - local: in_translation
        title: (번역중) VisualBERT
      - local: in_translation
        title: (번역중) X-CLIP
      title: (번역중) 멀티모달 모델
    - isExpanded: false
      sections:
      - local: in_translation
        title: (번역중) Decision Transformer
      - local: in_translation
        title: (번역중) Trajectory Transformer
      title: (번역중) 강화학습 모델
    - isExpanded: false
      sections:
      - local: in_translation
        title: (번역중) Informer
      - local: in_translation
        title: (번역중) Time Series Transformer
      title: (번역중) 시계열 모델
    - isExpanded: false
      sections:
      - local: in_translation
        title: (번역중) Graphormer
      title: (번역중) Graph models
    title: (번역중) 모델
  - sections:
    - local: in_translation
      title: (번역중) Custom Layers and Utilities
    - local: in_translation
      title: (번역중) Utilities for pipelines
    - local: in_translation
      title: (번역중) Utilities for Tokenizers
    - local: in_translation
      title: (번역중) Utilities for Trainer
    - local: in_translation
      title: (번역중) Utilities for Generation
    - local: in_translation
      title: (번역중) Utilities for Image Processors
    - local: in_translation
      title: (번역중) Utilities for Audio processing
    - local: in_translation
      title: (번역중) General Utilities
    - local: in_translation
      title: (번역중) Utilities for Time Series
    title: (번역중) Internal Helpers
  title: (번역중) API<|MERGE_RESOLUTION|>--- conflicted
+++ resolved
@@ -121,17 +121,10 @@
       title: (번역중) Training on TPU with TensorFlow
     - local: in_translation
       title: (번역중) Training on Specialized Hardware
-<<<<<<< HEAD
-    - local: in_translation
-      title: (번역중) Inference on CPU
+    - local: perf_infer_cpu
+      title: CPU로 추론하기
     - local: perf_infer_gpu_one
       title: 하나의 GPU를 활용한 추론
-=======
-    - local: perf_infer_cpu
-      title: CPU로 추론하기
-    - local: in_translation
-      title: (번역중) Inference on one GPU
->>>>>>> a5cc30d7
     - local: in_translation
       title: (번역중) Inference on many GPUs
     - local: in_translation
