- sections:
  - local: index
    title: 🤗 Transformers
  - local: quicktour
    title: 둘러보기
  - local: installation
    title: 설치방법
  title: 시작하기
- sections:
  - local: pipeline_tutorial
    title: Pipeline으로 추론하기
  - local: autoclass_tutorial
    title: AutoClass로 사전 학습된 인스턴스 로드하기
  - local: preprocessing
    title: 데이터 전처리하기
  - local: training
    title: 사전 학습된 모델 미세 조정하기
  - local: run_scripts
    title: 스크립트로 학습하기
  - local: accelerate
    title: 🤗 Accelerate로 분산 학습 구성하기
  - local: peft
    title: 🤗 PEFT로 어댑터 로드 및 학습하기
  - local: model_sharing
    title: 만든 모델 공유하기
  - local: transformers_agents
    title: 에이전트
  - local: llm_tutorial
    title: 대규모 언어 모델로 생성하기
  - local: in_translation
    title: (번역중)Chatting with Transformers
  title: 튜토리얼
- sections:
  - isExpanded: false
    sections:
      - local: tasks/sequence_classification
        title: 텍스트 분류
      - local: tasks/token_classification
        title: 토큰 분류
      - local: tasks/question_answering
        title: 질의 응답(Question Answering)
      - local: tasks/language_modeling
        title: 인과적 언어 모델링(Causal language modeling)
      - local: tasks/masked_language_modeling
        title: 마스킹된 언어 모델링(Masked language modeling)
      - local: tasks/translation
        title: 번역
      - local: tasks/summarization
        title: 요약
      - local: tasks/multiple_choice
        title: 객관식 문제(Multiple Choice)
    title: 자연어처리
  - isExpanded: false
    sections:
      - local: tasks/audio_classification
        title: 오디오 분류
      - local: tasks/asr
        title: 자동 음성 인식
    title: 오디오
  - isExpanded: false
    sections:
      - local: tasks/image_classification
        title: 이미지 분류
      - local: tasks/semantic_segmentation
        title: 의미적 분할(Semantic segmentation)
      - local: tasks/video_classification
        title: 영상 분류
      - local: tasks/object_detection
        title: 객체 탐지
      - local: tasks/zero_shot_object_detection
        title: 제로샷(zero-shot) 객체 탐지
      - local: tasks/zero_shot_image_classification
        title: 제로샷(zero-shot) 이미지 분류
      - local: tasks/monocular_depth_estimation
        title: 단일 영상 기반 깊이 추정
      - local: tasks/image_to_image
        title: Image-to-Image
      - local: in_translation
        title: (번역중) Image Feature Extraction
      - local: tasks/mask_generation
        title: 마스크 생성
      - local: in_translation
        title: (번역중) Knowledge Distillation for Computer Vision
    title: 컴퓨터 비전
  - isExpanded: false
    sections:
      - local: tasks/image_captioning
        title: 이미지 캡셔닝
      - local: tasks/document_question_answering
        title: 문서 질의 응답(Document Question Answering)
      - local: tasks/visual_question_answering
        title: 시각적 질의응답 (Visual Question Answering)
      - local: in_translation
        title: (번역중) Text to speech
    title: 멀티모달
  - isExpanded: false
    sections:
    - local: generation_strategies
      title: 텍스트 생성 전략 사용자 정의
    title: 생성
  - isExpanded: false
    sections:
<<<<<<< HEAD
    - local: in_translation
      title: (번역중) Image tasks with IDEFICS
    - local: tasks/prompting
      title: 대규모 언어 모델(LLM) 프롬프팅 가이드
=======
    - local: tasks/idefics
      title: IDEFICS를 이용한 이미지 작업
    - local: in_translation
      title: (번역중) LLM prompting guide
>>>>>>> 6af0854e
    title: (번역중) 프롬프팅
  title: 태스크 가이드
- sections:
  - local: fast_tokenizers
    title: 🤗 Tokenizers 라이브러리에서 토크나이저 사용하기
  - local: multilingual
    title: 다국어 모델 추론하기
  - local: create_a_model
    title: 모델별 API 사용하기
  - local: custom_models
    title: 사용자 정의 모델 공유하기
  - local: in_translation
    title: (번역중) Templates for chat models
  - local: in_translation
    title: (번역중) Trainer
  - local: sagemaker
    title: Amazon SageMaker에서 학습 실행하기
  - local: serialization
    title: ONNX로 내보내기
  - local: tflite
    title: TFLite로 내보내기
  - local: torchscript
    title: TorchScript로 내보내기
  - local: in_translation
    title: (번역중) Benchmarks
  - local: in_translation
    title: (번역중) Notebooks with examples
  - local: community
    title: 커뮤니티 리소스
  - local: troubleshooting
    title: 문제 해결
  - local: in_translation
    title: (번역중) Interoperability with GGUF files
  title: (번역중) 개발자 가이드
- sections:
  - local: in_translation
    title: (번역중) Getting started
  - local: in_translation
    title: (번역중) bitsandbytes
  - local: in_translation
    title: (번역중) GPTQ
  - local: in_translation
    title: (번역중) AWQ
  - local: in_translation
    title: (번역중) AQLM
  - local: in_translation
    title: (번역중) Quanto
  - local: in_translation
    title: (번역중) EETQ
  - local: in_translation
    title: (번역중) HQQ
  - local: in_translation
    title: (번역중) Optimum
  - local: in_translation
    title: (번역중) Contribute new quantization method
  title: (번역중) 경량화 메소드
- sections:
  - local: performance
    title: 성능 및 확장성
  - local: in_translation
    title: (번역중) LLM inference optimization
  - sections:
    - local: in_translation
      title: (번역중) Methods and tools for efficient training on a single GPU
    - local: perf_train_gpu_many
      title: 다중 GPU에서 훈련 진행하기
    - local: in_translation
      title: (번역중) Fully Sharded Data Parallel
    - local: in_translation
      title: (번역중) DeepSpeed
    - local: perf_train_cpu
      title: CPU에서 훈련
    - local: perf_train_cpu_many
      title: 다중 CPU에서 훈련하기
    - local: perf_train_tpu_tf
      title: TensorFlow로 TPU에서 훈련하기
    - local: in_translation
      title: (번역중) PyTorch training on Apple silicon
    - local: perf_hardware
      title: 훈련용 사용자 맞춤형 하드웨어
    - local: hpo_train
      title: Trainer API를 사용한 하이퍼파라미터 탐색
    title: (번역중) 효율적인 학습 기술들
  - sections:
    - local: perf_infer_cpu
      title: CPU로 추론하기
    - local: perf_infer_gpu_one
      title: 하나의 GPU를 활용한 추론
    title: 추론 최적화하기
  - local: big_models
    title: 대형 모델을 인스턴스화
  - local: debugging
    title: 디버깅
  - local: tf_xla
    title: TensorFlow 모델을 위한 XLA 통합
  - local: in_translation
    title: (번역중) Optimize inference using `torch.compile()`
  title: (번역중) 성능 및 확장성
- sections:
    - local: contributing
      title: 🤗 Transformers에 기여하는 방법
    - local: add_new_model
      title: 🤗 Transformers에 새로운 모델을 추가하는 방법
    - local: add_new_pipeline
      title: 어떻게 🤗 Transformers에 파이프라인을 추가하나요?
    - local: testing
      title: 테스트
    - local: pr_checks
      title: Pull Request에 대한 검사
  title: 기여하기
- sections:
  - local: philosophy
    title: 이념과 목표
  - local: in_translation
    title: (번역중) Glossary
  - local: task_summary
    title: 🤗 Transformers로 할 수 있는 작업
  - local: tasks_explained
    title: 🤗 Transformers로 작업을 해결하는 방법
  - local: model_summary
    title: Transformer 모델군
  - local: tokenizer_summary
    title: 토크나이저 요약
  - local: attention
    title: 어텐션 매커니즘
  - local: pad_truncation
    title: 패딩과 잘라내기
  - local: bertology
    title: BERTology
  - local: perplexity
    title: 고정 길이 모델의 펄플렉서티(Perplexity)
  - local: pipeline_webserver
    title: 추론 웹 서버를 위한 파이프라인
  - local: model_memory_anatomy
    title: 모델 학습 해부하기
  - local: in_translation
    title: (번역중) Getting the most out of LLMs
  title: (번역중) 개념 가이드
- sections:
  - sections:
    - local: in_translation
      title: (번역중) Agents and Tools
    - local: in_translation
      title: (번역중) Auto Classes
    - local: in_translation
      title: (번역중) Backbones
    - local: in_translation
      title: (번역중) Callbacks
    - local: in_translation
      title: (번역중) Configuration
    - local: in_translation
      title: (번역중) Data Collator
    - local: in_translation
      title: (번역중) Keras callbacks
    - local: in_translation
      title: (번역중) Logging
    - local: in_translation
      title: (번역중) Models
    - local: in_translation
      title: (번역중) Text Generation
    - local: in_translation
      title: (번역중) ONNX
    - local: in_translation
      title: (번역중) Optimization
    - local: in_translation
      title: (번역중) Model outputs
    - local: in_translation
      title: (번역중) Pipelines
    - local: in_translation
      title: (번역중) Processors
    - local: in_translation
      title: (번역중) Quantization
    - local: in_translation
      title: (번역중) Tokenizer
    - local: in_translation
      title: (번역중) Trainer
    - local: in_translation
      title: (번역중) DeepSpeed
    - local: in_translation
      title: (번역중) Feature Extractor
    - local: in_translation
      title: (번역중) Image Processor
    title: (번역중) 메인 클래스
  - sections:
    - isExpanded: false
      sections:
      - local: in_translation
        title: (번역중) ALBERT
      - local: in_translation
        title: (번역중) BART
      - local: in_translation
        title: (번역중) BARThez
      - local: in_translation
        title: (번역중) BARTpho
      - local: in_translation
        title: (번역중) BERT
      - local: in_translation
        title: (번역중) BertGeneration
      - local: in_translation
        title: (번역중) BertJapanese
      - local: in_translation
        title: (번역중) Bertweet
      - local: in_translation
        title: (번역중) BigBird
      - local: in_translation
        title: (번역중) BigBirdPegasus
      - local: in_translation
        title: (번역중) BioGpt
      - local: in_translation
        title: (번역중) Blenderbot
      - local: in_translation
        title: (번역중) Blenderbot Small
      - local: in_translation
        title: (번역중) BLOOM
      - local: in_translation
        title: (번역중) BORT
      - local: in_translation
        title: (번역중) ByT5
      - local: in_translation
        title: (번역중) CamemBERT
      - local: in_translation
        title: (번역중) CANINE
      - local: in_translation
        title: (번역중) CodeGen
      - local: in_translation
        title: (번역중) ConvBERT
      - local: in_translation
        title: (번역중) CPM
      - local: in_translation
        title: (번역중) CPMANT
      - local: in_translation
        title: (번역중) CTRL
      - local: in_translation
        title: (번역중) DeBERTa
      - local: in_translation
        title: (번역중) DeBERTa-v2
      - local: in_translation
        title: (번역중) DialoGPT
      - local: in_translation
        title: (번역중) DistilBERT
      - local: in_translation
        title: (번역중) DPR
      - local: in_translation
        title: (번역중) ELECTRA
      - local: in_translation
        title: (번역중) Encoder Decoder Models
      - local: in_translation
        title: (번역중) ERNIE
      - local: in_translation
        title: (번역중) ErnieM
      - local: in_translation
        title: (번역중) ESM
      - local: in_translation
        title: (번역중) FLAN-T5
      - local: in_translation
        title: (번역중) FLAN-UL2
      - local: in_translation
        title: (번역중) FlauBERT
      - local: in_translation
        title: (번역중) FNet
      - local: in_translation
        title: (번역중) FSMT
      - local: in_translation
        title: (번역중) Funnel Transformer
      - local: in_translation
        title: (번역중) GPT
      - local: in_translation
        title: (번역중) GPT Neo
      - local: in_translation
        title: (번역중) GPT NeoX
      - local: in_translation
        title: (번역중) GPT NeoX Japanese
      - local: in_translation
        title: (번역중) GPT-J
      - local: in_translation
        title: (번역중) GPT2
      - local: in_translation
        title: (번역중) GPTBigCode
      - local: in_translation
        title: (번역중) GPTSAN Japanese
      - local: in_translation
        title: (번역중) GPTSw3
      - local: in_translation
        title: (번역중) HerBERT
      - local: in_translation
        title: (번역중) I-BERT
      - local: in_translation
        title: (번역중) Jukebox
      - local: in_translation
        title: (번역중) LED
      - local: model_doc/llama
        title: LLaMA
      - local: model_doc/llama2
        title: LLaMA2
      - local: in_translation
        title: (번역중) Longformer
      - local: in_translation
        title: (번역중) LongT5
      - local: in_translation
        title: (번역중) LUKE
      - local: in_translation
        title: (번역중) M2M100
      - local: in_translation
        title: (번역중) MarianMT
      - local: in_translation
        title: (번역중) MarkupLM
      - local: in_translation
        title: (번역중) MBart and MBart-50
      - local: in_translation
        title: (번역중) MEGA
      - local: in_translation
        title: (번역중) MegatronBERT
      - local: in_translation
        title: (번역중) MegatronGPT2
      - local: in_translation
        title: (번역중) mLUKE
      - local: in_translation
        title: (번역중) MobileBERT
      - local: in_translation
        title: (번역중) MPNet
      - local: in_translation
        title: (번역중) MT5
      - local: in_translation
        title: (번역중) MVP
      - local: in_translation
        title: (번역중) NEZHA
      - local: in_translation
        title: (번역중) NLLB
      - local: in_translation
        title: (번역중) NLLB-MoE
      - local: in_translation
        title: (번역중) Nyströmformer
      - local: in_translation
        title: (번역중) Open-Llama
      - local: in_translation
        title: (번역중) OPT
      - local: in_translation
        title: (번역중) Pegasus
      - local: in_translation
        title: (번역중) PEGASUS-X
      - local: in_translation
        title: (번역중) PhoBERT
      - local: in_translation
        title: (번역중) PLBart
      - local: in_translation
        title: (번역중) ProphetNet
      - local: in_translation
        title: (번역중) QDQBert
      - local: in_translation
        title: (번역중) RAG
      - local: in_translation
        title: (번역중) REALM
      - local: in_translation
        title: (번역중) Reformer
      - local: in_translation
        title: (번역중) RemBERT
      - local: in_translation
        title: (번역중) RetriBERT
      - local: in_translation
        title: (번역중) RoBERTa
      - local: in_translation
        title: (번역중) RoBERTa-PreLayerNorm
      - local: in_translation
        title: (번역중) RoCBert
      - local: in_translation
        title: (번역중) RoFormer
      - local: in_translation
        title: (번역중) Splinter
      - local: in_translation
        title: (번역중) SqueezeBERT
      - local: in_translation
        title: (번역중) SwitchTransformers
      - local: in_translation
        title: (번역중) T5
      - local: in_translation
        title: (번역중) T5v1.1
      - local: in_translation
        title: (번역중) TAPEX
      - local: in_translation
        title: (번역중) Transformer XL
      - local: in_translation
        title: (번역중) UL2
      - local: in_translation
        title: (번역중) X-MOD
      - local: in_translation
        title: (번역중) XGLM
      - local: in_translation
        title: (번역중) XLM
      - local: in_translation
        title: (번역중) XLM-ProphetNet
      - local: in_translation
        title: (번역중) XLM-RoBERTa
      - local: in_translation
        title: (번역중) XLM-RoBERTa-XL
      - local: in_translation
        title: (번역중) XLM-V
      - local: in_translation
        title: (번역중) XLNet
      - local: in_translation
        title: (번역중) YOSO
      title: (번역중) 텍스트 모델
    - isExpanded: false
      sections:
      - local: in_translation
        title: (번역중) BEiT
      - local: in_translation
        title: (번역중) BiT
      - local: in_translation
        title: (번역중) Conditional DETR
      - local: in_translation
        title: (번역중) ConvNeXT
      - local: in_translation
        title: (번역중) ConvNeXTV2
      - local: in_translation
        title: (번역중) CvT
      - local: in_translation
        title: (번역중) Deformable DETR
      - local: in_translation
        title: (번역중) DeiT
      - local: in_translation
        title: (번역중) DETA
      - local: in_translation
        title: (번역중) DETR
      - local: in_translation
        title: (번역중) DiNAT
      - local: in_translation
        title: (번역중) DiT
      - local: in_translation
        title: (번역중) DPT
      - local: in_translation
        title: (번역중) EfficientFormer
      - local: in_translation
        title: (번역중) EfficientNet
      - local: in_translation
        title: (번역중) FocalNet
      - local: in_translation
        title: (번역중) GLPN
      - local: in_translation
        title: (번역중) ImageGPT
      - local: in_translation
        title: (번역중) LeViT
      - local: in_translation
        title: (번역중) Mask2Former
      - local: in_translation
        title: (번역중) MaskFormer
      - local: in_translation
        title: (번역중) MobileNetV1
      - local: in_translation
        title: (번역중) MobileNetV2
      - local: in_translation
        title: (번역중) MobileViT
      - local: in_translation
        title: (번역중) NAT
      - local: in_translation
        title: (번역중) PoolFormer
      - local: in_translation
        title: (번역중) RegNet
      - local: in_translation
        title: (번역중) ResNet
      - local: in_translation
        title: (번역중) SegFormer
      - local: in_translation
        title: (번역중) Swin Transformer
      - local: in_translation
        title: (번역중) Swin Transformer V2
      - local: in_translation
        title: (번역중) Swin2SR
      - local: in_translation
        title: (번역중) Table Transformer
      - local: in_translation
        title: (번역중) TimeSformer
      - local: in_translation
        title: (번역중) UperNet
      - local: in_translation
        title: (번역중) VAN
      - local: in_translation
        title: (번역중) VideoMAE
      - local: in_translation
        title: (번역중) Vision Transformer (ViT)
      - local: in_translation
        title: (번역중) ViT Hybrid
      - local: in_translation
        title: (번역중) ViTMAE
      - local: in_translation
        title: (번역중) ViTMSN
      - local: in_translation
        title: (번역중) YOLOS
      title: (번역중) 비전 모델
    - isExpanded: false
      sections:
      - local: in_translation
        title: (번역중) Audio Spectrogram Transformer
      - local: in_translation
        title: (번역중) CLAP
      - local: in_translation
        title: (번역중) Hubert
      - local: in_translation
        title: (번역중) MCTCT
      - local: in_translation
        title: (번역중) SEW
      - local: in_translation
        title: (번역중) SEW-D
      - local: in_translation
        title: (번역중) Speech2Text
      - local: in_translation
        title: (번역중) Speech2Text2
      - local: in_translation
        title: (번역중) SpeechT5
      - local: in_translation
        title: (번역중) UniSpeech
      - local: in_translation
        title: (번역중) UniSpeech-SAT
      - local: in_translation
        title: (번역중) Wav2Vec2
      - local: in_translation
        title: (번역중) Wav2Vec2-Conformer
      - local: in_translation
        title: (번역중) Wav2Vec2Phoneme
      - local: in_translation
        title: (번역중) WavLM
      - local: model_doc/whisper
        title: Whisper
      - local: in_translation
        title: (번역중) XLS-R
      - local: in_translation
        title: (번역중) XLSR-Wav2Vec2
      title: (번역중) 오디오 모델
    - isExpanded: false
      sections:
      - local: in_translation
        title: (번역중) ALIGN
      - local: in_translation
        title: (번역중) AltCLIP
      - local: in_translation
        title: (번역중) BLIP
      - local: in_translation
        title: (번역중) BLIP-2
      - local: in_translation
        title: (번역중) BridgeTower
      - local: in_translation
        title: (번역중) Chinese-CLIP
      - local: in_translation
        title: (번역중) CLIP
      - local: in_translation
        title: (번역중) CLIPSeg
      - local: in_translation
        title: (번역중) Data2Vec
      - local: in_translation
        title: (번역중) DePlot
      - local: in_translation
        title: (번역중) Donut
      - local: in_translation
        title: (번역중) FLAVA
      - local: in_translation
        title: (번역중) GIT
      - local: in_translation
        title: (번역중) GroupViT
      - local: in_translation
        title: (번역중) LayoutLM
      - local: in_translation
        title: (번역중) LayoutLMV2
      - local: in_translation
        title: (번역중) LayoutLMV3
      - local: in_translation
        title: (번역중) LayoutXLM
      - local: in_translation
        title: (번역중) LiLT
      - local: in_translation
        title: (번역중) LXMERT
      - local: in_translation
        title: (번역중) MatCha
      - local: in_translation
        title: (번역중) MGP-STR
      - local: in_translation
        title: (번역중) OneFormer
      - local: in_translation
        title: (번역중) OWL-ViT
      - local: in_translation
        title: (번역중) Perceiver
      - local: in_translation
        title: (번역중) Pix2Struct
      - local: in_translation
        title: (번역중) Segment Anything
      - local: in_translation
        title: (번역중) Speech Encoder Decoder Models
      - local: in_translation
        title: (번역중) TAPAS
      - local: in_translation
        title: (번역중) TrOCR
      - local: in_translation
        title: (번역중) TVLT
      - local: in_translation
        title: (번역중) ViLT
      - local: in_translation
        title: (번역중) Vision Encoder Decoder Models
      - local: in_translation
        title: (번역중) Vision Text Dual Encoder
      - local: in_translation
        title: (번역중) VisualBERT
      - local: in_translation
        title: (번역중) X-CLIP
      title: (번역중) 멀티모달 모델
    - isExpanded: false
      sections:
      - local: in_translation
        title: (번역중) Decision Transformer
      - local: in_translation
        title: (번역중) Trajectory Transformer
      title: (번역중) 강화학습 모델
    - isExpanded: false
      sections:
      - local: in_translation
        title: (번역중) Informer
      - local: in_translation
        title: (번역중) Time Series Transformer
      title: (번역중) 시계열 모델
    - isExpanded: false
      sections:
      - local: in_translation
        title: (번역중) Graphormer
      title: (번역중) Graph models
    title: (번역중) 모델
  - sections:
    - local: in_translation
      title: (번역중) Custom Layers and Utilities
    - local: in_translation
      title: (번역중) Utilities for pipelines
    - local: in_translation
      title: (번역중) Utilities for Tokenizers
    - local: in_translation
      title: (번역중) Utilities for Trainer
    - local: in_translation
      title: (번역중) Utilities for Generation
    - local: in_translation
      title: (번역중) Utilities for Image Processors
    - local: in_translation
      title: (번역중) Utilities for Audio processing
    - local: in_translation
      title: (번역중) General Utilities
    - local: in_translation
      title: (번역중) Utilities for Time Series
    title: (번역중) Internal Helpers
  title: (번역중) API<|MERGE_RESOLUTION|>--- conflicted
+++ resolved
@@ -100,18 +100,11 @@
     title: 생성
   - isExpanded: false
     sections:
-<<<<<<< HEAD
-    - local: in_translation
-      title: (번역중) Image tasks with IDEFICS
-    - local: tasks/prompting
-      title: 대규모 언어 모델(LLM) 프롬프팅 가이드
-=======
     - local: tasks/idefics
       title: IDEFICS를 이용한 이미지 작업
-    - local: in_translation
-      title: (번역중) LLM prompting guide
->>>>>>> 6af0854e
-    title: (번역중) 프롬프팅
+    - local: tasks/prompting
+      title: 대규모 언어 모델 프롬프팅 가이드
+    title: 프롬프팅
   title: 태스크 가이드
 - sections:
   - local: fast_tokenizers
