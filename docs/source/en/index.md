<!--Copyright 2020 The HuggingFace Team. All rights reserved.

Licensed under the Apache License, Version 2.0 (the "License"); you may not use this file except in compliance with
the License. You may obtain a copy of the License at

http://www.apache.org/licenses/LICENSE-2.0

Unless required by applicable law or agreed to in writing, software distributed under the License is distributed on
an "AS IS" BASIS, WITHOUT WARRANTIES OR CONDITIONS OF ANY KIND, either express or implied. See the License for the
specific language governing permissions and limitations under the License.

⚠️ Note that this file is in Markdown but contain specific syntax for our doc-builder (similar to MDX) that may not be
rendered properly in your Markdown viewer.
-->

# 🤗 Transformers

State-of-the-art Machine Learning for [PyTorch](https://pytorch.org/), [TensorFlow](https://www.tensorflow.org/), and [JAX](https://jax.readthedocs.io/en/latest/).

🤗 Transformers provides APIs and tools to easily download and train state-of-the-art pretrained models. Using pretrained models can reduce your compute costs, carbon footprint, and save you the time and resources required to train a model from scratch. These models support common tasks in different modalities, such as:

📝 **Natural Language Processing**: text classification, named entity recognition, question answering, language modeling, summarization, translation, multiple choice, and text generation.<br>
🖼️ **Computer Vision**: image classification, object detection, and segmentation.<br>
🗣️ **Audio**: automatic speech recognition and audio classification.<br>
🐙 **Multimodal**: table question answering, optical character recognition, information extraction from scanned documents, video classification, and visual question answering.

🤗 Transformers support framework interoperability between PyTorch, TensorFlow, and JAX. This provides the flexibility to use a different framework at each stage of a model's life; train a model in three lines of code in one framework, and load it for inference in another. Models can also be exported to a format like ONNX and TorchScript for deployment in production environments.

Join the growing community on the [Hub](https://huggingface.co/models), [forum](https://discuss.huggingface.co/), or [Discord](https://discord.com/invite/JfAtkvEtRb) today!

## If you are looking for custom support from the Hugging Face team

<a target="_blank" href="https://huggingface.co/support">
    <img alt="HuggingFace Expert Acceleration Program" src="https://cdn-media.huggingface.co/marketing/transformers/new-support-improved.png" style="width: 100%; max-width: 600px; border: 1px solid #eee; border-radius: 4px; box-shadow: 0 1px 2px 0 rgba(0, 0, 0, 0.05);">
</a>

## Contents

The documentation is organized into five sections:

- **GET STARTED** provides a quick tour of the library and installation instructions to get up and running.
- **TUTORIALS** are a great place to start if you're a beginner. This section will help you gain the basic skills you need to start using the library.
- **HOW-TO GUIDES** show you how to achieve a specific goal, like finetuning a pretrained model for language modeling or how to write and share a custom model.
- **CONCEPTUAL GUIDES** offers more discussion and explanation of the underlying concepts and ideas behind models, tasks, and the design philosophy of 🤗 Transformers.
- **API** describes all classes and functions:

  - **MAIN CLASSES** details the most important classes like configuration, model, tokenizer, and pipeline.
  - **MODELS** details the classes and functions related to each model implemented in the library.
  - **INTERNAL HELPERS** details utility classes and functions used internally.

### Supported models

<!--This list is updated automatically from the README with _make fix-copies_. Do not update manually! -->

1. **[ALBERT](model_doc/albert)** (from Google Research and the Toyota Technological Institute at Chicago) released with the paper [ALBERT: A Lite BERT for Self-supervised Learning of Language Representations](https://arxiv.org/abs/1909.11942), by Zhenzhong Lan, Mingda Chen, Sebastian Goodman, Kevin Gimpel, Piyush Sharma, Radu Soricut.
1. **[ALIGN](model_doc/align)** (from Google Research) released with the paper [Scaling Up Visual and Vision-Language Representation Learning With Noisy Text Supervision](https://arxiv.org/abs/2102.05918) by Chao Jia, Yinfei Yang, Ye Xia, Yi-Ting Chen, Zarana Parekh, Hieu Pham, Quoc V. Le, Yunhsuan Sung, Zhen Li, Tom Duerig.
1. **[AltCLIP](model_doc/altclip)** (from BAAI) released with the paper [AltCLIP: Altering the Language Encoder in CLIP for Extended Language Capabilities](https://arxiv.org/abs/2211.06679) by Chen, Zhongzhi and Liu, Guang and Zhang, Bo-Wen and Ye, Fulong and Yang, Qinghong and Wu, Ledell.
1. **[Audio Spectrogram Transformer](model_doc/audio-spectrogram-transformer)** (from MIT) released with the paper [AST: Audio Spectrogram Transformer](https://arxiv.org/abs/2104.01778) by Yuan Gong, Yu-An Chung, James Glass.
1. **[Autoformer](model_doc/autoformer)** (from Tsinghua University) released with the paper [Autoformer: Decomposition Transformers with Auto-Correlation for Long-Term Series Forecasting](https://arxiv.org/abs/2106.13008) by Haixu Wu, Jiehui Xu, Jianmin Wang, Mingsheng Long.
1. **[BART](model_doc/bart)** (from Facebook) released with the paper [BART: Denoising Sequence-to-Sequence Pre-training for Natural Language Generation, Translation, and Comprehension](https://arxiv.org/abs/1910.13461) by Mike Lewis, Yinhan Liu, Naman Goyal, Marjan Ghazvininejad, Abdelrahman Mohamed, Omer Levy, Ves Stoyanov and Luke Zettlemoyer.
1. **[BARThez](model_doc/barthez)** (from École polytechnique) released with the paper [BARThez: a Skilled Pretrained French Sequence-to-Sequence Model](https://arxiv.org/abs/2010.12321) by Moussa Kamal Eddine, Antoine J.-P. Tixier, Michalis Vazirgiannis.
1. **[BARTpho](model_doc/bartpho)** (from VinAI Research) released with the paper [BARTpho: Pre-trained Sequence-to-Sequence Models for Vietnamese](https://arxiv.org/abs/2109.09701) by Nguyen Luong Tran, Duong Minh Le and Dat Quoc Nguyen.
1. **[BEiT](model_doc/beit)** (from Microsoft) released with the paper [BEiT: BERT Pre-Training of Image Transformers](https://arxiv.org/abs/2106.08254) by Hangbo Bao, Li Dong, Furu Wei.
1. **[BERT](model_doc/bert)** (from Google) released with the paper [BERT: Pre-training of Deep Bidirectional Transformers for Language Understanding](https://arxiv.org/abs/1810.04805) by Jacob Devlin, Ming-Wei Chang, Kenton Lee and Kristina Toutanova.
1. **[BERT For Sequence Generation](model_doc/bert-generation)** (from Google) released with the paper [Leveraging Pre-trained Checkpoints for Sequence Generation Tasks](https://arxiv.org/abs/1907.12461) by Sascha Rothe, Shashi Narayan, Aliaksei Severyn.
1. **[BERTweet](model_doc/bertweet)** (from VinAI Research) released with the paper [BERTweet: A pre-trained language model for English Tweets](https://aclanthology.org/2020.emnlp-demos.2/) by Dat Quoc Nguyen, Thanh Vu and Anh Tuan Nguyen.
1. **[BigBird-Pegasus](model_doc/bigbird_pegasus)** (from Google Research) released with the paper [Big Bird: Transformers for Longer Sequences](https://arxiv.org/abs/2007.14062) by Manzil Zaheer, Guru Guruganesh, Avinava Dubey, Joshua Ainslie, Chris Alberti, Santiago Ontanon, Philip Pham, Anirudh Ravula, Qifan Wang, Li Yang, Amr Ahmed.
1. **[BigBird-RoBERTa](model_doc/big_bird)** (from Google Research) released with the paper [Big Bird: Transformers for Longer Sequences](https://arxiv.org/abs/2007.14062) by Manzil Zaheer, Guru Guruganesh, Avinava Dubey, Joshua Ainslie, Chris Alberti, Santiago Ontanon, Philip Pham, Anirudh Ravula, Qifan Wang, Li Yang, Amr Ahmed.
1. **[BioGpt](model_doc/biogpt)** (from Microsoft Research AI4Science) released with the paper [BioGPT: generative pre-trained transformer for biomedical text generation and mining](https://academic.oup.com/bib/advance-article/doi/10.1093/bib/bbac409/6713511?guestAccessKey=a66d9b5d-4f83-4017-bb52-405815c907b9) by Renqian Luo, Liai Sun, Yingce Xia, Tao Qin, Sheng Zhang, Hoifung Poon and Tie-Yan Liu.
1. **[BiT](model_doc/bit)** (from Google AI) released with the paper [Big Transfer (BiT): General Visual Representation Learning](https://arxiv.org/abs/1912.11370) by Alexander Kolesnikov, Lucas Beyer, Xiaohua Zhai, Joan Puigcerver, Jessica Yung, Sylvain Gelly, Neil Houlsby.
1. **[Blenderbot](model_doc/blenderbot)** (from Facebook) released with the paper [Recipes for building an open-domain chatbot](https://arxiv.org/abs/2004.13637) by Stephen Roller, Emily Dinan, Naman Goyal, Da Ju, Mary Williamson, Yinhan Liu, Jing Xu, Myle Ott, Kurt Shuster, Eric M. Smith, Y-Lan Boureau, Jason Weston.
1. **[BlenderbotSmall](model_doc/blenderbot-small)** (from Facebook) released with the paper [Recipes for building an open-domain chatbot](https://arxiv.org/abs/2004.13637) by Stephen Roller, Emily Dinan, Naman Goyal, Da Ju, Mary Williamson, Yinhan Liu, Jing Xu, Myle Ott, Kurt Shuster, Eric M. Smith, Y-Lan Boureau, Jason Weston.
1. **[BLIP](model_doc/blip)** (from Salesforce) released with the paper [BLIP: Bootstrapping Language-Image Pre-training for Unified Vision-Language Understanding and Generation](https://arxiv.org/abs/2201.12086) by Junnan Li, Dongxu Li, Caiming Xiong, Steven Hoi.
1. **[BLIP-2](model_doc/blip-2)** (from Salesforce) released with the paper [BLIP-2: Bootstrapping Language-Image Pre-training with Frozen Image Encoders and Large Language Models](https://arxiv.org/abs/2301.12597) by Junnan Li, Dongxu Li, Silvio Savarese, Steven Hoi.
1. **[BLOOM](model_doc/bloom)** (from BigScience workshop) released by the [BigScience Workshop](https://bigscience.huggingface.co/).
1. **[BORT](model_doc/bort)** (from Alexa) released with the paper [Optimal Subarchitecture Extraction For BERT](https://arxiv.org/abs/2010.10499) by Adrian de Wynter and Daniel J. Perry.
1. **[BridgeTower](model_doc/bridgetower)** (from Harbin Institute of Technology/Microsoft Research Asia/Intel Labs) released with the paper [BridgeTower: Building Bridges Between Encoders in Vision-Language Representation Learning](https://arxiv.org/abs/2206.08657) by Xiao Xu, Chenfei Wu, Shachar Rosenman, Vasudev Lal, Wanxiang Che, Nan Duan.
1. **[ByT5](model_doc/byt5)** (from Google Research) released with the paper [ByT5: Towards a token-free future with pre-trained byte-to-byte models](https://arxiv.org/abs/2105.13626) by Linting Xue, Aditya Barua, Noah Constant, Rami Al-Rfou, Sharan Narang, Mihir Kale, Adam Roberts, Colin Raffel.
1. **[CamemBERT](model_doc/camembert)** (from Inria/Facebook/Sorbonne) released with the paper [CamemBERT: a Tasty French Language Model](https://arxiv.org/abs/1911.03894) by Louis Martin*, Benjamin Muller*, Pedro Javier Ortiz Suárez*, Yoann Dupont, Laurent Romary, Éric Villemonte de la Clergerie, Djamé Seddah and Benoît Sagot.
1. **[CANINE](model_doc/canine)** (from Google Research) released with the paper [CANINE: Pre-training an Efficient Tokenization-Free Encoder for Language Representation](https://arxiv.org/abs/2103.06874) by Jonathan H. Clark, Dan Garrette, Iulia Turc, John Wieting.
1. **[Chinese-CLIP](model_doc/chinese_clip)** (from OFA-Sys) released with the paper [Chinese CLIP: Contrastive Vision-Language Pretraining in Chinese](https://arxiv.org/abs/2211.01335) by An Yang, Junshu Pan, Junyang Lin, Rui Men, Yichang Zhang, Jingren Zhou, Chang Zhou.
1. **[CLAP](model_doc/clap)** (from LAION-AI) released with the paper [Large-scale Contrastive Language-Audio Pretraining with Feature Fusion and Keyword-to-Caption Augmentation](https://arxiv.org/abs/2211.06687) by Yusong Wu, Ke Chen, Tianyu Zhang, Yuchen Hui, Taylor Berg-Kirkpatrick, Shlomo Dubnov.
1. **[CLIP](model_doc/clip)** (from OpenAI) released with the paper [Learning Transferable Visual Models From Natural Language Supervision](https://arxiv.org/abs/2103.00020) by Alec Radford, Jong Wook Kim, Chris Hallacy, Aditya Ramesh, Gabriel Goh, Sandhini Agarwal, Girish Sastry, Amanda Askell, Pamela Mishkin, Jack Clark, Gretchen Krueger, Ilya Sutskever.
1. **[CLIPSeg](model_doc/clipseg)** (from University of Göttingen) released with the paper [Image Segmentation Using Text and Image Prompts](https://arxiv.org/abs/2112.10003) by Timo Lüddecke and Alexander Ecker.
1. **[CodeGen](model_doc/codegen)** (from Salesforce) released with the paper [A Conversational Paradigm for Program Synthesis](https://arxiv.org/abs/2203.13474) by Erik Nijkamp, Bo Pang, Hiroaki Hayashi, Lifu Tu, Huan Wang, Yingbo Zhou, Silvio Savarese, Caiming Xiong.
1. **[Conditional DETR](model_doc/conditional_detr)** (from Microsoft Research Asia) released with the paper [Conditional DETR for Fast Training Convergence](https://arxiv.org/abs/2108.06152) by Depu Meng, Xiaokang Chen, Zejia Fan, Gang Zeng, Houqiang Li, Yuhui Yuan, Lei Sun, Jingdong Wang.
1. **[ConvBERT](model_doc/convbert)** (from YituTech) released with the paper [ConvBERT: Improving BERT with Span-based Dynamic Convolution](https://arxiv.org/abs/2008.02496) by Zihang Jiang, Weihao Yu, Daquan Zhou, Yunpeng Chen, Jiashi Feng, Shuicheng Yan.
1. **[ConvNeXT](model_doc/convnext)** (from Facebook AI) released with the paper [A ConvNet for the 2020s](https://arxiv.org/abs/2201.03545) by Zhuang Liu, Hanzi Mao, Chao-Yuan Wu, Christoph Feichtenhofer, Trevor Darrell, Saining Xie.
1. **[ConvNeXTV2](model_doc/convnextv2)** (from Facebook AI) released with the paper [ConvNeXt V2: Co-designing and Scaling ConvNets with Masked Autoencoders](https://arxiv.org/abs/2301.00808) by Sanghyun Woo, Shoubhik Debnath, Ronghang Hu, Xinlei Chen, Zhuang Liu, In So Kweon, Saining Xie.
1. **[CPM](model_doc/cpm)** (from Tsinghua University) released with the paper [CPM: A Large-scale Generative Chinese Pre-trained Language Model](https://arxiv.org/abs/2012.00413) by Zhengyan Zhang, Xu Han, Hao Zhou, Pei Ke, Yuxian Gu, Deming Ye, Yujia Qin, Yusheng Su, Haozhe Ji, Jian Guan, Fanchao Qi, Xiaozhi Wang, Yanan Zheng, Guoyang Zeng, Huanqi Cao, Shengqi Chen, Daixuan Li, Zhenbo Sun, Zhiyuan Liu, Minlie Huang, Wentao Han, Jie Tang, Juanzi Li, Xiaoyan Zhu, Maosong Sun.
1. **[CPM-Ant](model_doc/cpmant)** (from OpenBMB) released by the [OpenBMB](https://www.openbmb.org/).
1. **[CTRL](model_doc/ctrl)** (from Salesforce) released with the paper [CTRL: A Conditional Transformer Language Model for Controllable Generation](https://arxiv.org/abs/1909.05858) by Nitish Shirish Keskar*, Bryan McCann*, Lav R. Varshney, Caiming Xiong and Richard Socher.
1. **[CvT](model_doc/cvt)** (from Microsoft) released with the paper [CvT: Introducing Convolutions to Vision Transformers](https://arxiv.org/abs/2103.15808) by Haiping Wu, Bin Xiao, Noel Codella, Mengchen Liu, Xiyang Dai, Lu Yuan, Lei Zhang.
1. **[Data2Vec](model_doc/data2vec)** (from Facebook) released with the paper [Data2Vec:  A General Framework for Self-supervised Learning in Speech, Vision and Language](https://arxiv.org/abs/2202.03555) by Alexei Baevski, Wei-Ning Hsu, Qiantong Xu, Arun Babu, Jiatao Gu, Michael Auli.
1. **[DeBERTa](model_doc/deberta)** (from Microsoft) released with the paper [DeBERTa: Decoding-enhanced BERT with Disentangled Attention](https://arxiv.org/abs/2006.03654) by Pengcheng He, Xiaodong Liu, Jianfeng Gao, Weizhu Chen.
1. **[DeBERTa-v2](model_doc/deberta-v2)** (from Microsoft) released with the paper [DeBERTa: Decoding-enhanced BERT with Disentangled Attention](https://arxiv.org/abs/2006.03654) by Pengcheng He, Xiaodong Liu, Jianfeng Gao, Weizhu Chen.
1. **[Decision Transformer](model_doc/decision_transformer)** (from Berkeley/Facebook/Google) released with the paper [Decision Transformer: Reinforcement Learning via Sequence Modeling](https://arxiv.org/abs/2106.01345) by Lili Chen, Kevin Lu, Aravind Rajeswaran, Kimin Lee, Aditya Grover, Michael Laskin, Pieter Abbeel, Aravind Srinivas, Igor Mordatch.
1. **[Deformable DETR](model_doc/deformable_detr)** (from SenseTime Research) released with the paper [Deformable DETR: Deformable Transformers for End-to-End Object Detection](https://arxiv.org/abs/2010.04159) by Xizhou Zhu, Weijie Su, Lewei Lu, Bin Li, Xiaogang Wang, Jifeng Dai.
1. **[DeiT](model_doc/deit)** (from Facebook) released with the paper [Training data-efficient image transformers & distillation through attention](https://arxiv.org/abs/2012.12877) by Hugo Touvron, Matthieu Cord, Matthijs Douze, Francisco Massa, Alexandre Sablayrolles, Hervé Jégou.
1. **[DePlot](model_doc/deplot)** (from Google AI) released with the paper [DePlot: One-shot visual language reasoning by plot-to-table translation](https://arxiv.org/abs/2212.10505) by Fangyu Liu, Julian Martin Eisenschlos, Francesco Piccinno, Syrine Krichene, Chenxi Pang, Kenton Lee, Mandar Joshi, Wenhu Chen, Nigel Collier, Yasemin Altun.
1. **[DETA](model_doc/deta)** (from The University of Texas at Austin) released with the paper [NMS Strikes Back](https://arxiv.org/abs/2212.06137) by Jeffrey Ouyang-Zhang, Jang Hyun Cho, Xingyi Zhou, Philipp Krähenbühl.
1. **[DETR](model_doc/detr)** (from Facebook) released with the paper [End-to-End Object Detection with Transformers](https://arxiv.org/abs/2005.12872) by Nicolas Carion, Francisco Massa, Gabriel Synnaeve, Nicolas Usunier, Alexander Kirillov, Sergey Zagoruyko.
1. **[DialoGPT](model_doc/dialogpt)** (from Microsoft Research) released with the paper [DialoGPT: Large-Scale Generative Pre-training for Conversational Response Generation](https://arxiv.org/abs/1911.00536) by Yizhe Zhang, Siqi Sun, Michel Galley, Yen-Chun Chen, Chris Brockett, Xiang Gao, Jianfeng Gao, Jingjing Liu, Bill Dolan.
1. **[DiNAT](model_doc/dinat)** (from SHI Labs) released with the paper [Dilated Neighborhood Attention Transformer](https://arxiv.org/abs/2209.15001) by Ali Hassani and Humphrey Shi.
1. **[DistilBERT](model_doc/distilbert)** (from HuggingFace), released together with the paper [DistilBERT, a distilled version of BERT: smaller, faster, cheaper and lighter](https://arxiv.org/abs/1910.01108) by Victor Sanh, Lysandre Debut and Thomas Wolf. The same method has been applied to compress GPT2 into [DistilGPT2](https://github.com/huggingface/transformers/tree/main/examples/research_projects/distillation), RoBERTa into [DistilRoBERTa](https://github.com/huggingface/transformers/tree/main/examples/research_projects/distillation), Multilingual BERT into [DistilmBERT](https://github.com/huggingface/transformers/tree/main/examples/research_projects/distillation) and a German version of DistilBERT.
1. **[DiT](model_doc/dit)** (from Microsoft Research) released with the paper [DiT: Self-supervised Pre-training for Document Image Transformer](https://arxiv.org/abs/2203.02378) by Junlong Li, Yiheng Xu, Tengchao Lv, Lei Cui, Cha Zhang, Furu Wei.
1. **[Donut](model_doc/donut)** (from NAVER), released together with the paper [OCR-free Document Understanding Transformer](https://arxiv.org/abs/2111.15664) by Geewook Kim, Teakgyu Hong, Moonbin Yim, Jeongyeon Nam, Jinyoung Park, Jinyeong Yim, Wonseok Hwang, Sangdoo Yun, Dongyoon Han, Seunghyun Park.
1. **[DPR](model_doc/dpr)** (from Facebook) released with the paper [Dense Passage Retrieval for Open-Domain Question Answering](https://arxiv.org/abs/2004.04906) by Vladimir Karpukhin, Barlas Oğuz, Sewon Min, Patrick Lewis, Ledell Wu, Sergey Edunov, Danqi Chen, and Wen-tau Yih.
1. **[DPT](master/model_doc/dpt)** (from Intel Labs) released with the paper [Vision Transformers for Dense Prediction](https://arxiv.org/abs/2103.13413) by René Ranftl, Alexey Bochkovskiy, Vladlen Koltun.
1. **[EfficientFormer](model_doc/efficientformer)** (from Snap Research) released with the paper [EfficientFormer: Vision Transformers at MobileNetSpeed](https://arxiv.org/abs/2206.01191) by Yanyu Li, Geng Yuan, Yang Wen, Ju Hu, Georgios Evangelidis, Sergey Tulyakov, Yanzhi Wang, Jian Ren.
1. **[EfficientNet](model_doc/efficientnet)** (from Google Brain) released with the paper [EfficientNet: Rethinking Model Scaling for Convolutional Neural Networks](https://arxiv.org/abs/1905.11946) by Mingxing Tan, Quoc V. Le.
1. **[ELECTRA](model_doc/electra)** (from Google Research/Stanford University) released with the paper [ELECTRA: Pre-training text encoders as discriminators rather than generators](https://arxiv.org/abs/2003.10555) by Kevin Clark, Minh-Thang Luong, Quoc V. Le, Christopher D. Manning.
1. **[EnCodec](model_doc/encodec)** (from Meta AI) released with the paper [High Fidelity Neural Audio Compression](https://arxiv.org/abs/2210.13438) by Alexandre Défossez, Jade Copet, Gabriel Synnaeve, Yossi Adi.
1. **[EncoderDecoder](model_doc/encoder-decoder)** (from Google Research) released with the paper [Leveraging Pre-trained Checkpoints for Sequence Generation Tasks](https://arxiv.org/abs/1907.12461) by Sascha Rothe, Shashi Narayan, Aliaksei Severyn.
1. **[ERNIE](model_doc/ernie)** (from Baidu) released with the paper [ERNIE: Enhanced Representation through Knowledge Integration](https://arxiv.org/abs/1904.09223) by Yu Sun, Shuohuan Wang, Yukun Li, Shikun Feng, Xuyi Chen, Han Zhang, Xin Tian, Danxiang Zhu, Hao Tian, Hua Wu.
1. **[ErnieM](model_doc/ernie_m)** (from Baidu) released with the paper [ERNIE-M: Enhanced Multilingual Representation by Aligning Cross-lingual Semantics with Monolingual Corpora](https://arxiv.org/abs/2012.15674) by Xuan Ouyang, Shuohuan Wang, Chao Pang, Yu Sun, Hao Tian, Hua Wu, Haifeng Wang.
1. **[ESM](model_doc/esm)** (from Meta AI) are transformer protein language models.  **ESM-1b** was released with the paper [Biological structure and function emerge from scaling unsupervised learning to 250 million protein sequences](https://www.pnas.org/content/118/15/e2016239118) by Alexander Rives, Joshua Meier, Tom Sercu, Siddharth Goyal, Zeming Lin, Jason Liu, Demi Guo, Myle Ott, C. Lawrence Zitnick, Jerry Ma, and Rob Fergus. **ESM-1v** was released with the paper [Language models enable zero-shot prediction of the effects of mutations on protein function](https://doi.org/10.1101/2021.07.09.450648) by Joshua Meier, Roshan Rao, Robert Verkuil, Jason Liu, Tom Sercu and Alexander Rives. **ESM-2 and ESMFold** were released with the paper [Language models of protein sequences at the scale of evolution enable accurate structure prediction](https://doi.org/10.1101/2022.07.20.500902) by Zeming Lin, Halil Akin, Roshan Rao, Brian Hie, Zhongkai Zhu, Wenting Lu, Allan dos Santos Costa, Maryam Fazel-Zarandi, Tom Sercu, Sal Candido, Alexander Rives.
1. **[Falcon](model_doc/falcon)** (from Technology Innovation Institute) by Almazrouei, Ebtesam and Alobeidli, Hamza and Alshamsi, Abdulaziz and Cappelli, Alessandro and Cojocaru, Ruxandra and Debbah, Merouane and Goffinet, Etienne and Heslow, Daniel and Launay, Julien and Malartic, Quentin and Noune, Badreddine and Pannier, Baptiste and Penedo, Guilherme.
1. **[FLAN-T5](model_doc/flan-t5)** (from Google AI) released in the repository [google-research/t5x](https://github.com/google-research/t5x/blob/main/docs/models.md#flan-t5-checkpoints) by Hyung Won Chung, Le Hou, Shayne Longpre, Barret Zoph, Yi Tay, William Fedus, Eric Li, Xuezhi Wang, Mostafa Dehghani, Siddhartha Brahma, Albert Webson, Shixiang Shane Gu, Zhuyun Dai, Mirac Suzgun, Xinyun Chen, Aakanksha Chowdhery, Sharan Narang, Gaurav Mishra, Adams Yu, Vincent Zhao, Yanping Huang, Andrew Dai, Hongkun Yu, Slav Petrov, Ed H. Chi, Jeff Dean, Jacob Devlin, Adam Roberts, Denny Zhou, Quoc V. Le, and Jason Wei
1. **[FLAN-UL2](model_doc/flan-ul2)** (from Google AI) released in the repository [google-research/t5x](https://github.com/google-research/t5x/blob/main/docs/models.md#flan-ul2-checkpoints) by Hyung Won Chung, Le Hou, Shayne Longpre, Barret Zoph, Yi Tay, William Fedus, Eric Li, Xuezhi Wang, Mostafa Dehghani, Siddhartha Brahma, Albert Webson, Shixiang Shane Gu, Zhuyun Dai, Mirac Suzgun, Xinyun Chen, Aakanksha Chowdhery, Sharan Narang, Gaurav Mishra, Adams Yu, Vincent Zhao, Yanping Huang, Andrew Dai, Hongkun Yu, Slav Petrov, Ed H. Chi, Jeff Dean, Jacob Devlin, Adam Roberts, Denny Zhou, Quoc V. Le, and Jason Wei
1. **[FlauBERT](model_doc/flaubert)** (from CNRS) released with the paper [FlauBERT: Unsupervised Language Model Pre-training for French](https://arxiv.org/abs/1912.05372) by Hang Le, Loïc Vial, Jibril Frej, Vincent Segonne, Maximin Coavoux, Benjamin Lecouteux, Alexandre Allauzen, Benoît Crabbé, Laurent Besacier, Didier Schwab.
1. **[FLAVA](model_doc/flava)** (from Facebook AI) released with the paper [FLAVA: A Foundational Language And Vision Alignment Model](https://arxiv.org/abs/2112.04482) by Amanpreet Singh, Ronghang Hu, Vedanuj Goswami, Guillaume Couairon, Wojciech Galuba, Marcus Rohrbach, and Douwe Kiela.
1. **[FNet](model_doc/fnet)** (from Google Research) released with the paper [FNet: Mixing Tokens with Fourier Transforms](https://arxiv.org/abs/2105.03824) by James Lee-Thorp, Joshua Ainslie, Ilya Eckstein, Santiago Ontanon.
1. **[FocalNet](model_doc/focalnet)** (from Microsoft Research) released with the paper [Focal Modulation Networks](https://arxiv.org/abs/2203.11926) by Jianwei Yang, Chunyuan Li, Xiyang Dai, Lu Yuan, Jianfeng Gao.
1. **[Funnel Transformer](model_doc/funnel)** (from CMU/Google Brain) released with the paper [Funnel-Transformer: Filtering out Sequential Redundancy for Efficient Language Processing](https://arxiv.org/abs/2006.03236) by Zihang Dai, Guokun Lai, Yiming Yang, Quoc V. Le.
1. **[GIT](model_doc/git)** (from Microsoft Research) released with the paper [GIT: A Generative Image-to-text Transformer for Vision and Language](https://arxiv.org/abs/2205.14100) by Jianfeng Wang, Zhengyuan Yang, Xiaowei Hu, Linjie Li, Kevin Lin, Zhe Gan, Zicheng Liu, Ce Liu, Lijuan Wang.
1. **[GLPN](model_doc/glpn)** (from KAIST) released with the paper [Global-Local Path Networks for Monocular Depth Estimation with Vertical CutDepth](https://arxiv.org/abs/2201.07436) by Doyeon Kim, Woonghyun Ga, Pyungwhan Ahn, Donggyu Joo, Sehwan Chun, Junmo Kim.
1. **[GPT](model_doc/openai-gpt)** (from OpenAI) released with the paper [Improving Language Understanding by Generative Pre-Training](https://blog.openai.com/language-unsupervised/) by Alec Radford, Karthik Narasimhan, Tim Salimans and Ilya Sutskever.
1. **[GPT Neo](model_doc/gpt_neo)** (from EleutherAI) released in the repository [EleutherAI/gpt-neo](https://github.com/EleutherAI/gpt-neo) by Sid Black, Stella Biderman, Leo Gao, Phil Wang and Connor Leahy.
1. **[GPT NeoX](model_doc/gpt_neox)** (from EleutherAI) released with the paper [GPT-NeoX-20B: An Open-Source Autoregressive Language Model](https://arxiv.org/abs/2204.06745) by Sid Black, Stella Biderman, Eric Hallahan, Quentin Anthony, Leo Gao, Laurence Golding, Horace He, Connor Leahy, Kyle McDonell, Jason Phang, Michael Pieler, USVSN Sai Prashanth, Shivanshu Purohit, Laria Reynolds, Jonathan Tow, Ben Wang, Samuel Weinbach
1. **[GPT NeoX Japanese](model_doc/gpt_neox_japanese)** (from ABEJA) released by Shinya Otani, Takayoshi Makabe, Anuj Arora, and Kyo Hattori.
1. **[GPT-2](model_doc/gpt2)** (from OpenAI) released with the paper [Language Models are Unsupervised Multitask Learners](https://blog.openai.com/better-language-models/) by Alec Radford*, Jeffrey Wu*, Rewon Child, David Luan, Dario Amodei** and Ilya Sutskever**.
1. **[GPT-J](model_doc/gptj)** (from EleutherAI) released in the repository [kingoflolz/mesh-transformer-jax](https://github.com/kingoflolz/mesh-transformer-jax/) by Ben Wang and Aran Komatsuzaki.
1. **[GPT-Sw3](model_doc/gpt-sw3)** (from AI-Sweden) released with the paper [Lessons Learned from GPT-SW3: Building the First Large-Scale Generative Language Model for Swedish](http://www.lrec-conf.org/proceedings/lrec2022/pdf/2022.lrec-1.376.pdf) by Ariel Ekgren, Amaru Cuba Gyllensten, Evangelia Gogoulou, Alice Heiman, Severine Verlinden, Joey Öhman, Fredrik Carlsson, Magnus Sahlgren.
1. **[GPTBigCode](model_doc/gpt_bigcode)** (from BigCode) released with the paper [SantaCoder: don't reach for the stars!](https://arxiv.org/abs/2301.03988) by Loubna Ben Allal, Raymond Li, Denis Kocetkov, Chenghao Mou, Christopher Akiki, Carlos Munoz Ferrandis, Niklas Muennighoff, Mayank Mishra, Alex Gu, Manan Dey, Logesh Kumar Umapathi, Carolyn Jane Anderson, Yangtian Zi, Joel Lamy Poirier, Hailey Schoelkopf, Sergey Troshin, Dmitry Abulkhanov, Manuel Romero, Michael Lappert, Francesco De Toni, Bernardo García del Río, Qian Liu, Shamik Bose, Urvashi Bhattacharyya, Terry Yue Zhuo, Ian Yu, Paulo Villegas, Marco Zocca, Sourab Mangrulkar, David Lansky, Huu Nguyen, Danish Contractor, Luis Villa, Jia Li, Dzmitry Bahdanau, Yacine Jernite, Sean Hughes, Daniel Fried, Arjun Guha, Harm de Vries, Leandro von Werra.
1. **[GPTSAN-japanese](model_doc/gptsan-japanese)** released in the repository [tanreinama/GPTSAN](https://github.com/tanreinama/GPTSAN/blob/main/report/model.md) by Toshiyuki Sakamoto(tanreinama).
1. **[Graphormer](model_doc/graphormer)** (from Microsoft) released with the paper [Do Transformers Really Perform Bad for Graph Representation?](https://arxiv.org/abs/2106.05234) by Chengxuan Ying, Tianle Cai, Shengjie Luo, Shuxin Zheng, Guolin Ke, Di He, Yanming Shen, Tie-Yan Liu.
1. **[GroupViT](model_doc/groupvit)** (from UCSD, NVIDIA) released with the paper [GroupViT: Semantic Segmentation Emerges from Text Supervision](https://arxiv.org/abs/2202.11094) by Jiarui Xu, Shalini De Mello, Sifei Liu, Wonmin Byeon, Thomas Breuel, Jan Kautz, Xiaolong Wang.
1. **[Hubert](model_doc/hubert)** (from Facebook) released with the paper [HuBERT: Self-Supervised Speech Representation Learning by Masked Prediction of Hidden Units](https://arxiv.org/abs/2106.07447) by Wei-Ning Hsu, Benjamin Bolte, Yao-Hung Hubert Tsai, Kushal Lakhotia, Ruslan Salakhutdinov, Abdelrahman Mohamed.
1. **[I-BERT](model_doc/ibert)** (from Berkeley) released with the paper [I-BERT: Integer-only BERT Quantization](https://arxiv.org/abs/2101.01321) by Sehoon Kim, Amir Gholami, Zhewei Yao, Michael W. Mahoney, Kurt Keutzer.
1. **[ImageGPT](model_doc/imagegpt)** (from OpenAI) released with the paper [Generative Pretraining from Pixels](https://openai.com/blog/image-gpt/) by Mark Chen, Alec Radford, Rewon Child, Jeffrey Wu, Heewoo Jun, David Luan, Ilya Sutskever.
1. **[Informer](model_doc/informer)** (from Beihang University, UC Berkeley, Rutgers University, SEDD Company) released with the paper [Informer: Beyond Efficient Transformer for Long Sequence Time-Series Forecasting](https://arxiv.org/abs/2012.07436) by Haoyi Zhou, Shanghang Zhang, Jieqi Peng, Shuai Zhang, Jianxin Li, Hui Xiong, and Wancai Zhang.
1. **[InstructBLIP](model_doc/instructblip)** (from Salesforce) released with the paper [InstructBLIP: Towards General-purpose Vision-Language Models with Instruction Tuning](https://arxiv.org/abs/2305.06500) by Wenliang Dai, Junnan Li, Dongxu Li, Anthony Meng Huat Tiong, Junqi Zhao, Weisheng Wang, Boyang Li, Pascale Fung, Steven Hoi.
1. **[Jukebox](model_doc/jukebox)** (from OpenAI) released with the paper [Jukebox: A Generative Model for Music](https://arxiv.org/pdf/2005.00341.pdf) by Prafulla Dhariwal, Heewoo Jun, Christine Payne, Jong Wook Kim, Alec Radford, Ilya Sutskever.
1. **[LayoutLM](model_doc/layoutlm)** (from Microsoft Research Asia) released with the paper [LayoutLM: Pre-training of Text and Layout for Document Image Understanding](https://arxiv.org/abs/1912.13318) by Yiheng Xu, Minghao Li, Lei Cui, Shaohan Huang, Furu Wei, Ming Zhou.
1. **[LayoutLMv2](model_doc/layoutlmv2)** (from Microsoft Research Asia) released with the paper [LayoutLMv2: Multi-modal Pre-training for Visually-Rich Document Understanding](https://arxiv.org/abs/2012.14740) by Yang Xu, Yiheng Xu, Tengchao Lv, Lei Cui, Furu Wei, Guoxin Wang, Yijuan Lu, Dinei Florencio, Cha Zhang, Wanxiang Che, Min Zhang, Lidong Zhou.
1. **[LayoutLMv3](model_doc/layoutlmv3)** (from Microsoft Research Asia) released with the paper [LayoutLMv3: Pre-training for Document AI with Unified Text and Image Masking](https://arxiv.org/abs/2204.08387) by Yupan Huang, Tengchao Lv, Lei Cui, Yutong Lu, Furu Wei.
1. **[LayoutXLM](model_doc/layoutxlm)** (from Microsoft Research Asia) released with the paper [LayoutXLM: Multimodal Pre-training for Multilingual Visually-rich Document Understanding](https://arxiv.org/abs/2104.08836) by Yiheng Xu, Tengchao Lv, Lei Cui, Guoxin Wang, Yijuan Lu, Dinei Florencio, Cha Zhang, Furu Wei.
1. **[LED](model_doc/led)** (from AllenAI) released with the paper [Longformer: The Long-Document Transformer](https://arxiv.org/abs/2004.05150) by Iz Beltagy, Matthew E. Peters, Arman Cohan.
1. **[LeViT](model_doc/levit)** (from Meta AI) released with the paper [LeViT: A Vision Transformer in ConvNet's Clothing for Faster Inference](https://arxiv.org/abs/2104.01136) by Ben Graham, Alaaeldin El-Nouby, Hugo Touvron, Pierre Stock, Armand Joulin, Hervé Jégou, Matthijs Douze.
1. **[LiLT](model_doc/lilt)** (from South China University of Technology) released with the paper [LiLT: A Simple yet Effective Language-Independent Layout Transformer for Structured Document Understanding](https://arxiv.org/abs/2202.13669) by Jiapeng Wang, Lianwen Jin, Kai Ding.
1. **[LLaMA](model_doc/llama)** (from The FAIR team of Meta AI) released with the paper [LLaMA: Open and Efficient Foundation Language Models](https://arxiv.org/abs/2302.13971) by Hugo Touvron, Thibaut Lavril, Gautier Izacard, Xavier Martinet, Marie-Anne Lachaux, Timothée Lacroix, Baptiste Rozière, Naman Goyal, Eric Hambro, Faisal Azhar, Aurelien Rodriguez, Armand Joulin, Edouard Grave, Guillaume Lample.
1. **[Longformer](model_doc/longformer)** (from AllenAI) released with the paper [Longformer: The Long-Document Transformer](https://arxiv.org/abs/2004.05150) by Iz Beltagy, Matthew E. Peters, Arman Cohan.
1. **[LongT5](model_doc/longt5)** (from Google AI) released with the paper [LongT5: Efficient Text-To-Text Transformer for Long Sequences](https://arxiv.org/abs/2112.07916) by Mandy Guo, Joshua Ainslie, David Uthus, Santiago Ontanon, Jianmo Ni, Yun-Hsuan Sung, Yinfei Yang.
1. **[LUKE](model_doc/luke)** (from Studio Ousia) released with the paper [LUKE: Deep Contextualized Entity Representations with Entity-aware Self-attention](https://arxiv.org/abs/2010.01057) by Ikuya Yamada, Akari Asai, Hiroyuki Shindo, Hideaki Takeda, Yuji Matsumoto.
1. **[LXMERT](model_doc/lxmert)** (from UNC Chapel Hill) released with the paper [LXMERT: Learning Cross-Modality Encoder Representations from Transformers for Open-Domain Question Answering](https://arxiv.org/abs/1908.07490) by Hao Tan and Mohit Bansal.
1. **[M-CTC-T](model_doc/mctct)** (from Facebook) released with the paper [Pseudo-Labeling For Massively Multilingual Speech Recognition](https://arxiv.org/abs/2111.00161) by Loren Lugosch, Tatiana Likhomanenko, Gabriel Synnaeve, and Ronan Collobert.
1. **[M2M100](model_doc/m2m_100)** (from Facebook) released with the paper [Beyond English-Centric Multilingual Machine Translation](https://arxiv.org/abs/2010.11125) by Angela Fan, Shruti Bhosale, Holger Schwenk, Zhiyi Ma, Ahmed El-Kishky, Siddharth Goyal, Mandeep Baines, Onur Celebi, Guillaume Wenzek, Vishrav Chaudhary, Naman Goyal, Tom Birch, Vitaliy Liptchinsky, Sergey Edunov, Edouard Grave, Michael Auli, Armand Joulin.
1. **[MarianMT](model_doc/marian)** Machine translation models trained using [OPUS](http://opus.nlpl.eu/) data by Jörg Tiedemann. The [Marian Framework](https://marian-nmt.github.io/) is being developed by the Microsoft Translator Team.
1. **[MarkupLM](model_doc/markuplm)** (from Microsoft Research Asia) released with the paper [MarkupLM: Pre-training of Text and Markup Language for Visually-rich Document Understanding](https://arxiv.org/abs/2110.08518) by Junlong Li, Yiheng Xu, Lei Cui, Furu Wei.
1. **[Mask2Former](model_doc/mask2former)** (from FAIR and UIUC) released with the paper [Masked-attention Mask Transformer for Universal Image Segmentation](https://arxiv.org/abs/2112.01527) by Bowen Cheng, Ishan Misra, Alexander G. Schwing, Alexander Kirillov, Rohit Girdhar.
1. **[MaskFormer](model_doc/maskformer)** (from Meta and UIUC) released with the paper [Per-Pixel Classification is Not All You Need for Semantic Segmentation](https://arxiv.org/abs/2107.06278) by Bowen Cheng, Alexander G. Schwing, Alexander Kirillov.
1. **[MatCha](model_doc/matcha)** (from Google AI) released with the paper [MatCha: Enhancing Visual Language Pretraining with Math Reasoning and Chart Derendering](https://arxiv.org/abs/2212.09662) by Fangyu Liu, Francesco Piccinno, Syrine Krichene, Chenxi Pang, Kenton Lee, Mandar Joshi, Yasemin Altun, Nigel Collier, Julian Martin Eisenschlos.
1. **[mBART](model_doc/mbart)** (from Facebook) released with the paper [Multilingual Denoising Pre-training for Neural Machine Translation](https://arxiv.org/abs/2001.08210) by Yinhan Liu, Jiatao Gu, Naman Goyal, Xian Li, Sergey Edunov, Marjan Ghazvininejad, Mike Lewis, Luke Zettlemoyer.
1. **[mBART-50](model_doc/mbart)** (from Facebook) released with the paper [Multilingual Translation with Extensible Multilingual Pretraining and Finetuning](https://arxiv.org/abs/2008.00401) by Yuqing Tang, Chau Tran, Xian Li, Peng-Jen Chen, Naman Goyal, Vishrav Chaudhary, Jiatao Gu, Angela Fan.
1. **[MEGA](model_doc/mega)** (from Meta/USC/CMU/SJTU) released with the paper [Mega: Moving Average Equipped Gated Attention](https://arxiv.org/abs/2209.10655) by Xuezhe Ma, Chunting Zhou, Xiang Kong, Junxian He, Liangke Gui, Graham Neubig, Jonathan May, and Luke Zettlemoyer.
1. **[Megatron-BERT](model_doc/megatron-bert)** (from NVIDIA) released with the paper [Megatron-LM: Training Multi-Billion Parameter Language Models Using Model Parallelism](https://arxiv.org/abs/1909.08053) by Mohammad Shoeybi, Mostofa Patwary, Raul Puri, Patrick LeGresley, Jared Casper and Bryan Catanzaro.
1. **[Megatron-GPT2](model_doc/megatron_gpt2)** (from NVIDIA) released with the paper [Megatron-LM: Training Multi-Billion Parameter Language Models Using Model Parallelism](https://arxiv.org/abs/1909.08053) by Mohammad Shoeybi, Mostofa Patwary, Raul Puri, Patrick LeGresley, Jared Casper and Bryan Catanzaro.
1. **[MGP-STR](model_doc/mgp-str)** (from Alibaba Research) released with the paper [Multi-Granularity Prediction for Scene Text Recognition](https://arxiv.org/abs/2209.03592) by Peng Wang, Cheng Da, and Cong Yao.
1. **[mLUKE](model_doc/mluke)** (from Studio Ousia) released with the paper [mLUKE: The Power of Entity Representations in Multilingual Pretrained Language Models](https://arxiv.org/abs/2110.08151) by Ryokan Ri, Ikuya Yamada, and Yoshimasa Tsuruoka.
1. **[MMS](model_doc/mms)** (from Facebook) released with the paper [Scaling Speech Technology to 1,000+ Languages](https://arxiv.org/abs/2305.13516) by Vineel Pratap, Andros Tjandra, Bowen Shi, Paden Tomasello, Arun Babu, Sayani Kundu, Ali Elkahky, Zhaoheng Ni, Apoorv Vyas, Maryam Fazel-Zarandi, Alexei Baevski, Yossi Adi, Xiaohui Zhang, Wei-Ning Hsu, Alexis Conneau, Michael Auli.
1. **[MobileBERT](model_doc/mobilebert)** (from CMU/Google Brain) released with the paper [MobileBERT: a Compact Task-Agnostic BERT for Resource-Limited Devices](https://arxiv.org/abs/2004.02984) by Zhiqing Sun, Hongkun Yu, Xiaodan Song, Renjie Liu, Yiming Yang, and Denny Zhou.
1. **[MobileNetV1](model_doc/mobilenet_v1)** (from Google Inc.) released with the paper [MobileNets: Efficient Convolutional Neural Networks for Mobile Vision Applications](https://arxiv.org/abs/1704.04861) by Andrew G. Howard, Menglong Zhu, Bo Chen, Dmitry Kalenichenko, Weijun Wang, Tobias Weyand, Marco Andreetto, Hartwig Adam.
1. **[MobileNetV2](model_doc/mobilenet_v2)** (from Google Inc.) released with the paper [MobileNetV2: Inverted Residuals and Linear Bottlenecks](https://arxiv.org/abs/1801.04381) by Mark Sandler, Andrew Howard, Menglong Zhu, Andrey Zhmoginov, Liang-Chieh Chen.
1. **[MobileViT](model_doc/mobilevit)** (from Apple) released with the paper [MobileViT: Light-weight, General-purpose, and Mobile-friendly Vision Transformer](https://arxiv.org/abs/2110.02178) by Sachin Mehta and Mohammad Rastegari.
1. **[MobileViTV2](model_doc/mobilevitv2)** (from Apple) released with the paper [Separable Self-attention for Mobile Vision Transformers](https://arxiv.org/abs/2206.02680) by Sachin Mehta and Mohammad Rastegari.
1. **[MPNet](model_doc/mpnet)** (from Microsoft Research) released with the paper [MPNet: Masked and Permuted Pre-training for Language Understanding](https://arxiv.org/abs/2004.09297) by Kaitao Song, Xu Tan, Tao Qin, Jianfeng Lu, Tie-Yan Liu.
<<<<<<< HEAD
1. **[MPT](model_doc/mpt)** (from MosaiML) released with the repository [llm-foundry](https://github.com/mosaicml/llm-foundry/) by the MosaicML NLP Team.
=======
1. **[MRA](model_doc/mra)** (from the University of Wisconsin - Madison) released with the paper [Multi Resolution Analysis (MRA) for Approximate Self-Attention](https://arxiv.org/abs/2207.10284) by Zhanpeng Zeng, Sourav Pal, Jeffery Kline, Glenn M Fung, Vikas Singh.
>>>>>>> 45025d92
1. **[MT5](model_doc/mt5)** (from Google AI) released with the paper [mT5: A massively multilingual pre-trained text-to-text transformer](https://arxiv.org/abs/2010.11934) by Linting Xue, Noah Constant, Adam Roberts, Mihir Kale, Rami Al-Rfou, Aditya Siddhant, Aditya Barua, Colin Raffel.
1. **[MusicGen](model_doc/musicgen)** (from Meta) released with the paper [Simple and Controllable Music Generation](https://arxiv.org/abs/2306.05284) by Jade Copet, Felix Kreuk, Itai Gat, Tal Remez, David Kant, Gabriel Synnaeve, Yossi Adi and Alexandre Défossez. 
1. **[MVP](model_doc/mvp)** (from RUC AI Box) released with the paper [MVP: Multi-task Supervised Pre-training for Natural Language Generation](https://arxiv.org/abs/2206.12131) by Tianyi Tang, Junyi Li, Wayne Xin Zhao and Ji-Rong Wen.
1. **[NAT](model_doc/nat)** (from SHI Labs) released with the paper [Neighborhood Attention Transformer](https://arxiv.org/abs/2204.07143) by Ali Hassani, Steven Walton, Jiachen Li, Shen Li, and Humphrey Shi.
1. **[Nezha](model_doc/nezha)** (from Huawei Noah’s Ark Lab) released with the paper [NEZHA: Neural Contextualized Representation for Chinese Language Understanding](https://arxiv.org/abs/1909.00204) by Junqiu Wei, Xiaozhe Ren, Xiaoguang Li, Wenyong Huang, Yi Liao, Yasheng Wang, Jiashu Lin, Xin Jiang, Xiao Chen and Qun Liu.
1. **[NLLB](model_doc/nllb)** (from Meta) released with the paper [No Language Left Behind: Scaling Human-Centered Machine Translation](https://arxiv.org/abs/2207.04672) by the NLLB team.
1. **[NLLB-MOE](model_doc/nllb-moe)** (from Meta) released with the paper [No Language Left Behind: Scaling Human-Centered Machine Translation](https://arxiv.org/abs/2207.04672) by the NLLB team.
1. **[Nyströmformer](model_doc/nystromformer)** (from the University of Wisconsin - Madison) released with the paper [Nyströmformer: A Nyström-Based Algorithm for Approximating Self-Attention](https://arxiv.org/abs/2102.03902) by Yunyang Xiong, Zhanpeng Zeng, Rudrasis Chakraborty, Mingxing Tan, Glenn Fung, Yin Li, Vikas Singh.
1. **[OneFormer](model_doc/oneformer)** (from SHI Labs) released with the paper [OneFormer: One Transformer to Rule Universal Image Segmentation](https://arxiv.org/abs/2211.06220) by Jitesh Jain, Jiachen Li, MangTik Chiu, Ali Hassani, Nikita Orlov, Humphrey Shi.
1. **[OpenLlama](model_doc/open-llama)** (from [s-JoL](https://huggingface.co/s-JoL)) released in [Open-Llama](https://github.com/s-JoL/Open-Llama). 
1. **[OPT](master/model_doc/opt)** (from Meta AI) released with the paper [OPT: Open Pre-trained Transformer Language Models](https://arxiv.org/abs/2205.01068) by Susan Zhang, Stephen Roller, Naman Goyal, Mikel Artetxe, Moya Chen, Shuohui Chen et al.
1. **[OWL-ViT](model_doc/owlvit)** (from Google AI) released with the paper [Simple Open-Vocabulary Object Detection with Vision Transformers](https://arxiv.org/abs/2205.06230) by Matthias Minderer, Alexey Gritsenko, Austin Stone, Maxim Neumann, Dirk Weissenborn, Alexey Dosovitskiy, Aravindh Mahendran, Anurag Arnab, Mostafa Dehghani, Zhuoran Shen, Xiao Wang, Xiaohua Zhai, Thomas Kipf, and Neil Houlsby.
1. **[Pegasus](model_doc/pegasus)** (from Google) released with the paper [PEGASUS: Pre-training with Extracted Gap-sentences for Abstractive Summarization](https://arxiv.org/abs/1912.08777) by Jingqing Zhang, Yao Zhao, Mohammad Saleh and Peter J. Liu.
1. **[PEGASUS-X](model_doc/pegasus_x)** (from Google) released with the paper [Investigating Efficiently Extending Transformers for Long Input Summarization](https://arxiv.org/abs/2208.04347) by Jason Phang, Yao Zhao, and Peter J. Liu.
1. **[Perceiver IO](model_doc/perceiver)** (from Deepmind) released with the paper [Perceiver IO: A General Architecture for Structured Inputs & Outputs](https://arxiv.org/abs/2107.14795) by Andrew Jaegle, Sebastian Borgeaud, Jean-Baptiste Alayrac, Carl Doersch, Catalin Ionescu, David Ding, Skanda Koppula, Daniel Zoran, Andrew Brock, Evan Shelhamer, Olivier Hénaff, Matthew M. Botvinick, Andrew Zisserman, Oriol Vinyals, João Carreira.
1. **[PhoBERT](model_doc/phobert)** (from VinAI Research) released with the paper [PhoBERT: Pre-trained language models for Vietnamese](https://www.aclweb.org/anthology/2020.findings-emnlp.92/) by Dat Quoc Nguyen and Anh Tuan Nguyen.
1. **[Pix2Struct](model_doc/pix2struct)** (from Google) released with the paper [Pix2Struct: Screenshot Parsing as Pretraining for Visual Language Understanding](https://arxiv.org/abs/2210.03347) by Kenton Lee, Mandar Joshi, Iulia Turc, Hexiang Hu, Fangyu Liu, Julian Eisenschlos, Urvashi Khandelwal, Peter Shaw, Ming-Wei Chang, Kristina Toutanova.
1. **[PLBart](model_doc/plbart)** (from UCLA NLP) released with the paper [Unified Pre-training for Program Understanding and Generation](https://arxiv.org/abs/2103.06333) by Wasi Uddin Ahmad, Saikat Chakraborty, Baishakhi Ray, Kai-Wei Chang.
1. **[PoolFormer](model_doc/poolformer)** (from Sea AI Labs) released with the paper [MetaFormer is Actually What You Need for Vision](https://arxiv.org/abs/2111.11418) by Yu, Weihao and Luo, Mi and Zhou, Pan and Si, Chenyang and Zhou, Yichen and Wang, Xinchao and Feng, Jiashi and Yan, Shuicheng.
1. **[ProphetNet](model_doc/prophetnet)** (from Microsoft Research) released with the paper [ProphetNet: Predicting Future N-gram for Sequence-to-Sequence Pre-training](https://arxiv.org/abs/2001.04063) by Yu Yan, Weizhen Qi, Yeyun Gong, Dayiheng Liu, Nan Duan, Jiusheng Chen, Ruofei Zhang and Ming Zhou.
1. **[QDQBert](model_doc/qdqbert)** (from NVIDIA) released with the paper [Integer Quantization for Deep Learning Inference: Principles and Empirical Evaluation](https://arxiv.org/abs/2004.09602) by Hao Wu, Patrick Judd, Xiaojie Zhang, Mikhail Isaev and Paulius Micikevicius.
1. **[RAG](model_doc/rag)** (from Facebook) released with the paper [Retrieval-Augmented Generation for Knowledge-Intensive NLP Tasks](https://arxiv.org/abs/2005.11401) by Patrick Lewis, Ethan Perez, Aleksandara Piktus, Fabio Petroni, Vladimir Karpukhin, Naman Goyal, Heinrich Küttler, Mike Lewis, Wen-tau Yih, Tim Rocktäschel, Sebastian Riedel, Douwe Kiela.
1. **[REALM](model_doc/realm.html)** (from Google Research) released with the paper [REALM: Retrieval-Augmented Language Model Pre-Training](https://arxiv.org/abs/2002.08909) by Kelvin Guu, Kenton Lee, Zora Tung, Panupong Pasupat and Ming-Wei Chang.
1. **[Reformer](model_doc/reformer)** (from Google Research) released with the paper [Reformer: The Efficient Transformer](https://arxiv.org/abs/2001.04451) by Nikita Kitaev, Łukasz Kaiser, Anselm Levskaya.
1. **[RegNet](model_doc/regnet)** (from META Platforms) released with the paper [Designing Network Design Space](https://arxiv.org/abs/2003.13678) by Ilija Radosavovic, Raj Prateek Kosaraju, Ross Girshick, Kaiming He, Piotr Dollár.
1. **[RemBERT](model_doc/rembert)** (from Google Research) released with the paper [Rethinking embedding coupling in pre-trained language models](https://arxiv.org/abs/2010.12821) by Hyung Won Chung, Thibault Févry, Henry Tsai, M. Johnson, Sebastian Ruder.
1. **[ResNet](model_doc/resnet)** (from Microsoft Research) released with the paper [Deep Residual Learning for Image Recognition](https://arxiv.org/abs/1512.03385) by Kaiming He, Xiangyu Zhang, Shaoqing Ren, Jian Sun.
1. **[RoBERTa](model_doc/roberta)** (from Facebook), released together with the paper [RoBERTa: A Robustly Optimized BERT Pretraining Approach](https://arxiv.org/abs/1907.11692) by Yinhan Liu, Myle Ott, Naman Goyal, Jingfei Du, Mandar Joshi, Danqi Chen, Omer Levy, Mike Lewis, Luke Zettlemoyer, Veselin Stoyanov.
1. **[RoBERTa-PreLayerNorm](model_doc/roberta-prelayernorm)** (from Facebook) released with the paper [fairseq: A Fast, Extensible Toolkit for Sequence Modeling](https://arxiv.org/abs/1904.01038) by Myle Ott, Sergey Edunov, Alexei Baevski, Angela Fan, Sam Gross, Nathan Ng, David Grangier, Michael Auli.
1. **[RoCBert](model_doc/roc_bert)** (from WeChatAI) released with the paper [RoCBert: Robust Chinese Bert with Multimodal Contrastive Pretraining](https://aclanthology.org/2022.acl-long.65.pdf) by HuiSu, WeiweiShi, XiaoyuShen, XiaoZhou, TuoJi, JiaruiFang, JieZhou.
1. **[RoFormer](model_doc/roformer)** (from ZhuiyiTechnology), released together with the paper [RoFormer: Enhanced Transformer with Rotary Position Embedding](https://arxiv.org/abs/2104.09864) by Jianlin Su and Yu Lu and Shengfeng Pan and Bo Wen and Yunfeng Liu.
1. **[RWKV](model_doc/rwkv)** (from Bo Peng), released on [this repo](https://github.com/BlinkDL/RWKV-LM) by Bo Peng.
1. **[SegFormer](model_doc/segformer)** (from NVIDIA) released with the paper [SegFormer: Simple and Efficient Design for Semantic Segmentation with Transformers](https://arxiv.org/abs/2105.15203) by Enze Xie, Wenhai Wang, Zhiding Yu, Anima Anandkumar, Jose M. Alvarez, Ping Luo.
1. **[Segment Anything](model_doc/sam)** (from Meta AI) released with the paper [Segment Anything](https://arxiv.org/pdf/2304.02643v1.pdf) by Alexander Kirillov, Eric Mintun, Nikhila Ravi, Hanzi Mao, Chloe Rolland, Laura Gustafson, Tete Xiao, Spencer Whitehead, Alex Berg, Wan-Yen Lo, Piotr Dollar, Ross Girshick.
1. **[SEW](model_doc/sew)** (from ASAPP) released with the paper [Performance-Efficiency Trade-offs in Unsupervised Pre-training for Speech Recognition](https://arxiv.org/abs/2109.06870) by Felix Wu, Kwangyoun Kim, Jing Pan, Kyu Han, Kilian Q. Weinberger, Yoav Artzi.
1. **[SEW-D](model_doc/sew_d)** (from ASAPP) released with the paper [Performance-Efficiency Trade-offs in Unsupervised Pre-training for Speech Recognition](https://arxiv.org/abs/2109.06870) by Felix Wu, Kwangyoun Kim, Jing Pan, Kyu Han, Kilian Q. Weinberger, Yoav Artzi.
1. **[SpeechT5](model_doc/speecht5)** (from Microsoft Research) released with the paper [SpeechT5: Unified-Modal Encoder-Decoder Pre-Training for Spoken Language Processing](https://arxiv.org/abs/2110.07205) by Junyi Ao, Rui Wang, Long Zhou, Chengyi Wang, Shuo Ren, Yu Wu, Shujie Liu, Tom Ko, Qing Li, Yu Zhang, Zhihua Wei, Yao Qian, Jinyu Li, Furu Wei.
1. **[SpeechToTextTransformer](model_doc/speech_to_text)** (from Facebook), released together with the paper [fairseq S2T: Fast Speech-to-Text Modeling with fairseq](https://arxiv.org/abs/2010.05171) by Changhan Wang, Yun Tang, Xutai Ma, Anne Wu, Dmytro Okhonko, Juan Pino.
1. **[SpeechToTextTransformer2](model_doc/speech_to_text_2)** (from Facebook), released together with the paper [Large-Scale Self- and Semi-Supervised Learning for Speech Translation](https://arxiv.org/abs/2104.06678) by Changhan Wang, Anne Wu, Juan Pino, Alexei Baevski, Michael Auli, Alexis Conneau.
1. **[Splinter](model_doc/splinter)** (from Tel Aviv University), released together with the paper [Few-Shot Question Answering by Pretraining Span Selection](https://arxiv.org/abs/2101.00438) by Ori Ram, Yuval Kirstain, Jonathan Berant, Amir Globerson, Omer Levy.
1. **[SqueezeBERT](model_doc/squeezebert)** (from Berkeley) released with the paper [SqueezeBERT: What can computer vision teach NLP about efficient neural networks?](https://arxiv.org/abs/2006.11316) by Forrest N. Iandola, Albert E. Shaw, Ravi Krishna, and Kurt W. Keutzer.
1. **[SwiftFormer](model_doc/swiftformer)** (from MBZUAI) released with the paper [SwiftFormer: Efficient Additive Attention for Transformer-based Real-time Mobile Vision Applications](https://arxiv.org/abs/2303.15446) by Abdelrahman Shaker, Muhammad Maaz, Hanoona Rasheed, Salman Khan, Ming-Hsuan Yang, Fahad Shahbaz Khan.
1. **[Swin Transformer](model_doc/swin)** (from Microsoft) released with the paper [Swin Transformer: Hierarchical Vision Transformer using Shifted Windows](https://arxiv.org/abs/2103.14030) by Ze Liu, Yutong Lin, Yue Cao, Han Hu, Yixuan Wei, Zheng Zhang, Stephen Lin, Baining Guo.
1. **[Swin Transformer V2](model_doc/swinv2)** (from Microsoft) released with the paper [Swin Transformer V2: Scaling Up Capacity and Resolution](https://arxiv.org/abs/2111.09883) by Ze Liu, Han Hu, Yutong Lin, Zhuliang Yao, Zhenda Xie, Yixuan Wei, Jia Ning, Yue Cao, Zheng Zhang, Li Dong, Furu Wei, Baining Guo.
1. **[Swin2SR](model_doc/swin2sr)** (from University of Würzburg) released with the paper [Swin2SR: SwinV2 Transformer for Compressed Image Super-Resolution and Restoration](https://arxiv.org/abs/2209.11345) by Marcos V. Conde, Ui-Jin Choi, Maxime Burchi, Radu Timofte.
1. **[SwitchTransformers](model_doc/switch_transformers)** (from Google) released with the paper [Switch Transformers: Scaling to Trillion Parameter Models with Simple and Efficient Sparsity](https://arxiv.org/abs/2101.03961) by William Fedus, Barret Zoph, Noam Shazeer.
1. **[T5](model_doc/t5)** (from Google AI) released with the paper [Exploring the Limits of Transfer Learning with a Unified Text-to-Text Transformer](https://arxiv.org/abs/1910.10683) by Colin Raffel and Noam Shazeer and Adam Roberts and Katherine Lee and Sharan Narang and Michael Matena and Yanqi Zhou and Wei Li and Peter J. Liu.
1. **[T5v1.1](model_doc/t5v1.1)** (from Google AI) released in the repository [google-research/text-to-text-transfer-transformer](https://github.com/google-research/text-to-text-transfer-transformer/blob/main/released_checkpoints.md#t511) by Colin Raffel and Noam Shazeer and Adam Roberts and Katherine Lee and Sharan Narang and Michael Matena and Yanqi Zhou and Wei Li and Peter J. Liu.
1. **[Table Transformer](model_doc/table-transformer)** (from Microsoft Research) released with the paper [PubTables-1M: Towards Comprehensive Table Extraction From Unstructured Documents](https://arxiv.org/abs/2110.00061) by Brandon Smock, Rohith Pesala, Robin Abraham.
1. **[TAPAS](model_doc/tapas)** (from Google AI) released with the paper [TAPAS: Weakly Supervised Table Parsing via Pre-training](https://arxiv.org/abs/2004.02349) by Jonathan Herzig, Paweł Krzysztof Nowak, Thomas Müller, Francesco Piccinno and Julian Martin Eisenschlos.
1. **[TAPEX](model_doc/tapex)** (from Microsoft Research) released with the paper [TAPEX: Table Pre-training via Learning a Neural SQL Executor](https://arxiv.org/abs/2107.07653) by Qian Liu, Bei Chen, Jiaqi Guo, Morteza Ziyadi, Zeqi Lin, Weizhu Chen, Jian-Guang Lou.
1. **[Time Series Transformer](model_doc/time_series_transformer)** (from HuggingFace).
1. **[TimeSformer](model_doc/timesformer)** (from Facebook) released with the paper [Is Space-Time Attention All You Need for Video Understanding?](https://arxiv.org/abs/2102.05095) by Gedas Bertasius, Heng Wang, Lorenzo Torresani.
1. **[Trajectory Transformer](model_doc/trajectory_transformers)** (from the University of California at Berkeley) released with the paper [Offline Reinforcement Learning as One Big Sequence Modeling Problem](https://arxiv.org/abs/2106.02039) by Michael Janner, Qiyang Li, Sergey Levine
1. **[Transformer-XL](model_doc/transfo-xl)** (from Google/CMU) released with the paper [Transformer-XL: Attentive Language Models Beyond a Fixed-Length Context](https://arxiv.org/abs/1901.02860) by Zihang Dai*, Zhilin Yang*, Yiming Yang, Jaime Carbonell, Quoc V. Le, Ruslan Salakhutdinov.
1. **[TrOCR](model_doc/trocr)** (from Microsoft), released together with the paper [TrOCR: Transformer-based Optical Character Recognition with Pre-trained Models](https://arxiv.org/abs/2109.10282) by Minghao Li, Tengchao Lv, Lei Cui, Yijuan Lu, Dinei Florencio, Cha Zhang, Zhoujun Li, Furu Wei.
1. **[TVLT](model_doc/tvlt)** (from UNC Chapel Hill) released with the paper [TVLT: Textless Vision-Language Transformer](https://arxiv.org/abs/2209.14156) by Zineng Tang, Jaemin Cho, Yixin Nie, Mohit Bansal.
1. **[UL2](model_doc/ul2)** (from Google Research) released with the paper [Unifying Language Learning Paradigms](https://arxiv.org/abs/2205.05131v1) by Yi Tay, Mostafa Dehghani, Vinh Q. Tran, Xavier Garcia, Dara Bahri, Tal Schuster, Huaixiu Steven Zheng, Neil Houlsby, Donald Metzler
1. **[UMT5](model_doc/umt5)** (from Google Research) released with the paper [UniMax: Fairer and More Effective Language Sampling for Large-Scale Multilingual Pretraining](https://openreview.net/forum?id=kXwdL1cWOAi) by Hyung Won Chung, Xavier Garcia, Adam Roberts, Yi Tay, Orhan Firat, Sharan Narang, Noah Constant.
1. **[UniSpeech](model_doc/unispeech)** (from Microsoft Research) released with the paper [UniSpeech: Unified Speech Representation Learning with Labeled and Unlabeled Data](https://arxiv.org/abs/2101.07597) by Chengyi Wang, Yu Wu, Yao Qian, Kenichi Kumatani, Shujie Liu, Furu Wei, Michael Zeng, Xuedong Huang.
1. **[UniSpeechSat](model_doc/unispeech-sat)** (from Microsoft Research) released with the paper [UNISPEECH-SAT: UNIVERSAL SPEECH REPRESENTATION LEARNING WITH SPEAKER AWARE PRE-TRAINING](https://arxiv.org/abs/2110.05752) by Sanyuan Chen, Yu Wu, Chengyi Wang, Zhengyang Chen, Zhuo Chen, Shujie Liu, Jian Wu, Yao Qian, Furu Wei, Jinyu Li, Xiangzhan Yu.
1. **[UPerNet](model_doc/upernet)** (from Peking University) released with the paper [Unified Perceptual Parsing for Scene Understanding](https://arxiv.org/abs/1807.10221) by Tete Xiao, Yingcheng Liu, Bolei Zhou, Yuning Jiang, Jian Sun.
1. **[VAN](model_doc/van)** (from Tsinghua University and Nankai University) released with the paper [Visual Attention Network](https://arxiv.org/abs/2202.09741) by Meng-Hao Guo, Cheng-Ze Lu, Zheng-Ning Liu, Ming-Ming Cheng, Shi-Min Hu.
1. **[VideoMAE](model_doc/videomae)** (from Multimedia Computing Group, Nanjing University) released with the paper [VideoMAE: Masked Autoencoders are Data-Efficient Learners for Self-Supervised Video Pre-Training](https://arxiv.org/abs/2203.12602) by Zhan Tong, Yibing Song, Jue Wang, Limin Wang.
1. **[ViLT](model_doc/vilt)** (from NAVER AI Lab/Kakao Enterprise/Kakao Brain) released with the paper [ViLT: Vision-and-Language Transformer Without Convolution or Region Supervision](https://arxiv.org/abs/2102.03334) by Wonjae Kim, Bokyung Son, Ildoo Kim.
1. **[Vision Transformer (ViT)](model_doc/vit)** (from Google AI) released with the paper [An Image is Worth 16x16 Words: Transformers for Image Recognition at Scale](https://arxiv.org/abs/2010.11929) by Alexey Dosovitskiy, Lucas Beyer, Alexander Kolesnikov, Dirk Weissenborn, Xiaohua Zhai, Thomas Unterthiner, Mostafa Dehghani, Matthias Minderer, Georg Heigold, Sylvain Gelly, Jakob Uszkoreit, Neil Houlsby.
1. **[VisualBERT](model_doc/visual_bert)** (from UCLA NLP) released with the paper [VisualBERT: A Simple and Performant Baseline for Vision and Language](https://arxiv.org/pdf/1908.03557) by Liunian Harold Li, Mark Yatskar, Da Yin, Cho-Jui Hsieh, Kai-Wei Chang.
1. **[ViT Hybrid](model_doc/vit_hybrid)** (from Google AI) released with the paper [An Image is Worth 16x16 Words: Transformers for Image Recognition at Scale](https://arxiv.org/abs/2010.11929) by Alexey Dosovitskiy, Lucas Beyer, Alexander Kolesnikov, Dirk Weissenborn, Xiaohua Zhai, Thomas Unterthiner, Mostafa Dehghani, Matthias Minderer, Georg Heigold, Sylvain Gelly, Jakob Uszkoreit, Neil Houlsby.
1. **[ViTMAE](model_doc/vit_mae)** (from Meta AI) released with the paper [Masked Autoencoders Are Scalable Vision Learners](https://arxiv.org/abs/2111.06377) by Kaiming He, Xinlei Chen, Saining Xie, Yanghao Li, Piotr Dollár, Ross Girshick.
1. **[ViTMSN](model_doc/vit_msn)** (from Meta AI) released with the paper [Masked Siamese Networks for Label-Efficient Learning](https://arxiv.org/abs/2204.07141) by Mahmoud Assran, Mathilde Caron, Ishan Misra, Piotr Bojanowski, Florian Bordes, Pascal Vincent, Armand Joulin, Michael Rabbat, Nicolas Ballas.
1. **[ViViT](model_doc/vivit)** (from Google Research) released with the paper [ViViT: A Video Vision Transformer](https://arxiv.org/abs/2103.15691) by Anurag Arnab, Mostafa Dehghani, Georg Heigold, Chen Sun, Mario Lučić, Cordelia Schmid.
1. **[Wav2Vec2](model_doc/wav2vec2)** (from Facebook AI) released with the paper [wav2vec 2.0: A Framework for Self-Supervised Learning of Speech Representations](https://arxiv.org/abs/2006.11477) by Alexei Baevski, Henry Zhou, Abdelrahman Mohamed, Michael Auli.
1. **[Wav2Vec2-Conformer](model_doc/wav2vec2-conformer)** (from Facebook AI) released with the paper [FAIRSEQ S2T: Fast Speech-to-Text Modeling with FAIRSEQ](https://arxiv.org/abs/2010.05171) by Changhan Wang, Yun Tang, Xutai Ma, Anne Wu, Sravya Popuri, Dmytro Okhonko, Juan Pino.
1. **[Wav2Vec2Phoneme](model_doc/wav2vec2_phoneme)** (from Facebook AI) released with the paper [Simple and Effective Zero-shot Cross-lingual Phoneme Recognition](https://arxiv.org/abs/2109.11680) by Qiantong Xu, Alexei Baevski, Michael Auli.
1. **[WavLM](model_doc/wavlm)** (from Microsoft Research) released with the paper [WavLM: Large-Scale Self-Supervised Pre-Training for Full Stack Speech Processing](https://arxiv.org/abs/2110.13900) by Sanyuan Chen, Chengyi Wang, Zhengyang Chen, Yu Wu, Shujie Liu, Zhuo Chen, Jinyu Li, Naoyuki Kanda, Takuya Yoshioka, Xiong Xiao, Jian Wu, Long Zhou, Shuo Ren, Yanmin Qian, Yao Qian, Jian Wu, Michael Zeng, Furu Wei.
1. **[Whisper](model_doc/whisper)** (from OpenAI) released with the paper [Robust Speech Recognition via Large-Scale Weak Supervision](https://cdn.openai.com/papers/whisper.pdf) by Alec Radford, Jong Wook Kim, Tao Xu, Greg Brockman, Christine McLeavey, Ilya Sutskever.
1. **[X-CLIP](model_doc/xclip)** (from Microsoft Research) released with the paper [Expanding Language-Image Pretrained Models for General Video Recognition](https://arxiv.org/abs/2208.02816) by Bolin Ni, Houwen Peng, Minghao Chen, Songyang Zhang, Gaofeng Meng, Jianlong Fu, Shiming Xiang, Haibin Ling.
1. **[X-MOD](model_doc/xmod)** (from Meta AI) released with the paper [Lifting the Curse of Multilinguality by Pre-training Modular Transformers](http://dx.doi.org/10.18653/v1/2022.naacl-main.255) by Jonas Pfeiffer, Naman Goyal, Xi Lin, Xian Li, James Cross, Sebastian Riedel, Mikel Artetxe.
1. **[XGLM](model_doc/xglm)** (From Facebook AI) released with the paper [Few-shot Learning with Multilingual Language Models](https://arxiv.org/abs/2112.10668) by Xi Victoria Lin, Todor Mihaylov, Mikel Artetxe, Tianlu Wang, Shuohui Chen, Daniel Simig, Myle Ott, Naman Goyal, Shruti Bhosale, Jingfei Du, Ramakanth Pasunuru, Sam Shleifer, Punit Singh Koura, Vishrav Chaudhary, Brian O'Horo, Jeff Wang, Luke Zettlemoyer, Zornitsa Kozareva, Mona Diab, Veselin Stoyanov, Xian Li.
1. **[XLM](model_doc/xlm)** (from Facebook) released together with the paper [Cross-lingual Language Model Pretraining](https://arxiv.org/abs/1901.07291) by Guillaume Lample and Alexis Conneau.
1. **[XLM-ProphetNet](model_doc/xlm-prophetnet)** (from Microsoft Research) released with the paper [ProphetNet: Predicting Future N-gram for Sequence-to-Sequence Pre-training](https://arxiv.org/abs/2001.04063) by Yu Yan, Weizhen Qi, Yeyun Gong, Dayiheng Liu, Nan Duan, Jiusheng Chen, Ruofei Zhang and Ming Zhou.
1. **[XLM-RoBERTa](model_doc/xlm-roberta)** (from Facebook AI), released together with the paper [Unsupervised Cross-lingual Representation Learning at Scale](https://arxiv.org/abs/1911.02116) by Alexis Conneau*, Kartikay Khandelwal*, Naman Goyal, Vishrav Chaudhary, Guillaume Wenzek, Francisco Guzmán, Edouard Grave, Myle Ott, Luke Zettlemoyer and Veselin Stoyanov.
1. **[XLM-RoBERTa-XL](model_doc/xlm-roberta-xl)** (from Facebook AI), released together with the paper [Larger-Scale Transformers for Multilingual Masked Language Modeling](https://arxiv.org/abs/2105.00572) by Naman Goyal, Jingfei Du, Myle Ott, Giri Anantharaman, Alexis Conneau.
1. **[XLM-V](model_doc/xlm-v)** (from Meta AI) released with the paper [XLM-V: Overcoming the Vocabulary Bottleneck in Multilingual Masked Language Models](https://arxiv.org/abs/2301.10472) by Davis Liang, Hila Gonen, Yuning Mao, Rui Hou, Naman Goyal, Marjan Ghazvininejad, Luke Zettlemoyer, Madian Khabsa.
1. **[XLNet](model_doc/xlnet)** (from Google/CMU) released with the paper [​XLNet: Generalized Autoregressive Pretraining for Language Understanding](https://arxiv.org/abs/1906.08237) by Zhilin Yang*, Zihang Dai*, Yiming Yang, Jaime Carbonell, Ruslan Salakhutdinov, Quoc V. Le.
1. **[XLS-R](model_doc/xls_r)** (from Facebook AI) released with the paper [XLS-R: Self-supervised Cross-lingual Speech Representation Learning at Scale](https://arxiv.org/abs/2111.09296) by Arun Babu, Changhan Wang, Andros Tjandra, Kushal Lakhotia, Qiantong Xu, Naman Goyal, Kritika Singh, Patrick von Platen, Yatharth Saraf, Juan Pino, Alexei Baevski, Alexis Conneau, Michael Auli.
1. **[XLSR-Wav2Vec2](model_doc/xlsr_wav2vec2)** (from Facebook AI) released with the paper [Unsupervised Cross-Lingual Representation Learning For Speech Recognition](https://arxiv.org/abs/2006.13979) by Alexis Conneau, Alexei Baevski, Ronan Collobert, Abdelrahman Mohamed, Michael Auli.
1. **[YOLOS](model_doc/yolos)** (from Huazhong University of Science & Technology) released with the paper [You Only Look at One Sequence: Rethinking Transformer in Vision through Object Detection](https://arxiv.org/abs/2106.00666) by Yuxin Fang, Bencheng Liao, Xinggang Wang, Jiemin Fang, Jiyang Qi, Rui Wu, Jianwei Niu, Wenyu Liu.
1. **[YOSO](model_doc/yoso)** (from the University of Wisconsin - Madison) released with the paper [You Only Sample (Almost) Once: Linear Cost Self-Attention Via Bernoulli Sampling](https://arxiv.org/abs/2111.09714) by Zhanpeng Zeng, Yunyang Xiong, Sathya N. Ravi, Shailesh Acharya, Glenn Fung, Vikas Singh.


### Supported frameworks

The table below represents the current support in the library for each of those models, whether they have a Python
tokenizer (called "slow"). A "fast" tokenizer backed by the 🤗 Tokenizers library, whether they have support in Jax (via
Flax), PyTorch, and/or TensorFlow.

<!--This table is updated automatically from the auto modules with _make fix-copies_. Do not update manually!-->

|             Model             | Tokenizer slow | Tokenizer fast | PyTorch support | TensorFlow support | Flax Support |
|:-----------------------------:|:--------------:|:--------------:|:---------------:|:------------------:|:------------:|
|            ALBERT             |       ✅       |       ✅       |       ✅        |         ✅         |      ✅      |
|             ALIGN             |       ❌       |       ❌       |       ✅        |         ❌         |      ❌      |
|            AltCLIP            |       ❌       |       ❌       |       ✅        |         ❌         |      ❌      |
| Audio Spectrogram Transformer |       ❌       |       ❌       |       ✅        |         ❌         |      ❌      |
|          Autoformer           |       ❌       |       ❌       |       ✅        |         ❌         |      ❌      |
|             BART              |       ✅       |       ✅       |       ✅        |         ✅         |      ✅      |
|             BEiT              |       ❌       |       ❌       |       ✅        |         ❌         |      ✅      |
|             BERT              |       ✅       |       ✅       |       ✅        |         ✅         |      ✅      |
|        Bert Generation        |       ✅       |       ❌       |       ✅        |         ❌         |      ❌      |
|            BigBird            |       ✅       |       ✅       |       ✅        |         ❌         |      ✅      |
|        BigBird-Pegasus        |       ❌       |       ❌       |       ✅        |         ❌         |      ❌      |
|            BioGpt             |       ✅       |       ❌       |       ✅        |         ❌         |      ❌      |
|              BiT              |       ❌       |       ❌       |       ✅        |         ❌         |      ❌      |
|          Blenderbot           |       ✅       |       ✅       |       ✅        |         ✅         |      ✅      |
|        BlenderbotSmall        |       ✅       |       ✅       |       ✅        |         ✅         |      ✅      |
|             BLIP              |       ❌       |       ❌       |       ✅        |         ✅         |      ❌      |
|            BLIP-2             |       ❌       |       ❌       |       ✅        |         ❌         |      ❌      |
|             BLOOM             |       ❌       |       ✅       |       ✅        |         ❌         |      ❌      |
|          BridgeTower          |       ❌       |       ❌       |       ✅        |         ❌         |      ❌      |
|           CamemBERT           |       ✅       |       ✅       |       ✅        |         ✅         |      ❌      |
|            CANINE             |       ✅       |       ❌       |       ✅        |         ❌         |      ❌      |
|         Chinese-CLIP          |       ❌       |       ❌       |       ✅        |         ❌         |      ❌      |
|             CLAP              |       ❌       |       ❌       |       ✅        |         ❌         |      ❌      |
|             CLIP              |       ✅       |       ✅       |       ✅        |         ✅         |      ✅      |
|            CLIPSeg            |       ❌       |       ❌       |       ✅        |         ❌         |      ❌      |
|            CodeGen            |       ✅       |       ✅       |       ✅        |         ❌         |      ❌      |
|       Conditional DETR        |       ❌       |       ❌       |       ✅        |         ❌         |      ❌      |
|           ConvBERT            |       ✅       |       ✅       |       ✅        |         ✅         |      ❌      |
|           ConvNeXT            |       ❌       |       ❌       |       ✅        |         ✅         |      ❌      |
|          ConvNeXTV2           |       ❌       |       ❌       |       ✅        |         ❌         |      ❌      |
|            CPM-Ant            |       ✅       |       ❌       |       ✅        |         ❌         |      ❌      |
|             CTRL              |       ✅       |       ❌       |       ✅        |         ✅         |      ❌      |
|              CvT              |       ❌       |       ❌       |       ✅        |         ✅         |      ❌      |
|         Data2VecAudio         |       ❌       |       ❌       |       ✅        |         ❌         |      ❌      |
|         Data2VecText          |       ❌       |       ❌       |       ✅        |         ❌         |      ❌      |
|        Data2VecVision         |       ❌       |       ❌       |       ✅        |         ✅         |      ❌      |
|            DeBERTa            |       ✅       |       ✅       |       ✅        |         ✅         |      ❌      |
|          DeBERTa-v2           |       ✅       |       ✅       |       ✅        |         ✅         |      ❌      |
|     Decision Transformer      |       ❌       |       ❌       |       ✅        |         ❌         |      ❌      |
|        Deformable DETR        |       ❌       |       ❌       |       ✅        |         ❌         |      ❌      |
|             DeiT              |       ❌       |       ❌       |       ✅        |         ✅         |      ❌      |
|             DETA              |       ❌       |       ❌       |       ✅        |         ❌         |      ❌      |
|             DETR              |       ❌       |       ❌       |       ✅        |         ❌         |      ❌      |
|             DiNAT             |       ❌       |       ❌       |       ✅        |         ❌         |      ❌      |
|          DistilBERT           |       ✅       |       ✅       |       ✅        |         ✅         |      ✅      |
|           DonutSwin           |       ❌       |       ❌       |       ✅        |         ❌         |      ❌      |
|              DPR              |       ✅       |       ✅       |       ✅        |         ✅         |      ❌      |
|              DPT              |       ❌       |       ❌       |       ✅        |         ❌         |      ❌      |
|        EfficientFormer        |       ❌       |       ❌       |       ✅        |         ✅         |      ❌      |
|         EfficientNet          |       ❌       |       ❌       |       ✅        |         ❌         |      ❌      |
|            ELECTRA            |       ✅       |       ✅       |       ✅        |         ✅         |      ✅      |
|            EnCodec            |       ❌       |       ❌       |       ✅        |         ❌         |      ❌      |
|        Encoder decoder        |       ❌       |       ❌       |       ✅        |         ✅         |      ✅      |
|             ERNIE             |       ❌       |       ❌       |       ✅        |         ❌         |      ❌      |
|            ErnieM             |       ✅       |       ❌       |       ✅        |         ❌         |      ❌      |
|              ESM              |       ✅       |       ❌       |       ✅        |         ✅         |      ❌      |
|  FairSeq Machine-Translation  |       ✅       |       ❌       |       ✅        |         ❌         |      ❌      |
|            Falcon             |       ❌       |       ❌       |       ✅        |         ❌         |      ❌      |
|           FlauBERT            |       ✅       |       ❌       |       ✅        |         ✅         |      ❌      |
|             FLAVA             |       ❌       |       ❌       |       ✅        |         ❌         |      ❌      |
|             FNet              |       ✅       |       ✅       |       ✅        |         ❌         |      ❌      |
|           FocalNet            |       ❌       |       ❌       |       ✅        |         ❌         |      ❌      |
|      Funnel Transformer       |       ✅       |       ✅       |       ✅        |         ✅         |      ❌      |
|              GIT              |       ❌       |       ❌       |       ✅        |         ❌         |      ❌      |
|             GLPN              |       ❌       |       ❌       |       ✅        |         ❌         |      ❌      |
|            GPT Neo            |       ❌       |       ❌       |       ✅        |         ❌         |      ✅      |
|           GPT NeoX            |       ❌       |       ✅       |       ✅        |         ❌         |      ❌      |
|       GPT NeoX Japanese       |       ✅       |       ❌       |       ✅        |         ❌         |      ❌      |
|             GPT-J             |       ❌       |       ❌       |       ✅        |         ✅         |      ✅      |
|            GPT-Sw3            |       ✅       |       ✅       |       ✅        |         ✅         |      ✅      |
|          GPTBigCode           |       ❌       |       ❌       |       ✅        |         ❌         |      ❌      |
|        GPTSAN-japanese        |       ✅       |       ❌       |       ✅        |         ❌         |      ❌      |
|          Graphormer           |       ❌       |       ❌       |       ✅        |         ❌         |      ❌      |
|           GroupViT            |       ❌       |       ❌       |       ✅        |         ✅         |      ❌      |
|            Hubert             |       ❌       |       ❌       |       ✅        |         ✅         |      ❌      |
|            I-BERT             |       ❌       |       ❌       |       ✅        |         ❌         |      ❌      |
|           ImageGPT            |       ❌       |       ❌       |       ✅        |         ❌         |      ❌      |
|           Informer            |       ❌       |       ❌       |       ✅        |         ❌         |      ❌      |
|         InstructBLIP          |       ❌       |       ❌       |       ✅        |         ❌         |      ❌      |
|            Jukebox            |       ✅       |       ❌       |       ✅        |         ❌         |      ❌      |
|           LayoutLM            |       ✅       |       ✅       |       ✅        |         ✅         |      ❌      |
|          LayoutLMv2           |       ✅       |       ✅       |       ✅        |         ❌         |      ❌      |
|          LayoutLMv3           |       ✅       |       ✅       |       ✅        |         ✅         |      ❌      |
|              LED              |       ✅       |       ✅       |       ✅        |         ✅         |      ❌      |
|             LeViT             |       ❌       |       ❌       |       ✅        |         ❌         |      ❌      |
|             LiLT              |       ❌       |       ❌       |       ✅        |         ❌         |      ❌      |
|             LLaMA             |       ✅       |       ✅       |       ✅        |         ❌         |      ❌      |
|          Longformer           |       ✅       |       ✅       |       ✅        |         ✅         |      ❌      |
|            LongT5             |       ❌       |       ❌       |       ✅        |         ❌         |      ✅      |
|             LUKE              |       ✅       |       ❌       |       ✅        |         ❌         |      ❌      |
|            LXMERT             |       ✅       |       ✅       |       ✅        |         ✅         |      ❌      |
|            M-CTC-T            |       ❌       |       ❌       |       ✅        |         ❌         |      ❌      |
|            M2M100             |       ✅       |       ❌       |       ✅        |         ❌         |      ❌      |
|            Marian             |       ✅       |       ❌       |       ✅        |         ✅         |      ✅      |
|           MarkupLM            |       ✅       |       ✅       |       ✅        |         ❌         |      ❌      |
|          Mask2Former          |       ❌       |       ❌       |       ✅        |         ❌         |      ❌      |
|          MaskFormer           |       ❌       |       ❌       |       ✅        |         ❌         |      ❌      |
|        MaskFormerSwin         |       ❌       |       ❌       |       ❌        |         ❌         |      ❌      |
|             mBART             |       ✅       |       ✅       |       ✅        |         ✅         |      ✅      |
|             MEGA              |       ❌       |       ❌       |       ✅        |         ❌         |      ❌      |
|         Megatron-BERT         |       ❌       |       ❌       |       ✅        |         ❌         |      ❌      |
|            MGP-STR            |       ✅       |       ❌       |       ✅        |         ❌         |      ❌      |
|          MobileBERT           |       ✅       |       ✅       |       ✅        |         ✅         |      ❌      |
|          MobileNetV1          |       ❌       |       ❌       |       ✅        |         ❌         |      ❌      |
|          MobileNetV2          |       ❌       |       ❌       |       ✅        |         ❌         |      ❌      |
|           MobileViT           |       ❌       |       ❌       |       ✅        |         ✅         |      ❌      |
|          MobileViTV2          |       ❌       |       ❌       |       ✅        |         ❌         |      ❌      |
|             MPNet             |       ✅       |       ✅       |       ✅        |         ✅         |      ❌      |
<<<<<<< HEAD
|              MPT              |       ❌       |       ❌       |       ✅        |         ❌         |      ❌      |
=======
|              MRA              |       ❌       |       ❌       |       ✅        |         ❌         |      ❌      |
>>>>>>> 45025d92
|              MT5              |       ✅       |       ✅       |       ✅        |         ✅         |      ✅      |
|           MusicGen            |       ❌       |       ❌       |       ✅        |         ❌         |      ❌      |
|              MVP              |       ✅       |       ✅       |       ✅        |         ❌         |      ❌      |
|              NAT              |       ❌       |       ❌       |       ✅        |         ❌         |      ❌      |
|             Nezha             |       ❌       |       ❌       |       ✅        |         ❌         |      ❌      |
|           NLLB-MOE            |       ❌       |       ❌       |       ✅        |         ❌         |      ❌      |
|         Nyströmformer         |       ❌       |       ❌       |       ✅        |         ❌         |      ❌      |
|           OneFormer           |       ❌       |       ❌       |       ✅        |         ❌         |      ❌      |
|          OpenAI GPT           |       ✅       |       ✅       |       ✅        |         ✅         |      ❌      |
|         OpenAI GPT-2          |       ✅       |       ✅       |       ✅        |         ✅         |      ✅      |
|           OpenLlama           |       ❌       |       ❌       |       ✅        |         ❌         |      ❌      |
|              OPT              |       ❌       |       ❌       |       ✅        |         ✅         |      ✅      |
|            OWL-ViT            |       ❌       |       ❌       |       ✅        |         ❌         |      ❌      |
|            Pegasus            |       ✅       |       ✅       |       ✅        |         ✅         |      ✅      |
|           PEGASUS-X           |       ❌       |       ❌       |       ✅        |         ❌         |      ❌      |
|           Perceiver           |       ✅       |       ❌       |       ✅        |         ❌         |      ❌      |
|          Pix2Struct           |       ❌       |       ❌       |       ✅        |         ❌         |      ❌      |
|            PLBart             |       ✅       |       ❌       |       ✅        |         ❌         |      ❌      |
|          PoolFormer           |       ❌       |       ❌       |       ✅        |         ❌         |      ❌      |
|          ProphetNet           |       ✅       |       ❌       |       ✅        |         ❌         |      ❌      |
|            QDQBert            |       ❌       |       ❌       |       ✅        |         ❌         |      ❌      |
|              RAG              |       ✅       |       ❌       |       ✅        |         ✅         |      ❌      |
|             REALM             |       ✅       |       ✅       |       ✅        |         ❌         |      ❌      |
|           Reformer            |       ✅       |       ✅       |       ✅        |         ❌         |      ❌      |
|            RegNet             |       ❌       |       ❌       |       ✅        |         ✅         |      ✅      |
|            RemBERT            |       ✅       |       ✅       |       ✅        |         ✅         |      ❌      |
|            ResNet             |       ❌       |       ❌       |       ✅        |         ✅         |      ✅      |
|           RetriBERT           |       ✅       |       ✅       |       ✅        |         ❌         |      ❌      |
|            RoBERTa            |       ✅       |       ✅       |       ✅        |         ✅         |      ✅      |
|     RoBERTa-PreLayerNorm      |       ❌       |       ❌       |       ✅        |         ✅         |      ✅      |
|            RoCBert            |       ✅       |       ❌       |       ✅        |         ❌         |      ❌      |
|           RoFormer            |       ✅       |       ✅       |       ✅        |         ✅         |      ✅      |
|             RWKV              |       ❌       |       ❌       |       ✅        |         ❌         |      ❌      |
|              SAM              |       ❌       |       ❌       |       ✅        |         ✅         |      ❌      |
|           SegFormer           |       ❌       |       ❌       |       ✅        |         ✅         |      ❌      |
|              SEW              |       ❌       |       ❌       |       ✅        |         ❌         |      ❌      |
|             SEW-D             |       ❌       |       ❌       |       ✅        |         ❌         |      ❌      |
|    Speech Encoder decoder     |       ❌       |       ❌       |       ✅        |         ❌         |      ✅      |
|          Speech2Text          |       ✅       |       ❌       |       ✅        |         ✅         |      ❌      |
|         Speech2Text2          |       ✅       |       ❌       |       ❌        |         ❌         |      ❌      |
|           SpeechT5            |       ✅       |       ❌       |       ✅        |         ❌         |      ❌      |
|           Splinter            |       ✅       |       ✅       |       ✅        |         ❌         |      ❌      |
|          SqueezeBERT          |       ✅       |       ✅       |       ✅        |         ❌         |      ❌      |
|          SwiftFormer          |       ❌       |       ❌       |       ✅        |         ❌         |      ❌      |
|       Swin Transformer        |       ❌       |       ❌       |       ✅        |         ✅         |      ❌      |
|      Swin Transformer V2      |       ❌       |       ❌       |       ✅        |         ❌         |      ❌      |
|            Swin2SR            |       ❌       |       ❌       |       ✅        |         ❌         |      ❌      |
|      SwitchTransformers       |       ❌       |       ❌       |       ✅        |         ❌         |      ❌      |
|              T5               |       ✅       |       ✅       |       ✅        |         ✅         |      ✅      |
|       Table Transformer       |       ❌       |       ❌       |       ✅        |         ❌         |      ❌      |
|             TAPAS             |       ✅       |       ❌       |       ✅        |         ✅         |      ❌      |
|    Time Series Transformer    |       ❌       |       ❌       |       ✅        |         ❌         |      ❌      |
|          TimeSformer          |       ❌       |       ❌       |       ✅        |         ❌         |      ❌      |
|         TimmBackbone          |       ❌       |       ❌       |       ❌        |         ❌         |      ❌      |
|    Trajectory Transformer     |       ❌       |       ❌       |       ✅        |         ❌         |      ❌      |
|        Transformer-XL         |       ✅       |       ❌       |       ✅        |         ✅         |      ❌      |
|             TrOCR             |       ❌       |       ❌       |       ✅        |         ❌         |      ❌      |
|             TVLT              |       ❌       |       ❌       |       ✅        |         ❌         |      ❌      |
|             UMT5              |       ❌       |       ❌       |       ✅        |         ❌         |      ❌      |
|           UniSpeech           |       ❌       |       ❌       |       ✅        |         ❌         |      ❌      |
|         UniSpeechSat          |       ❌       |       ❌       |       ✅        |         ❌         |      ❌      |
|            UPerNet            |       ❌       |       ❌       |       ✅        |         ❌         |      ❌      |
|              VAN              |       ❌       |       ❌       |       ✅        |         ❌         |      ❌      |
|           VideoMAE            |       ❌       |       ❌       |       ✅        |         ❌         |      ❌      |
|             ViLT              |       ❌       |       ❌       |       ✅        |         ❌         |      ❌      |
|    Vision Encoder decoder     |       ❌       |       ❌       |       ✅        |         ✅         |      ✅      |
|     VisionTextDualEncoder     |       ❌       |       ❌       |       ✅        |         ✅         |      ✅      |
|          VisualBERT           |       ❌       |       ❌       |       ✅        |         ❌         |      ❌      |
|              ViT              |       ❌       |       ❌       |       ✅        |         ✅         |      ✅      |
|          ViT Hybrid           |       ❌       |       ❌       |       ✅        |         ❌         |      ❌      |
|            ViTMAE             |       ❌       |       ❌       |       ✅        |         ✅         |      ❌      |
|            ViTMSN             |       ❌       |       ❌       |       ✅        |         ❌         |      ❌      |
|             ViViT             |       ❌       |       ❌       |       ✅        |         ❌         |      ❌      |
|           Wav2Vec2            |       ✅       |       ❌       |       ✅        |         ✅         |      ✅      |
|      Wav2Vec2-Conformer       |       ❌       |       ❌       |       ✅        |         ❌         |      ❌      |
|             WavLM             |       ❌       |       ❌       |       ✅        |         ❌         |      ❌      |
|            Whisper            |       ✅       |       ✅       |       ✅        |         ✅         |      ✅      |
|            X-CLIP             |       ❌       |       ❌       |       ✅        |         ❌         |      ❌      |
|             X-MOD             |       ❌       |       ❌       |       ✅        |         ❌         |      ❌      |
|             XGLM              |       ✅       |       ✅       |       ✅        |         ✅         |      ✅      |
|              XLM              |       ✅       |       ❌       |       ✅        |         ✅         |      ❌      |
|        XLM-ProphetNet         |       ✅       |       ❌       |       ✅        |         ❌         |      ❌      |
|          XLM-RoBERTa          |       ✅       |       ✅       |       ✅        |         ✅         |      ✅      |
|        XLM-RoBERTa-XL         |       ❌       |       ❌       |       ✅        |         ❌         |      ❌      |
|             XLNet             |       ✅       |       ✅       |       ✅        |         ✅         |      ❌      |
|             YOLOS             |       ❌       |       ❌       |       ✅        |         ❌         |      ❌      |
|             YOSO              |       ❌       |       ❌       |       ✅        |         ❌         |      ❌      |

<!-- End table--><|MERGE_RESOLUTION|>--- conflicted
+++ resolved
@@ -175,11 +175,8 @@
 1. **[MobileViT](model_doc/mobilevit)** (from Apple) released with the paper [MobileViT: Light-weight, General-purpose, and Mobile-friendly Vision Transformer](https://arxiv.org/abs/2110.02178) by Sachin Mehta and Mohammad Rastegari.
 1. **[MobileViTV2](model_doc/mobilevitv2)** (from Apple) released with the paper [Separable Self-attention for Mobile Vision Transformers](https://arxiv.org/abs/2206.02680) by Sachin Mehta and Mohammad Rastegari.
 1. **[MPNet](model_doc/mpnet)** (from Microsoft Research) released with the paper [MPNet: Masked and Permuted Pre-training for Language Understanding](https://arxiv.org/abs/2004.09297) by Kaitao Song, Xu Tan, Tao Qin, Jianfeng Lu, Tie-Yan Liu.
-<<<<<<< HEAD
 1. **[MPT](model_doc/mpt)** (from MosaiML) released with the repository [llm-foundry](https://github.com/mosaicml/llm-foundry/) by the MosaicML NLP Team.
-=======
 1. **[MRA](model_doc/mra)** (from the University of Wisconsin - Madison) released with the paper [Multi Resolution Analysis (MRA) for Approximate Self-Attention](https://arxiv.org/abs/2207.10284) by Zhanpeng Zeng, Sourav Pal, Jeffery Kline, Glenn M Fung, Vikas Singh.
->>>>>>> 45025d92
 1. **[MT5](model_doc/mt5)** (from Google AI) released with the paper [mT5: A massively multilingual pre-trained text-to-text transformer](https://arxiv.org/abs/2010.11934) by Linting Xue, Noah Constant, Adam Roberts, Mihir Kale, Rami Al-Rfou, Aditya Siddhant, Aditya Barua, Colin Raffel.
 1. **[MusicGen](model_doc/musicgen)** (from Meta) released with the paper [Simple and Controllable Music Generation](https://arxiv.org/abs/2306.05284) by Jade Copet, Felix Kreuk, Itai Gat, Tal Remez, David Kant, Gabriel Synnaeve, Yossi Adi and Alexandre Défossez. 
 1. **[MVP](model_doc/mvp)** (from RUC AI Box) released with the paper [MVP: Multi-task Supervised Pre-training for Natural Language Generation](https://arxiv.org/abs/2206.12131) by Tianyi Tang, Junyi Li, Wayne Xin Zhao and Ji-Rong Wen.
@@ -389,11 +386,8 @@
 |           MobileViT           |       ❌       |       ❌       |       ✅        |         ✅         |      ❌      |
 |          MobileViTV2          |       ❌       |       ❌       |       ✅        |         ❌         |      ❌      |
 |             MPNet             |       ✅       |       ✅       |       ✅        |         ✅         |      ❌      |
-<<<<<<< HEAD
 |              MPT              |       ❌       |       ❌       |       ✅        |         ❌         |      ❌      |
-=======
 |              MRA              |       ❌       |       ❌       |       ✅        |         ❌         |      ❌      |
->>>>>>> 45025d92
 |              MT5              |       ✅       |       ✅       |       ✅        |         ✅         |      ✅      |
 |           MusicGen            |       ❌       |       ❌       |       ✅        |         ❌         |      ❌      |
 |              MVP              |       ✅       |       ✅       |       ✅        |         ❌         |      ❌      |
