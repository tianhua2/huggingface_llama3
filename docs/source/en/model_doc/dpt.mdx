<!--Copyright 2022 The HuggingFace Team. All rights reserved.

Licensed under the Apache License, Version 2.0 (the "License"); you may not use this file except in compliance with
the License. You may obtain a copy of the License at

http://www.apache.org/licenses/LICENSE-2.0

Unless required by applicable law or agreed to in writing, software distributed under the License is distributed on
an "AS IS" BASIS, WITHOUT WARRANTIES OR CONDITIONS OF ANY KIND, either express or implied. See the License for the
specific language governing permissions and limitations under the License.
-->

# DPT

## Overview

The DPT model was proposed in [Vision Transformers for Dense Prediction](https://arxiv.org/abs/2103.13413) by René Ranftl, Alexey Bochkovskiy, Vladlen Koltun.
DPT is a model that leverages the [Vision Transformer (ViT)](vit) as backbone for dense prediction tasks like semantic segmentation and depth estimation.

The abstract from the paper is the following:

*We introduce dense vision transformers, an architecture that leverages vision transformers in place of convolutional networks as a backbone for dense prediction tasks. We assemble tokens from various stages of the vision transformer into image-like representations at various resolutions and progressively combine them into full-resolution predictions using a convolutional decoder. The transformer backbone processes representations at a constant and relatively high resolution and has a global receptive field at every stage. These properties allow the dense vision transformer to provide finer-grained and more globally coherent predictions when compared to fully-convolutional networks. Our experiments show that this architecture yields substantial improvements on dense prediction tasks, especially when a large amount of training data is available. For monocular depth estimation, we observe an improvement of up to 28% in relative performance when compared to a state-of-the-art fully-convolutional network. When applied to semantic segmentation, dense vision transformers set a new state of the art on ADE20K with 49.02% mIoU. We further show that the architecture can be fine-tuned on smaller datasets such as NYUv2, KITTI, and Pascal Context where it also sets the new state of the art.*

<img src="https://huggingface.co/datasets/huggingface/documentation-images/resolve/main/dpt_architecture.jpg"
alt="drawing" width="600"/>

<small> DPT architecture. Taken from the <a href="https://arxiv.org/abs/2103.13413" target="_blank">original paper</a>. </small>

This model was contributed by [nielsr](https://huggingface.co/nielsr). The original code can be found [here](https://github.com/isl-org/DPT).

## Resources

A list of official Hugging Face and community (indicated by 🌎) resources to help you get started with DPT.

- Demo notebooks for [`DPTForDepthEstimation`] can be found [here](https://github.com/NielsRogge/Transformers-Tutorials/tree/master/DPT).
<<<<<<< HEAD
- See also: [Semantic segmentation task guide](../tasks/semantic_segmentation)
=======
- [Semantic segmentation task guide](../tasks/semantic_segmentation)
- [Monocular depth estimation task guide](../tasks/monocular_depth_estimation.mdx)
>>>>>>> 42f8f764

If you're interested in submitting a resource to be included here, please feel free to open a Pull Request and we'll review it! The resource should ideally demonstrate something new instead of duplicating an existing resource.

## DPTConfig

[[autodoc]] DPTConfig

## DPTFeatureExtractor

[[autodoc]] DPTFeatureExtractor
    - __call__
    - post_process_semantic_segmentation

## DPTImageProcessor

[[autodoc]] DPTImageProcessor
    - preprocess
    - post_process_semantic_segmentation

## DPTModel

[[autodoc]] DPTModel
    - forward

## DPTForDepthEstimation

[[autodoc]] DPTForDepthEstimation
    - forward

## DPTForSemanticSegmentation

[[autodoc]] DPTForSemanticSegmentation
    - forward<|MERGE_RESOLUTION|>--- conflicted
+++ resolved
@@ -33,12 +33,9 @@
 A list of official Hugging Face and community (indicated by 🌎) resources to help you get started with DPT.
 
 - Demo notebooks for [`DPTForDepthEstimation`] can be found [here](https://github.com/NielsRogge/Transformers-Tutorials/tree/master/DPT).
-<<<<<<< HEAD
-- See also: [Semantic segmentation task guide](../tasks/semantic_segmentation)
-=======
+
 - [Semantic segmentation task guide](../tasks/semantic_segmentation)
 - [Monocular depth estimation task guide](../tasks/monocular_depth_estimation.mdx)
->>>>>>> 42f8f764
 
 If you're interested in submitting a resource to be included here, please feel free to open a Pull Request and we'll review it! The resource should ideally demonstrate something new instead of duplicating an existing resource.
 
