# coding=utf-8
# Copyright 2022 The HuggingFace Inc. team.
#
# Licensed under the Apache License, Version 2.0 (the "License");
# you may not use this file except in compliance with the License.
# You may obtain a copy of the License at
#
#     http://www.apache.org/licenses/LICENSE-2.0
#
# Unless required by applicable law or agreed to in writing, software
# distributed under the License is distributed on an "AS IS" BASIS,
# WITHOUT WARRANTIES OR CONDITIONS OF ANY KIND, either express or implied.
# See the License for the specific language governing permissions and
# limitations under the License.

import argparse
import copy
import os
import random
from dataclasses import dataclass
from typing import Any, Dict, List, Optional

import yaml


COMMON_ENV_VARIABLES = {
    "OMP_NUM_THREADS": 1,
    "TRANSFORMERS_IS_CI": True,
    "PYTEST_TIMEOUT": 120,
    "RUN_PIPELINE_TESTS": False,
    "RUN_PT_TF_CROSS_TESTS": False,
    "RUN_PT_FLAX_CROSS_TESTS": False,
}
# Disable the use of {"s": None} as the output is way too long, causing the navigation on CircleCI impractical
COMMON_PYTEST_OPTIONS = {"max-worker-restart": 0, "dist": "loadfile"}
DEFAULT_DOCKER_IMAGE = [{"image": "cimg/python:3.8.12"}]


class EmptyJob:
    job_name = "empty"

    def to_dict(self):
        return {
            "working_directory": "~/transformers",
            "docker": copy.deepcopy(DEFAULT_DOCKER_IMAGE),
            "steps":["checkout"],
        }


@dataclass
class CircleCIJob:
    name: str
    additional_env: Dict[str, Any] = None
    cache_name: str = None
    cache_version: str = "0.7"
    docker_image: List[Dict[str, str]] = None
    install_steps: List[str] = None
    marker: Optional[str] = None
    parallelism: Optional[int] = 1
    pytest_num_workers: int = 8
    pytest_options: Dict[str, Any] = None
    resource_class: Optional[str] = "xlarge"
    tests_to_run: Optional[List[str]] = None
    working_directory: str = "~/transformers"
    # This should be only used for doctest job!
    command_timeout: Optional[int] = None

    def __post_init__(self):
        # Deal with defaults for mutable attributes.
        if self.additional_env is None:
            self.additional_env = {}
        if self.cache_name is None:
            self.cache_name = self.name
        if self.docker_image is None:
            # Let's avoid changing the default list and make a copy.
            self.docker_image = copy.deepcopy(DEFAULT_DOCKER_IMAGE)
        if self.install_steps is None:
            self.install_steps = []
        if self.pytest_options is None:
            self.pytest_options = {}
        if isinstance(self.tests_to_run, str):
            self.tests_to_run = [self.tests_to_run]
        if self.parallelism is None:
            self.parallelism = 1

    def to_dict(self):
        env = COMMON_ENV_VARIABLES.copy()
        env.update(self.additional_env)

        cache_branch_prefix = os.environ.get("CIRCLE_BRANCH", "pull")
        if cache_branch_prefix != "main":
            cache_branch_prefix = "pull"

        job = {
            "working_directory": self.working_directory,
            "docker": self.docker_image,
            "environment": env,
        }
        if self.resource_class is not None:
            job["resource_class"] = self.resource_class
        if self.parallelism is not None:
            job["parallelism"] = self.parallelism
        steps = [
            "checkout",
            {"attach_workspace": {"at": "~/transformers/test_preparation"}},
            {
                "restore_cache": {
                    "keys": [
                        # check the fully-matched cache first
                        f"v{self.cache_version}-{self.cache_name}-{cache_branch_prefix}-pip-" + '{{ checksum "setup.py" }}',
                        # try the partially-matched cache from `main`
                        f"v{self.cache_version}-{self.cache_name}-main-pip-",
                        # try the general partially-matched cache
                        f"v{self.cache_version}-{self.cache_name}-{cache_branch_prefix}-pip-",
                    ]
                }
            },
            {
                "restore_cache": {
                    "keys": [
                        f"v{self.cache_version}-{self.cache_name}-{cache_branch_prefix}-site-packages-" + '{{ checksum "setup.py" }}',
                        f"v{self.cache_version}-{self.cache_name}-main-site-packages-",
                        f"v{self.cache_version}-{self.cache_name}-{cache_branch_prefix}-site-packages-",
                    ]
                }
            },
        ]
        steps.extend([{"run": l} for l in self.install_steps])
        steps.extend([{"run": 'pip install "fsspec>=2023.5.0,<2023.10.0"'}])
        steps.extend([{"run": "pip install pytest-subtests"}])
        steps.append(
            {
                "save_cache": {
                    "key": f"v{self.cache_version}-{self.cache_name}-{cache_branch_prefix}-pip-" + '{{ checksum "setup.py" }}',
                    "paths": ["~/.cache/pip"],
                }
            }
        )
        steps.append(
            {
                "save_cache": {
                    "key": f"v{self.cache_version}-{self.cache_name}-{cache_branch_prefix}-site-packages-" + '{{ checksum "setup.py" }}',
                    "paths": ["~/.pyenv/versions/"],
                }
            }
        )
        steps.append({"run": {"name": "Show installed libraries and their versions", "command": "pip freeze | tee installed.txt"}})
        steps.append({"store_artifacts": {"path": "~/transformers/installed.txt"}})

        all_options = {**COMMON_PYTEST_OPTIONS, **self.pytest_options}
        pytest_flags = [f"--{key}={value}" if (value is not None or key in ["doctest-modules"]) else f"-{key}" for key, value in all_options.items()]
        pytest_flags.append(
            f"--make-reports={self.name}" if "examples" in self.name else f"--make-reports=tests_{self.name}"
        )

        steps.append({"run": {"name": "Create `test-results` directory", "command": "mkdir test-results"}})

        test_command = ""
        if self.command_timeout:
            test_command = f"timeout {self.command_timeout} "
        test_command += f"python -m pytest --junitxml=test-results/junit.xml -n {self.pytest_num_workers} " + " ".join(pytest_flags)

        if self.parallelism == 1:
            if self.tests_to_run is None:
                test_command += " << pipeline.parameters.tests_to_run >>"
            else:
                test_command += " " + " ".join(self.tests_to_run)
        else:
            # We need explicit list instead of `pipeline.parameters.tests_to_run` (only available at job runtime)
            tests = self.tests_to_run
            if tests is None:
                folder = os.environ["test_preparation_dir"]
                test_file = os.path.join(folder, "filtered_test_list.txt")
                if os.path.exists(test_file):
                    with open(test_file) as f:
                        tests = f.read().split(" ")

            # expand the test list
            if tests == ["tests"]:
                tests = [os.path.join("tests", x) for x in os.listdir("tests")]
            expanded_tests = []
            for test in tests:
                if test.endswith(".py"):
                    expanded_tests.append(test)
                elif test == "tests/models":
                    expanded_tests.extend([os.path.join(test, x) for x in os.listdir(test)])
                elif test == "tests/pipelines":
                    expanded_tests.extend([os.path.join(test, x) for x in os.listdir(test)])
                else:
                    expanded_tests.append(test)
            # Avoid long tests always being collected together
            random.shuffle(expanded_tests)
            tests = " ".join(expanded_tests)

            # Each executor to run ~10 tests
            n_executors = max(len(tests) // 10, 1)
            # Avoid empty test list on some executor(s) or launching too many executors
            if n_executors > self.parallelism:
                n_executors = self.parallelism
            job["parallelism"] = n_executors

            # Need to be newline separated for the command `circleci tests split` below
            command = f'echo {tests} | tr " " "\\n" >> tests.txt'
            steps.append({"run": {"name": "Get tests", "command": command}})

            command = 'TESTS=$(circleci tests split tests.txt) && echo $TESTS > splitted_tests.txt'
            steps.append({"run": {"name": "Split tests", "command": command}})

            steps.append({"store_artifacts": {"path": "~/transformers/tests.txt"}})
            steps.append({"store_artifacts": {"path": "~/transformers/splitted_tests.txt"}})

            test_command = ""
            if self.timeout:
                test_command = f"timeout {self.timeout} "
            test_command += f"python -m pytest -n {self.pytest_num_workers} " + " ".join(pytest_flags)
            test_command += " $(cat splitted_tests.txt)"
        if self.marker is not None:
            test_command += f" -m {self.marker}"

        if self.name == "pr_documentation_tests":
            # can't use ` | tee tee tests_output.txt` as usual
            test_command += " > tests_output.txt"
            # Save the return code, so we can check if it is timeout in the next step.
            test_command += '; touch "$?".txt'
            # Never fail the test step for the doctest job. We will check the results in the next step, and fail that
            # step instead if the actual test failures are found. This is to avoid the timeout being reported as test
            # failure.
            test_command = f"({test_command}) || true"
        else:
            test_command += " || true"
        steps.append({"run": {"name": "Run tests", "command": test_command}})

        # Deal with errors
        check_test_command = f'if [ -s reports/{self.job_name}/errors.txt ]; '
        check_test_command += 'then echo "Some tests errored out!"; echo ""; '
        check_test_command += f'cat reports/{self.job_name}/errors.txt; '
        check_test_command += 'echo ""; echo ""; '

        py_command = f'import os; fp = open("reports/{self.job_name}/summary_short.txt"); failed = os.linesep.join([x for x in fp.read().split(os.linesep) if x.startswith("ERROR ")]); fp.close(); fp = open("summary_short.txt", "w"); fp.write(failed); fp.close()'
        check_test_command += f"$(python3 -c '{py_command}'); "
        check_test_command += 'cat summary_short.txt; echo ""; exit -1; '

        # Deeal with failed tests
        check_test_command += f'elif [ -s reports/{self.job_name}/failures_short.txt ]; '
        check_test_command += 'then echo "Some tests failed!"; echo ""; '
        check_test_command += f'cat reports/{self.job_name}/failures_short.txt; '
        check_test_command += 'echo ""; echo ""; '

        py_command = f'import os; fp = open("reports/{self.job_name}/summary_short.txt"); failed = os.linesep.join([x for x in fp.read().split(os.linesep) if x.startswith("FAILED ")]); fp.close(); fp = open("summary_short.txt", "w"); fp.write(failed); fp.close()'
        check_test_command += f"$(python3 -c '{py_command}'); "
        check_test_command += 'cat summary_short.txt; echo ""; exit -1; '

        check_test_command += f'elif [ -s reports/{self.job_name}/stats.txt ]; then echo "All tests pass!"; '

        # return code `124` means the previous (pytest run) step is timeout
        if self.name == "pr_documentation_tests":
            check_test_command += 'elif [ -f 124.txt ]; then echo "doctest timeout!"; '

        check_test_command += 'else echo "other fatal error"; echo ""; exit -1; fi;'

        steps.append({"run": {"name": "Check test results", "command": check_test_command}})

        steps.append({"store_test_results": {"path": "test-results"}})

        steps.append({"store_artifacts": {"path": "~/transformers/tests_output.txt"}})
        steps.append({"store_artifacts": {"path": "~/transformers/reports"}})
        job["steps"] = steps
        return job

    @property
    def job_name(self):
        return self.name if "examples" in self.name else f"tests_{self.name}"


# JOBS
torch_and_tf_job = CircleCIJob(
    "torch_and_tf",
    additional_env={"RUN_PT_TF_CROSS_TESTS": True},
    install_steps=[
        "sudo apt-get -y update && sudo apt-get install -y libsndfile1-dev espeak-ng git-lfs cmake",
        "git lfs install",
        "pip install --upgrade --upgrade-strategy eager pip",
        "pip install -U --upgrade-strategy eager .[sklearn,tf-cpu,torch,testing,sentencepiece,torch-speech,vision]",
        "pip install -U --upgrade-strategy eager tensorflow_probability",
        "pip install -U --upgrade-strategy eager -e git+https://github.com/huggingface/accelerate@main#egg=accelerate",
    ],
    marker="is_pt_tf_cross_test",
    pytest_options={"rA": None, "durations": 0},
)


torch_and_flax_job = CircleCIJob(
    "torch_and_flax",
    additional_env={"RUN_PT_FLAX_CROSS_TESTS": True},
    install_steps=[
        "sudo apt-get -y update && sudo apt-get install -y libsndfile1-dev espeak-ng",
        "pip install -U --upgrade-strategy eager --upgrade pip",
        "pip install -U --upgrade-strategy eager .[sklearn,flax,torch,testing,sentencepiece,torch-speech,vision]",
        "pip install -U --upgrade-strategy eager -e git+https://github.com/huggingface/accelerate@main#egg=accelerate",
    ],
    marker="is_pt_flax_cross_test",
    pytest_options={"rA": None, "durations": 0},
)


torch_job = CircleCIJob(
    "torch",
    install_steps=[
        "sudo apt-get -y update && sudo apt-get install -y libsndfile1-dev espeak-ng time",
        "pip install --upgrade --upgrade-strategy eager pip",
        "pip install -U --upgrade-strategy eager .[sklearn,torch,testing,sentencepiece,torch-speech,vision,timm]",
        "pip install -U --upgrade-strategy eager -e git+https://github.com/huggingface/accelerate@main#egg=accelerate",
    ],
    parallelism=1,
    pytest_num_workers=6,
)


tf_job = CircleCIJob(
    "tf",
    install_steps=[
        "sudo apt-get -y update && sudo apt-get install -y libsndfile1-dev espeak-ng cmake",
        "pip install --upgrade --upgrade-strategy eager pip",
        "pip install -U --upgrade-strategy eager .[sklearn,tf-cpu,testing,sentencepiece,tf-speech,vision]",
        "pip install -U --upgrade-strategy eager tensorflow_probability",
    ],
    parallelism=1,
)


flax_job = CircleCIJob(
    "flax",
    install_steps=[
        "sudo apt-get -y update && sudo apt-get install -y libsndfile1-dev espeak-ng",
        "pip install --upgrade --upgrade-strategy eager pip",
        "pip install -U --upgrade-strategy eager .[flax,testing,sentencepiece,flax-speech,vision]",
    ],
    parallelism=1,
)


pipelines_torch_job = CircleCIJob(
    "pipelines_torch",
    additional_env={"RUN_PIPELINE_TESTS": True},
    install_steps=[
        "sudo apt-get -y update && sudo apt-get install -y libsndfile1-dev espeak-ng",
        "pip install --upgrade --upgrade-strategy eager pip",
        "pip install -U --upgrade-strategy eager .[sklearn,torch,testing,sentencepiece,torch-speech,vision,timm,video]",
    ],
    marker="is_pipeline_test",
    pytest_num_workers=6,
)


pipelines_tf_job = CircleCIJob(
    "pipelines_tf",
    additional_env={"RUN_PIPELINE_TESTS": True},
    install_steps=[
        "sudo apt-get -y update && sudo apt-get install -y cmake",
        "pip install --upgrade --upgrade-strategy eager pip",
        "pip install -U --upgrade-strategy eager .[sklearn,tf-cpu,testing,sentencepiece,vision]",
        "pip install -U --upgrade-strategy eager tensorflow_probability",
    ],
    marker="is_pipeline_test",
)


custom_tokenizers_job = CircleCIJob(
    "custom_tokenizers",
    additional_env={"RUN_CUSTOM_TOKENIZERS": True},
    install_steps=[
        "sudo apt-get -y update && sudo apt-get install -y cmake",
        {
            "name": "install jumanpp",
            "command":
                "wget https://github.com/ku-nlp/jumanpp/releases/download/v2.0.0-rc3/jumanpp-2.0.0-rc3.tar.xz\n"
                "tar xvf jumanpp-2.0.0-rc3.tar.xz\n"
                "mkdir jumanpp-2.0.0-rc3/bld\n"
                "cd jumanpp-2.0.0-rc3/bld\n"
                "sudo cmake .. -DCMAKE_BUILD_TYPE=Release -DCMAKE_INSTALL_PREFIX=/usr/local\n"
                "sudo make install\n",
        },
        "pip install --upgrade --upgrade-strategy eager pip",
        "pip install -U --upgrade-strategy eager .[ja,testing,sentencepiece,jieba,spacy,ftfy,rjieba]",
        "python -m unidic download",
    ],
    parallelism=None,
    resource_class=None,
    tests_to_run=[
        "./tests/models/bert_japanese/test_tokenization_bert_japanese.py",
        "./tests/models/openai/test_tokenization_openai.py",
        "./tests/models/clip/test_tokenization_clip.py",
    ],
)


examples_torch_job = CircleCIJob(
    "examples_torch",
    additional_env={"OMP_NUM_THREADS": 8},
    cache_name="torch_examples",
    install_steps=[
        "sudo apt-get -y update && sudo apt-get install -y libsndfile1-dev espeak-ng",
        "pip install --upgrade --upgrade-strategy eager pip",
        "pip install -U --upgrade-strategy eager .[sklearn,torch,sentencepiece,testing,torch-speech]",
        "pip install -U --upgrade-strategy eager -r examples/pytorch/_tests_requirements.txt",
        "pip install -U --upgrade-strategy eager -e git+https://github.com/huggingface/accelerate@main#egg=accelerate",
    ],
    pytest_num_workers=1,
)


examples_tensorflow_job = CircleCIJob(
    "examples_tensorflow",
    cache_name="tensorflow_examples",
    install_steps=[
        "sudo apt-get -y update && sudo apt-get install -y cmake",
        "pip install --upgrade --upgrade-strategy eager pip",
        "pip install -U --upgrade-strategy eager .[sklearn,tensorflow,sentencepiece,testing]",
        "pip install -U --upgrade-strategy eager -r examples/tensorflow/_tests_requirements.txt",
    ],
)


examples_flax_job = CircleCIJob(
    "examples_flax",
    cache_name="flax_examples",
    install_steps=[
        "pip install --upgrade --upgrade-strategy eager pip",
        "pip install -U --upgrade-strategy eager .[flax,testing,sentencepiece]",
        "pip install -U --upgrade-strategy eager -r examples/flax/_tests_requirements.txt",
    ],
)


hub_job = CircleCIJob(
    "hub",
    additional_env={"HUGGINGFACE_CO_STAGING": True},
    install_steps=[
        "sudo apt-get -y update && sudo apt-get install git-lfs",
        'git config --global user.email "ci@dummy.com"',
        'git config --global user.name "ci"',
        "pip install --upgrade --upgrade-strategy eager pip",
        "pip install -U --upgrade-strategy eager .[torch,sentencepiece,testing,vision]",
    ],
    marker="is_staging_test",
    pytest_num_workers=1,
)


onnx_job = CircleCIJob(
    "onnx",
    install_steps=[
        "sudo apt-get -y update && sudo apt-get install -y cmake",
        "pip install --upgrade --upgrade-strategy eager pip",
        "pip install -U --upgrade-strategy eager .[torch,tf,testing,sentencepiece,onnxruntime,vision,rjieba]",
    ],
    pytest_options={"k onnx": None},
    pytest_num_workers=1,
)


exotic_models_job = CircleCIJob(
    "exotic_models",
    install_steps=[
        "sudo apt-get -y update && sudo apt-get install -y libsndfile1-dev",
        "pip install --upgrade --upgrade-strategy eager pip",
        "pip install -U --upgrade-strategy eager .[torch,testing,vision]",
        "pip install -U --upgrade-strategy eager torchvision",
        "pip install -U --upgrade-strategy eager scipy",
        "pip install -U --upgrade-strategy eager 'git+https://github.com/facebookresearch/detectron2.git'",
        "sudo apt install tesseract-ocr",
        "pip install -U --upgrade-strategy eager pytesseract",
<<<<<<< HEAD
        "pip install -U --upgrade-strategy eager natten",
        # TODO (ydshieh): Remove this line once `https://github.com/facebookresearch/detectron2/issues/5010` is resolved
        'pip install -U --upgrade-strategy eager "Pillow<10.0.0"',
        "pip install --upgrade-strategy eager sentencepiece",
=======
        "pip install -U --upgrade-strategy eager 'natten<0.15.0'",
>>>>>>> a573ac74
        "pip install -U --upgrade-strategy eager python-Levenshtein",
        "pip install -U --upgrade-strategy eager opencv-python",
        "pip install -U --upgrade-strategy eager nltk",
    ],
    tests_to_run=[
        "tests/models/*layoutlmv*",
        "tests/models/*nat",
        "tests/models/deta",
        "tests/models/udop",
        "tests/models/nougat",
    ],
    pytest_num_workers=1,
    pytest_options={"durations": 100},
)


repo_utils_job = CircleCIJob(
    "repo_utils",
    install_steps=[
        "pip install --upgrade --upgrade-strategy eager pip",
        "pip install -U --upgrade-strategy eager .[quality,testing,torch]",
    ],
    parallelism=None,
    pytest_num_workers=1,
    resource_class="large",
    tests_to_run="tests/repo_utils",
)


# We also include a `dummy.py` file in the files to be doc-tested to prevent edge case failure. Otherwise, the pytest
# hangs forever during test collection while showing `collecting 0 items / 21 errors`. (To see this, we have to remove
# the bash output redirection.)
py_command = 'from utils.tests_fetcher import get_doctest_files; to_test = get_doctest_files() + ["dummy.py"]; to_test = " ".join(to_test); print(to_test)'
py_command = f"$(python3 -c '{py_command}')"
command = f'echo "{py_command}" > pr_documentation_tests_temp.txt'
doc_test_job = CircleCIJob(
    "pr_documentation_tests",
    additional_env={"TRANSFORMERS_VERBOSITY": "error", "DATASETS_VERBOSITY": "error", "SKIP_CUDA_DOCTEST": "1"},
    install_steps=[
        "sudo apt-get -y update && sudo apt-get install -y libsndfile1-dev espeak-ng time ffmpeg",
        "pip install --upgrade --upgrade-strategy eager pip",
        "pip install -U --upgrade-strategy eager -e .[dev]",
        "pip install -U --upgrade-strategy eager -e git+https://github.com/huggingface/accelerate@main#egg=accelerate",
        "pip install --upgrade --upgrade-strategy eager pytest pytest-sugar",
        "pip install -U --upgrade-strategy eager 'natten<0.15.0'",
        "pip install -U --upgrade-strategy eager g2p-en",
        "find -name __pycache__ -delete",
        "find . -name \*.pyc -delete",
        # Add an empty file to keep the test step running correctly even no file is selected to be tested.
        "touch dummy.py",
        {
            "name": "Get files to test",
            "command": command,
        },
        {
            "name": "Show information in `Get files to test`",
            "command":
                "cat pr_documentation_tests_temp.txt"
        },
        {
            "name": "Get the last line in `pr_documentation_tests.txt`",
            "command":
                "tail -n1 pr_documentation_tests_temp.txt | tee pr_documentation_tests.txt"
        },
    ],
    tests_to_run="$(cat pr_documentation_tests.txt)",  # noqa
    pytest_options={"-doctest-modules": None, "doctest-glob": "*.md", "dist": "loadfile", "rvsA": None},
    command_timeout=1200,  # test cannot run longer than 1200 seconds
    pytest_num_workers=1,
)

REGULAR_TESTS = [
    torch_and_tf_job,
    torch_and_flax_job,
    torch_job,
    tf_job,
    flax_job,
    custom_tokenizers_job,
    hub_job,
    onnx_job,
    exotic_models_job,
]
EXAMPLES_TESTS = [
    examples_torch_job,
    examples_tensorflow_job,
    examples_flax_job,
]
PIPELINE_TESTS = [
    pipelines_torch_job,
    pipelines_tf_job,
]
REPO_UTIL_TESTS = [repo_utils_job]
DOC_TESTS = [doc_test_job]


def create_circleci_config(folder=None):
    if folder is None:
        folder = os.getcwd()
    # Used in CircleCIJob.to_dict() to expand the test list (for using parallelism)
    os.environ["test_preparation_dir"] = folder
    jobs = []
    all_test_file = os.path.join(folder, "test_list.txt")
    if os.path.exists(all_test_file):
        with open(all_test_file) as f:
            all_test_list = f.read()
    else:
        all_test_list = []
    if len(all_test_list) > 0:
        jobs.extend(PIPELINE_TESTS)

    test_file = os.path.join(folder, "filtered_test_list.txt")
    if os.path.exists(test_file):
        with open(test_file) as f:
            test_list = f.read()
    else:
        test_list = []
    if len(test_list) > 0:
        jobs.extend(REGULAR_TESTS)

        extended_tests_to_run = set(test_list.split())
        # Extend the test files for cross test jobs
        for job in jobs:
            if job.job_name in ["tests_torch_and_tf", "tests_torch_and_flax"]:
                for test_path in copy.copy(extended_tests_to_run):
                    dir_path, fn = os.path.split(test_path)
                    if fn.startswith("test_modeling_tf_"):
                        fn = fn.replace("test_modeling_tf_", "test_modeling_")
                    elif fn.startswith("test_modeling_flax_"):
                        fn = fn.replace("test_modeling_flax_", "test_modeling_")
                    else:
                        if job.job_name == "test_torch_and_tf":
                            fn = fn.replace("test_modeling_", "test_modeling_tf_")
                        elif job.job_name == "test_torch_and_flax":
                            fn = fn.replace("test_modeling_", "test_modeling_flax_")
                    new_test_file = str(os.path.join(dir_path, fn))
                    if os.path.isfile(new_test_file):
                        if new_test_file not in extended_tests_to_run:
                            extended_tests_to_run.add(new_test_file)
        extended_tests_to_run = sorted(extended_tests_to_run)
        for job in jobs:
            if job.job_name in ["tests_torch_and_tf", "tests_torch_and_flax"]:
                job.tests_to_run = extended_tests_to_run
        fn = "filtered_test_list_cross_tests.txt"
        f_path = os.path.join(folder, fn)
        with open(f_path, "w") as fp:
            fp.write(" ".join(extended_tests_to_run))

    example_file = os.path.join(folder, "examples_test_list.txt")
    if os.path.exists(example_file) and os.path.getsize(example_file) > 0:
        with open(example_file, "r", encoding="utf-8") as f:
            example_tests = f.read()
        for job in EXAMPLES_TESTS:
            framework = job.name.replace("examples_", "").replace("torch", "pytorch")
            if example_tests == "all":
                job.tests_to_run = [f"examples/{framework}"]
            else:
                job.tests_to_run = [f for f in example_tests.split(" ") if f.startswith(f"examples/{framework}")]

            if len(job.tests_to_run) > 0:
                jobs.append(job)

    doctest_file = os.path.join(folder, "doctest_list.txt")
    if os.path.exists(doctest_file):
        with open(doctest_file) as f:
            doctest_list = f.read()
    else:
        doctest_list = []
    if len(doctest_list) > 0:
        jobs.extend(DOC_TESTS)

    repo_util_file = os.path.join(folder, "test_repo_utils.txt")
    if os.path.exists(repo_util_file) and os.path.getsize(repo_util_file) > 0:
        jobs.extend(REPO_UTIL_TESTS)

    if len(jobs) == 0:
        jobs = [EmptyJob()]
    config = {"version": "2.1"}
    config["parameters"] = {
        # Only used to accept the parameters from the trigger
        "nightly": {"type": "boolean", "default": False},
        "tests_to_run": {"type": "string", "default": test_list},
    }
    config["jobs"] = {j.job_name: j.to_dict() for j in jobs}
    config["workflows"] = {"version": 2, "run_tests": {"jobs": [j.job_name for j in jobs]}}
    with open(os.path.join(folder, "generated_config.yml"), "w") as f:
        f.write(yaml.dump(config, indent=2, width=1000000, sort_keys=False))


if __name__ == "__main__":
    parser = argparse.ArgumentParser()
    parser.add_argument(
        "--fetcher_folder", type=str, default=None, help="Only test that all tests and modules are accounted for."
    )
    args = parser.parse_args()

    create_circleci_config(args.fetcher_folder)<|MERGE_RESOLUTION|>--- conflicted
+++ resolved
@@ -470,14 +470,10 @@
         "pip install -U --upgrade-strategy eager 'git+https://github.com/facebookresearch/detectron2.git'",
         "sudo apt install tesseract-ocr",
         "pip install -U --upgrade-strategy eager pytesseract",
-<<<<<<< HEAD
-        "pip install -U --upgrade-strategy eager natten",
         # TODO (ydshieh): Remove this line once `https://github.com/facebookresearch/detectron2/issues/5010` is resolved
         'pip install -U --upgrade-strategy eager "Pillow<10.0.0"',
         "pip install --upgrade-strategy eager sentencepiece",
-=======
         "pip install -U --upgrade-strategy eager 'natten<0.15.0'",
->>>>>>> a573ac74
         "pip install -U --upgrade-strategy eager python-Levenshtein",
         "pip install -U --upgrade-strategy eager opencv-python",
         "pip install -U --upgrade-strategy eager nltk",
