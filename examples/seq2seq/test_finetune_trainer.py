--- conflicted
+++ resolved
@@ -87,31 +87,23 @@
 
         n_gpu = torch.cuda.device_count()
         if n_gpu > 1:
-<<<<<<< HEAD
+
             path = Path(__file__).resolve()
             cur_path = path.parents[0]
-=======
-            # XXX: fix hardcoded path here and in the other test file ./examples/seq2seq/finetune_trainer.py
-            distributed_args = f"-m torch.distributed.launch --nproc_per_node={n_gpu} ./examples/seq2seq/finetune_trainer.py".split()
-            cmd = [sys.executable] + distributed_args + argv
 
             print("\nRunning: ", " ".join(cmd))
 
             path = Path(__file__).resolve()
->>>>>>> e9f2aced
             examples_path = path.parents[1]
             src_path = f"{path.parents[2]}/src"
             env = os.environ.copy()
             env["PYTHONPATH"] = f"{examples_path}:{src_path}:{env.get('PYTHONPATH', '')}"
 
-<<<<<<< HEAD
             distributed_args = (
                 f"-m torch.distributed.launch --nproc_per_node={n_gpu} {cur_path}/finetune_trainer.py".split()
             )
             cmd = [sys.executable] + distributed_args + argv
 
-=======
->>>>>>> e9f2aced
             result = execute_async_std(cmd, env=env, stdin=None, timeout=180, quiet=False, echo=False)
 
             assert result.stdout, "produced no output"
