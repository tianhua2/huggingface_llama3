--- conflicted
+++ resolved
@@ -471,11 +471,8 @@
         requires_backends(self, ["vision"])
 
 
-<<<<<<< HEAD
 class SegGptImageProcessor(metaclass=DummyObject):
-=======
 class SiglipImageProcessor(metaclass=DummyObject):
->>>>>>> bc72b4e2
     _backends = ["vision"]
 
     def __init__(self, *args, **kwargs):
