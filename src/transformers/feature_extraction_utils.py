# coding=utf-8
# Copyright 2021 The HuggingFace Inc. team.
#
# Licensed under the Apache License, Version 2.0 (the "License");
# you may not use this file except in compliance with the License.
# You may obtain a copy of the License at
#
#     http://www.apache.org/licenses/LICENSE-2.0
#
# Unless required by applicable law or agreed to in writing, software
# distributed under the License is distributed on an "AS IS" BASIS,
# WITHOUT WARRANTIES OR CONDITIONS OF ANY KIND, either express or implied.
# See the License for the specific language governing permissions and
# limitations under the License.
"""
 Feature extraction saving/loading class for common feature extractors.
"""

import copy
import json
import os
from collections import UserDict
from typing import TYPE_CHECKING, Any, Dict, Optional, Tuple, Union

import numpy as np

from requests import HTTPError

from .dynamic_module_utils import custom_object_save
from .file_utils import (
    FEATURE_EXTRACTOR_NAME,
    EntryNotFoundError,
    PushToHubMixin,
    RepositoryNotFoundError,
    RevisionNotFoundError,
    TensorType,
    _is_jax,
    _is_numpy,
    _is_torch_device,
    cached_path,
    copy_func,
    hf_bucket_url,
    is_flax_available,
    is_offline_mode,
    is_remote_url,
    is_tf_available,
    is_torch_available,
    torch_required,
)
from .utils import logging


if TYPE_CHECKING:
    if is_torch_available():
        import torch


logger = logging.get_logger(__name__)

PreTrainedFeatureExtractor = Union["SequenceFeatureExtractor"]  # noqa: F821


class BatchFeature(UserDict):
    r"""
    Holds the output of the [`~SequenceFeatureExtractor.pad`] and feature extractor specific `__call__` methods.

    This class is derived from a python dictionary and can be used as a dictionary.

    Args:
        data (`dict`):
            Dictionary of lists/arrays/tensors returned by the __call__/pad methods ('input_values', 'attention_mask',
            etc.).
        tensor_type (`Union[None, str, TensorType]`, *optional*):
            You can give a tensor_type here to convert the lists of integers in PyTorch/TensorFlow/Numpy Tensors at
            initialization.
    """

    def __init__(self, data: Optional[Dict[str, Any]] = None, tensor_type: Union[None, str, TensorType] = None):
        super().__init__(data)
        self.convert_to_tensors(tensor_type=tensor_type)

    def __getitem__(self, item: str) -> Union[Any]:
        """
        If the key is a string, returns the value of the dict associated to `key` ('input_values', 'attention_mask',
        etc.).
        """
        if isinstance(item, str):
            return self.data[item]
        else:
            raise KeyError("Indexing with integers is not available when using Python based feature extractors")

    def __getattr__(self, item: str):
        try:
            return self.data[item]
        except KeyError:
            raise AttributeError

    def __getstate__(self):
        return {"data": self.data}

    def __setstate__(self, state):
        if "data" in state:
            self.data = state["data"]

    # Copied from transformers.tokenization_utils_base.BatchEncoding.keys
    def keys(self):
        return self.data.keys()

    # Copied from transformers.tokenization_utils_base.BatchEncoding.values
    def values(self):
        return self.data.values()

    # Copied from transformers.tokenization_utils_base.BatchEncoding.items
    def items(self):
        return self.data.items()

    def convert_to_tensors(self, tensor_type: Optional[Union[str, TensorType]] = None):
        """
        Convert the inner content to tensors.

        Args:
            tensor_type (`str` or [`~file_utils.TensorType`], *optional*):
                The type of tensors to use. If `str`, should be one of the values of the enum
                [`~file_utils.TensorType`]. If `None`, no modification is done.
        """
        if tensor_type is None:
            return self

        # Convert to TensorType
        if not isinstance(tensor_type, TensorType):
            tensor_type = TensorType(tensor_type)

        # Get a function reference for the correct framework
        if tensor_type == TensorType.TENSORFLOW:
            if not is_tf_available():
                raise ImportError(
                    "Unable to convert output to TensorFlow tensors format, TensorFlow is not installed."
                )
            import tensorflow as tf

            as_tensor = tf.constant
            is_tensor = tf.is_tensor
        elif tensor_type == TensorType.PYTORCH:
            if not is_torch_available():
                raise ImportError("Unable to convert output to PyTorch tensors format, PyTorch is not installed.")
            import torch

            def as_tensor(value):
                if isinstance(value, (list, tuple)) and len(value) > 0 and isinstance(value[0], np.ndarray):
                    value = np.array(value)
                return torch.tensor(value)

            is_tensor = torch.is_tensor
        elif tensor_type == TensorType.JAX:
            if not is_flax_available():
                raise ImportError("Unable to convert output to JAX tensors format, JAX is not installed.")
            import jax.numpy as jnp  # noqa: F811

            as_tensor = jnp.array
            is_tensor = _is_jax
        else:
            as_tensor = np.asarray
            is_tensor = _is_numpy

        # Do the tensor conversion in batch
        for key, value in self.items():
            try:
                if not is_tensor(value):
                    tensor = as_tensor(value)

                    self[key] = tensor
            except:  # noqa E722
                if key == "overflowing_values":
                    raise ValueError("Unable to create tensor returning overflowing values of different lengths. ")
                raise ValueError(
                    "Unable to create tensor, you should probably activate padding "
                    "with 'padding=True' to have batched tensors with the same length."
                )

        return self

    @torch_required
    # Copied from transformers.tokenization_utils_base.BatchEncoding.to with BatchEncoding->BatchFeature
    def to(self, device: Union[str, "torch.device"]) -> "BatchFeature":
        """
        Send all values to device by calling `v.to(device)` (PyTorch only).

        Args:
            device (`str` or `torch.device`): The device to put the tensors on.

        Returns:
            [`BatchFeature`]: The same instance after modification.
        """

        # This check catches things like APEX blindly calling "to" on all inputs to a module
        # Otherwise it passes the casts down and casts the LongTensor containing the token idxs
        # into a HalfTensor
        if isinstance(device, str) or _is_torch_device(device) or isinstance(device, int):
            self.data = {k: v.to(device=device) for k, v in self.data.items()}
        else:
            logger.warning(f"Attempting to cast a BatchFeature to type {str(device)}. This is not supported.")
        return self


class FeatureExtractionMixin(PushToHubMixin):
    """
    This is a feature extraction mixin used to provide saving/loading functionality for sequential and image feature
    extractors.
    """

    _auto_class = None

    def __init__(self, **kwargs):
        """Set elements of `kwargs` as attributes."""
        # Pop "processor_class" as it should be saved as private attribute
        self._processor_class = kwargs.pop("processor_class", None)
        # Additional attributes without default values
        for key, value in kwargs.items():
            try:
                setattr(self, key, value)
            except AttributeError as err:
                logger.error(f"Can't set {key} with value {value} for {self}")
                raise err

    def _set_processor_class(self, processor_class: str):
        """Sets processor class as an attribute."""
        self._processor_class = processor_class

    @classmethod
    def from_pretrained(
        cls, pretrained_model_name_or_path: Union[str, os.PathLike], **kwargs
    ) -> PreTrainedFeatureExtractor:
        r"""
        Instantiate a type of [`~feature_extraction_utils.FeatureExtractionMixin`] from a feature extractor, *e.g.* a
        derived class of [`SequenceFeatureExtractor`].

        Args:
            pretrained_model_name_or_path (`str` or `os.PathLike`):
                This can be either:

                - a string, the *model id* of a pretrained feature_extractor hosted inside a model repo on
                  huggingface.co. Valid model ids can be located at the root-level, like `bert-base-uncased`, or
                  namespaced under a user or organization name, like `dbmdz/bert-base-german-cased`.
                - a path to a *directory* containing a feature extractor file saved using the
                  [`~feature_extraction_utils.FeatureExtractionMixin.save_pretrained`] method, e.g.,
                  `./my_model_directory/`.
                - a path or url to a saved feature extractor JSON *file*, e.g.,
                  `./my_model_directory/preprocessor_config.json`.
            cache_dir (`str` or `os.PathLike`, *optional*):
                Path to a directory in which a downloaded pretrained model feature extractor should be cached if the
                standard cache should not be used.
            force_download (`bool`, *optional*, defaults to `False`):
                Whether or not to force to (re-)download the feature extractor files and override the cached versions
                if they exist.
            resume_download (`bool`, *optional*, defaults to `False`):
                Whether or not to delete incompletely received file. Attempts to resume the download if such a file
                exists.
            proxies (`Dict[str, str]`, *optional*):
                A dictionary of proxy servers to use by protocol or endpoint, e.g., `{'http': 'foo.bar:3128',
                'http://hostname': 'foo.bar:4012'}.` The proxies are used on each request.
            use_auth_token (`str` or *bool*, *optional*):
                The token to use as HTTP bearer authorization for remote files. If `True`, will use the token generated
                when running `transformers-cli login` (stored in `~/.huggingface`).
            revision(`str`, *optional*, defaults to `"main"`):
                The specific model version to use. It can be a branch name, a tag name, or a commit id, since we use a
                git-based system for storing models and other artifacts on huggingface.co, so `revision` can be any
                identifier allowed by git.
            return_unused_kwargs (`bool`, *optional*, defaults to `False`):
                If `False`, then this function returns just the final feature extractor object. If `True`, then this
                functions returns a `Tuple(feature_extractor, unused_kwargs)` where *unused_kwargs* is a dictionary
                consisting of the key/value pairs whose keys are not feature extractor attributes: i.e., the part of
                `kwargs` which has not been used to update `feature_extractor` and is otherwise ignored.
            kwargs (`Dict[str, Any]`, *optional*):
                The values in kwargs of any keys which are feature extractor attributes will be used to override the
                loaded values. Behavior concerning key/value pairs whose keys are *not* feature extractor attributes is
                controlled by the `return_unused_kwargs` keyword parameter.

        <Tip>

        Passing `use_auth_token=True` is required when you want to use a private model.

        </Tip>

        Returns:
            A feature extractor of type [`~feature_extraction_utils.FeatureExtractionMixin`].

        Examples:

        ```python
        # We can't instantiate directly the base class *FeatureExtractionMixin* nor *SequenceFeatureExtractor* so let's show the examples on a
        # derived class: *Wav2Vec2FeatureExtractor*
        feature_extractor = Wav2Vec2FeatureExtractor.from_pretrained(
            "facebook/wav2vec2-base-960h"
        )  # Download feature_extraction_config from huggingface.co and cache.
        feature_extractor = Wav2Vec2FeatureExtractor.from_pretrained(
            "./test/saved_model/"
        )  # E.g. feature_extractor (or model) was saved using *save_pretrained('./test/saved_model/')*
        feature_extractor = Wav2Vec2FeatureExtractor.from_pretrained("./test/saved_model/preprocessor_config.json")
        feature_extractor = Wav2Vec2FeatureExtractor.from_pretrained(
            "facebook/wav2vec2-base-960h", return_attention_mask=False, foo=False
        )
        assert feature_extractor.return_attention_mask is False
        feature_extractor, unused_kwargs = Wav2Vec2FeatureExtractor.from_pretrained(
            "facebook/wav2vec2-base-960h", return_attention_mask=False, foo=False, return_unused_kwargs=True
        )
        assert feature_extractor.return_attention_mask is False
        assert unused_kwargs == {"foo": False}
        ```"""
        feature_extractor_dict, kwargs = cls.get_feature_extractor_dict(pretrained_model_name_or_path, **kwargs)

        return cls.from_dict(feature_extractor_dict, **kwargs)

    def save_pretrained(self, save_directory: Union[str, os.PathLike], push_to_hub: bool = False, **kwargs):
        """
        Save a feature_extractor object to the directory `save_directory`, so that it can be re-loaded using the
        [`~feature_extraction_utils.FeatureExtractionMixin.from_pretrained`] class method.

        Args:
            save_directory (`str` or `os.PathLike`):
                Directory where the feature extractor JSON file will be saved (will be created if it does not exist).
            push_to_hub (`bool`, *optional*, defaults to `False`):
                Whether or not to push your feature extractor to the Hugging Face model hub after saving it.

                <Tip warning={true}>

                Using `push_to_hub=True` will synchronize the repository you are pushing to with `save_directory`,
                which requires `save_directory` to be a local clone of the repo you are pushing to if it's an existing
                folder. Pass along `temp_dir=True` to use a temporary directory instead.

                </Tip>

            kwargs:
                Additional key word arguments passed along to the [`~file_utils.PushToHubMixin.push_to_hub`] method.
        """
        if os.path.isfile(save_directory):
            raise AssertionError(f"Provided path ({save_directory}) should be a directory, not a file")

<<<<<<< HEAD
=======
        if push_to_hub:
            commit_message = kwargs.pop("commit_message", None)
            repo = self._create_or_get_repo(save_directory, **kwargs)

>>>>>>> 52d2e6f6
        # If we have a custom config, we copy the file defining it in the folder and set the attributes so it can be
        # loaded from the Hub.
        if self._auto_class is not None:
            custom_object_save(self, save_directory, config=self)

        os.makedirs(save_directory, exist_ok=True)
        # If we save using the predefined names, we can load using `from_pretrained`
        output_feature_extractor_file = os.path.join(save_directory, FEATURE_EXTRACTOR_NAME)

        self.to_json_file(output_feature_extractor_file)
        logger.info(f"Feature extractor saved in {output_feature_extractor_file}")

        if push_to_hub:
            url = self._push_to_hub(repo, commit_message=commit_message)
            logger.info(f"Feature extractor pushed to the hub in this commit: {url}")

    @classmethod
    def get_feature_extractor_dict(
        cls, pretrained_model_name_or_path: Union[str, os.PathLike], **kwargs
    ) -> Tuple[Dict[str, Any], Dict[str, Any]]:
        """
        From a `pretrained_model_name_or_path`, resolve to a dictionary of parameters, to be used for instantiating a
        feature extractor of type [`~feature_extraction_utils.FeatureExtractionMixin`] using `from_dict`.

        Parameters:
            pretrained_model_name_or_path (`str` or `os.PathLike`):
                The identifier of the pre-trained checkpoint from which we want the dictionary of parameters.

        Returns:
            `Tuple[Dict, Dict]`: The dictionary(ies) that will be used to instantiate the feature extractor object.
        """
        cache_dir = kwargs.pop("cache_dir", None)
        force_download = kwargs.pop("force_download", False)
        resume_download = kwargs.pop("resume_download", False)
        proxies = kwargs.pop("proxies", None)
        use_auth_token = kwargs.pop("use_auth_token", None)
        local_files_only = kwargs.pop("local_files_only", False)
        revision = kwargs.pop("revision", None)

        from_pipeline = kwargs.pop("_from_pipeline", None)
        from_auto_class = kwargs.pop("_from_auto", False)

        user_agent = {"file_type": "feature extractor", "from_auto_class": from_auto_class}
        if from_pipeline is not None:
            user_agent["using_pipeline"] = from_pipeline

        if is_offline_mode() and not local_files_only:
            logger.info("Offline mode: forcing local_files_only=True")
            local_files_only = True

        pretrained_model_name_or_path = str(pretrained_model_name_or_path)
        if os.path.isdir(pretrained_model_name_or_path):
            feature_extractor_file = os.path.join(pretrained_model_name_or_path, FEATURE_EXTRACTOR_NAME)
        elif os.path.isfile(pretrained_model_name_or_path) or is_remote_url(pretrained_model_name_or_path):
            feature_extractor_file = pretrained_model_name_or_path
        else:
            feature_extractor_file = hf_bucket_url(
                pretrained_model_name_or_path, filename=FEATURE_EXTRACTOR_NAME, revision=revision, mirror=None
            )

        try:
            # Load from URL or cache if already cached
            resolved_feature_extractor_file = cached_path(
                feature_extractor_file,
                cache_dir=cache_dir,
                force_download=force_download,
                proxies=proxies,
                resume_download=resume_download,
                local_files_only=local_files_only,
                use_auth_token=use_auth_token,
                user_agent=user_agent,
            )

        except RepositoryNotFoundError as err:
            logger.error(err)
            raise EnvironmentError(
                f"{pretrained_model_name_or_path} is not a local folder and is not a valid model identifier listed on "
                "'https://huggingface.co/models'\nIf this is a private repository, make sure to pass a token having "
                "permission to this repo with `use_auth_token` or log in with `huggingface-cli login` and pass "
                "`use_auth_token=True`."
            )
        except RevisionNotFoundError as err:
            logger.error(err)
            raise EnvironmentError(
                f"{revision} is not a valid git identifier (branch name, tag name or commit id) that exists for this "
                f"model name. Check the model page at 'https://huggingface.co/{pretrained_model_name_or_path}' for "
                "available revisions."
            )
        except EntryNotFoundError as err:
            logger.error(err)
            raise EnvironmentError(
                f"{pretrained_model_name_or_path} does not appear to have a file named {FEATURE_EXTRACTOR_NAME}."
            )
        except HTTPError as err:
            logger.error(err)
            raise EnvironmentError(
                "We couldn't connect to 'https://huggingface.co/' to load this model and it looks like "
                f"{pretrained_model_name_or_path} is not the path to a directory conaining a "
                f"{FEATURE_EXTRACTOR_NAME} file.\nCheckout your internet connection or see how to run the library in "
                "offline mode at 'https://huggingface.co/docs/transformers/installation#offline-mode'."
            )
        except EnvironmentError as err:
            logger.error(err)
            raise EnvironmentError(
                f"Can't load feature extractor for '{pretrained_model_name_or_path}'. If you were trying to load it "
                "from 'https://huggingface.co/models', make sure you don't have a local directory with the same name. "
                f"Otherwise, make sure '{pretrained_model_name_or_path}' is the correct path to a directory "
                f"containing a {FEATURE_EXTRACTOR_NAME} file"
            )

        try:
            # Load feature_extractor dict
            with open(resolved_feature_extractor_file, "r", encoding="utf-8") as reader:
                text = reader.read()
            feature_extractor_dict = json.loads(text)

        except json.JSONDecodeError:
            raise EnvironmentError(
                f"It looks like the config file at '{resolved_feature_extractor_file}' is not a valid JSON file."
            )

        if resolved_feature_extractor_file == feature_extractor_file:
            logger.info(f"loading feature extractor configuration file {feature_extractor_file}")
        else:
            logger.info(
                f"loading feature extractor configuration file {feature_extractor_file} from cache at {resolved_feature_extractor_file}"
            )

        return feature_extractor_dict, kwargs

    @classmethod
    def from_dict(cls, feature_extractor_dict: Dict[str, Any], **kwargs) -> PreTrainedFeatureExtractor:
        """
        Instantiates a type of [`~feature_extraction_utils.FeatureExtractionMixin`] from a Python dictionary of
        parameters.

        Args:
            feature_extractor_dict (`Dict[str, Any]`):
                Dictionary that will be used to instantiate the feature extractor object. Such a dictionary can be
                retrieved from a pretrained checkpoint by leveraging the
                [`~feature_extraction_utils.FeatureExtractionMixin.to_dict`] method.
            kwargs (`Dict[str, Any]`):
                Additional parameters from which to initialize the feature extractor object.

        Returns:
            [`~feature_extraction_utils.FeatureExtractionMixin`]: The feature extractor object instantiated from those
            parameters.
        """
        return_unused_kwargs = kwargs.pop("return_unused_kwargs", False)

        feature_extractor = cls(**feature_extractor_dict)

        # Update feature_extractor with kwargs if needed
        to_remove = []
        for key, value in kwargs.items():
            if hasattr(feature_extractor, key):
                setattr(feature_extractor, key, value)
                to_remove.append(key)
        for key in to_remove:
            kwargs.pop(key, None)

        logger.info(f"Feature extractor {feature_extractor}")
        if return_unused_kwargs:
            return feature_extractor, kwargs
        else:
            return feature_extractor

    def to_dict(self) -> Dict[str, Any]:
        """
        Serializes this instance to a Python dictionary.

        Returns:
            `Dict[str, Any]`: Dictionary of all the attributes that make up this feature extractor instance.
        """
        output = copy.deepcopy(self.__dict__)
        output["feature_extractor_type"] = self.__class__.__name__

        return output

    @classmethod
    def from_json_file(cls, json_file: Union[str, os.PathLike]) -> PreTrainedFeatureExtractor:
        """
        Instantiates a feature extractor of type [`~feature_extraction_utils.FeatureExtractionMixin`] from the path to
        a JSON file of parameters.

        Args:
            json_file (`str` or `os.PathLike`):
                Path to the JSON file containing the parameters.

        Returns:
            A feature extractor of type [`~feature_extraction_utils.FeatureExtractionMixin`]: The feature_extractor
            object instantiated from that JSON file.
        """
        with open(json_file, "r", encoding="utf-8") as reader:
            text = reader.read()
        feature_extractor_dict = json.loads(text)
        return cls(**feature_extractor_dict)

    def to_json_string(self) -> str:
        """
        Serializes this instance to a JSON string.

        Returns:
            `str`: String containing all the attributes that make up this feature_extractor instance in JSON format.
        """
        dictionary = self.to_dict()

        for key, value in dictionary.items():
            if isinstance(value, np.ndarray):
                dictionary[key] = value.tolist()

        # make sure private name "_processor_class" is correctly
        # saved as "processor_class"
        _processor_class = dictionary.pop("_processor_class", None)
        if _processor_class is not None:
            dictionary["processor_class"] = _processor_class

        return json.dumps(dictionary, indent=2, sort_keys=True) + "\n"

    def to_json_file(self, json_file_path: Union[str, os.PathLike]):
        """
        Save this instance to a JSON file.

        Args:
            json_file_path (`str` or `os.PathLike`):
                Path to the JSON file in which this feature_extractor instance's parameters will be saved.
        """
        with open(json_file_path, "w", encoding="utf-8") as writer:
            writer.write(self.to_json_string())

    def __repr__(self):
        return f"{self.__class__.__name__} {self.to_json_string()}"

    @classmethod
    def register_for_auto_class(cls, auto_class="AutoFeatureExtractor"):
        """
        Register this class with a given auto class. This should only be used for custom feature extractors as the ones
        in the library are already mapped with `AutoFeatureExtractor`.

        <Tip warning={true}>

        This API is experimental and may have some slight breaking changes in the next releases.

        </Tip>

        Args:
            auto_class (`str` or `type`, *optional*, defaults to `"AutoFeatureExtractor"`):
                The auto class to register this new feature extractor with.
        """
        if not isinstance(auto_class, str):
            auto_class = auto_class.__name__

        import transformers.models.auto as auto_module

        if not hasattr(auto_module, auto_class):
            raise ValueError(f"{auto_class} is not a valid auto class.")

<<<<<<< HEAD
        cls._auto_class = auto_class
=======
        cls._auto_class = auto_class


FeatureExtractionMixin.push_to_hub = copy_func(FeatureExtractionMixin.push_to_hub)
FeatureExtractionMixin.push_to_hub.__doc__ = FeatureExtractionMixin.push_to_hub.__doc__.format(
    object="feature extractor", object_class="AutoFeatureExtractor", object_files="feature extractor file"
)
>>>>>>> 52d2e6f6
<|MERGE_RESOLUTION|>--- conflicted
+++ resolved
@@ -335,13 +335,10 @@
         if os.path.isfile(save_directory):
             raise AssertionError(f"Provided path ({save_directory}) should be a directory, not a file")
 
-<<<<<<< HEAD
-=======
         if push_to_hub:
             commit_message = kwargs.pop("commit_message", None)
             repo = self._create_or_get_repo(save_directory, **kwargs)
 
->>>>>>> 52d2e6f6
         # If we have a custom config, we copy the file defining it in the folder and set the attributes so it can be
         # loaded from the Hub.
         if self._auto_class is not None:
@@ -599,14 +596,10 @@
         if not hasattr(auto_module, auto_class):
             raise ValueError(f"{auto_class} is not a valid auto class.")
 
-<<<<<<< HEAD
-        cls._auto_class = auto_class
-=======
         cls._auto_class = auto_class
 
 
 FeatureExtractionMixin.push_to_hub = copy_func(FeatureExtractionMixin.push_to_hub)
 FeatureExtractionMixin.push_to_hub.__doc__ = FeatureExtractionMixin.push_to_hub.__doc__.format(
     object="feature extractor", object_class="AutoFeatureExtractor", object_files="feature extractor file"
-)
->>>>>>> 52d2e6f6
+)