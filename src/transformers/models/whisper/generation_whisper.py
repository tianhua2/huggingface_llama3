# coding=utf-8
# Copyright 2024 The HuggingFace Inc. team.
#
# Licensed under the Apache License, Version 2.0 (the "License");
# you may not use this file except in compliance with the License.
# You may obtain a copy of the License at
#
#     http://www.apache.org/licenses/LICENSE-2.0
#
# Unless required by applicable law or agreed to in writing, software
# distributed under the License is distributed on an "AS IS" BASIS,
# WITHOUT WARRANTIES OR CONDITIONS OF ANY KIND, either express or implied.
# See the License for the specific language governing permissions and
# limitations under the License.
import copy
import math
import warnings
import zlib
from typing import Callable, Iterator, List, Optional, Tuple, Union

import numpy as np
import torch
import torch.nn.functional as F
from torch import nn

from transformers.cache_utils import EncoderDecoderCache

from ...generation.configuration_utils import GenerationConfig
from ...generation.logits_process import (
    LogitsProcessorList,
    SuppressTokensAtBeginLogitsProcessor,
    SuppressTokensLogitsProcessor,
    WhisperNoSpeechDetection,
    WhisperTimeStampLogitsProcessor,
)
from ...generation.stopping_criteria import StoppingCriteriaList
from ...modeling_outputs import BaseModelOutput
from ...utils import logging
from .tokenization_whisper import TASK_IDS, TO_LANGUAGE_CODE


logger = logging.get_logger(__name__)


def _median_filter(inputs: torch.Tensor, filter_width: int) -> torch.Tensor:
    """
    Applies a median filter of width `filter_width` along the last dimension of the input.

    The `inputs` tensor is assumed to be 3- or 4-dimensional.
    """
    if filter_width <= 0 or filter_width % 2 != 1:
        raise ValueError("`filter_width` should be an odd number")

    pad_width = filter_width // 2
    if inputs.shape[-1] <= pad_width:
        return inputs

    # Pad the left and right edges.
    inputs = nn.functional.pad(inputs, (pad_width, pad_width, 0, 0), mode="reflect")

    # sort() is faster than torch.median (https://github.com/pytorch/pytorch/issues/51450)
    result = inputs.unfold(-1, filter_width, 1).sort()[0][..., pad_width]
    return result


def _dynamic_time_warping(matrix: np.ndarray):
    """
    Measures similarity between two temporal sequences: the input audio and the output tokens. Used to generate
    token-level timestamps.
    """
    output_length, input_length = matrix.shape
    cost = np.ones((output_length + 1, input_length + 1), dtype=np.float32) * np.inf
    trace = -np.ones((output_length + 1, input_length + 1), dtype=np.float32)

    cost[0, 0] = 0
    for j in range(1, input_length + 1):
        for i in range(1, output_length + 1):
            c0 = cost[i - 1, j - 1]
            c1 = cost[i - 1, j]
            c2 = cost[i, j - 1]

            if c0 < c1 and c0 < c2:
                c, t = c0, 0
            elif c1 < c0 and c1 < c2:
                c, t = c1, 1
            else:
                c, t = c2, 2

            cost[i, j] = matrix[i - 1, j - 1] + c
            trace[i, j] = t

    # backtrace
    i = trace.shape[0] - 1
    j = trace.shape[1] - 1
    trace[0, :] = 2
    trace[:, 0] = 1

    text_indices = []
    time_indices = []
    while i > 0 or j > 0:
        text_indices.append(i - 1)
        time_indices.append(j - 1)
        if trace[i, j] == 0:
            i -= 1
            j -= 1
        elif trace[i, j] == 1:
            i -= 1
        elif trace[i, j] == 2:
            j -= 1
        else:
            raise RuntimeError(
                f"Internal error in dynamic time warping. Unexpected trace[{i}, {j}]. Please file a bug report."
            )

    text_indices = np.array(text_indices)[::-1]
    time_indices = np.array(time_indices)[::-1]
    return text_indices, time_indices


def _get_attr_from_logit_processors(logits_processor, logit_processor_class, attribute_name):
    if logits_processor is not None:
        logit_processor = next((cls for cls in logits_processor if isinstance(cls, logit_processor_class)), None)
        if logit_processor:
            return getattr(logit_processor, attribute_name, None)
    return None


def _pad_to_max_length(
    current_segments, pad_token_id, device, padding="right", bos_token_tensor=None, cut_off_length=None
):
    max_total_length = 0
    sequences = []
    if padding not in ["right", "left"]:
        raise ValueError(f"`padding` must be either 'right' or 'left', not {padding}")

    for current_segment_list in current_segments:
        if current_segment_list is not None and len([d["tokens"] for d in current_segment_list]) > 0:
            sequence = torch.cat([d["tokens"] for d in current_segment_list], dim=-1)

            if cut_off_length is not None:
                sequence = sequence[-cut_off_length:]

            if bos_token_tensor is not None:
                sequence = torch.cat([bos_token_tensor, sequence])

            sequences.append(sequence)
            max_total_length = max(max_total_length, len(sequences[-1]))
        elif bos_token_tensor is not None:
            sequences.append(bos_token_tensor)
        else:
            sequences.append(torch.tensor([], device=device))

    for i in range(len(current_segments)):
        pad_length = max_total_length - len(sequences[i])
        pad = (0, pad_length) if padding == "right" else (pad_length, 0)
        sequences[i] = F.pad(sequences[i], pad=pad, value=pad_token_id)

    sequences = torch.stack(sequences, dim=0)
    return sequences


class WhisperGenerationMixin:
    def _extract_token_timestamps(self, generate_outputs, alignment_heads, time_precision=0.02, num_frames=None):
        """
        Calculates token-level timestamps using the encoder-decoder cross-attentions and dynamic time-warping (DTW) to
        map each output token to a position in the input audio. If `num_frames` is specified, the encoder-decoder
        cross-attentions will be cropped before applying DTW.

        Returns:
            tensor containing the timestamps in seconds for each predicted token
        """
        # Create a list with `decoder_layers` elements, each a tensor of shape
        # (batch size, attention_heads, output length, input length).
        cross_attentions = []
        for i in range(self.config.decoder_layers):
            cross_attentions.append(torch.cat([x[i] for x in generate_outputs.cross_attentions], dim=2))

        # Select specific cross-attention layers and heads. This is a tensor
        # of shape (batch size, num selected, output length, input length).
        weights = torch.stack([cross_attentions[l][:, h] for l, h in alignment_heads])
        weights = weights.permute([1, 0, 2, 3])

        weight_length = None

        if "beam_indices" in generate_outputs:
            # If beam search has been used, the output sequences may have been generated for more timesteps than their sequence_lengths
            # since the beam search strategy chooses the most probable sequences at the end of the search.
            # In that case, the cross_attentions weights are too long and we have to make sure that they have the right output_length
            weight_length = (generate_outputs.beam_indices != -1).sum(-1).max()
            weights = weights[:, :, :weight_length]

            # If beam index is still -1, it means that the associated token id is EOS
            # We need to replace the index with 0 since index_select gives an error if any of the indexes is -1.
            beam_indices = generate_outputs.beam_indices[:, :weight_length]
            beam_indices = beam_indices.masked_fill(beam_indices == -1, 0)

            # Select the cross attention from the right beam for each output sequences
            weights = torch.stack(
                [
                    torch.index_select(weights[:, :, i, :], dim=0, index=beam_indices[:, i])
                    for i in range(beam_indices.shape[1])
                ],
                dim=2,
            )

        # make sure timestamps are as long as weights
        input_length = weight_length or cross_attentions[0].shape[2]
        timestamps = torch.zeros_like(generate_outputs.sequences, dtype=torch.float32)[:, : input_length + 1]
        batch_size = timestamps.shape[0]

        if num_frames is not None:
            # two cases:
            # 1. num_frames is the same for each sample -> compute the DTW matrix for each sample in parallel
            # 2. num_frames is different, compute the DTW matrix for each sample sequentially

            # we're using np.unique because num_frames can be int/list/tuple
            if isinstance(num_frames, int):
                weights = weights[..., : num_frames // 2]

            elif isinstance(num_frames, (list, tuple, np.ndarray)) and len(np.unique(num_frames)) == 1:
                weights = weights[..., : num_frames[0] // 2]

            elif isinstance(num_frames, (torch.Tensor)) and len(torch.unique(num_frames)) == 1:
                weights = weights[..., : num_frames[0] // 2]

            else:
                # num_frames is of shape (batch_size,) whereas batch_size is truely batch_size*num_return_sequences
                repeat_time = batch_size if isinstance(num_frames, int) else batch_size // len(num_frames)
                num_frames = np.repeat(num_frames, repeat_time)

        if num_frames is None or isinstance(num_frames, int):
            # Normalize and smoothen the weights.
            std = torch.std(weights, dim=-2, keepdim=True, unbiased=False)
            mean = torch.mean(weights, dim=-2, keepdim=True)
            weights = (weights - mean) / std
            weights = _median_filter(weights, self.config.median_filter_width)

            # Average the different cross-attention heads.
            weights = weights.mean(dim=1)

        # Perform dynamic time warping on each element of the batch.
        for batch_idx in range(batch_size):
            if num_frames is not None and isinstance(num_frames, (tuple, list, np.ndarray, torch.Tensor)):
                matrix = weights[batch_idx, ..., : num_frames[batch_idx] // 2]

                # Normalize and smoothen the weights.
                std = torch.std(matrix, dim=-2, keepdim=True, unbiased=False)
                mean = torch.mean(matrix, dim=-2, keepdim=True)
                matrix = (matrix - mean) / std
                matrix = _median_filter(matrix, self.config.median_filter_width)

                # Average the different cross-attention heads.
                matrix = matrix.mean(dim=0)
            else:
                matrix = weights[batch_idx]

            text_indices, time_indices = _dynamic_time_warping(-matrix.cpu().double().numpy())
            jumps = np.pad(np.diff(text_indices), (1, 0), constant_values=1).astype(bool)
            jump_times = time_indices[jumps] * time_precision
            timestamps[batch_idx, 1:] = torch.tensor(jump_times)

        return timestamps

    def generate(
        self,
        input_features: Optional[torch.Tensor] = None,
        generation_config: Optional[GenerationConfig] = None,
        logits_processor: Optional[LogitsProcessorList] = None,
        stopping_criteria: Optional[StoppingCriteriaList] = None,
        prefix_allowed_tokens_fn: Optional[Callable[[int, torch.Tensor], List[int]]] = None,
        synced_gpus: bool = False,
        return_timestamps: Optional[bool] = None,
        task: Optional[str] = None,
        language: Optional[Union[str, List[str]]] = None,
        is_multilingual: Optional[bool] = None,
        prompt_ids: Optional[torch.Tensor] = None,
        prompt_condition_type: Optional[str] = None,  # first-segment, all-segments
        condition_on_prev_tokens: Optional[bool] = None,
        temperature: Optional[Union[float, Tuple[float, ...]]] = None,
        compression_ratio_threshold: Optional[float] = None,
        logprob_threshold: Optional[float] = None,
        no_speech_threshold: Optional[float] = None,
        num_segment_frames: Optional[int] = None,
        attention_mask: Optional[torch.Tensor] = None,
        time_precision: float = 0.02,
        return_token_timestamps: Optional[bool] = None,
        return_segments: bool = False,
        return_dict_in_generate: Optional[bool] = None,
        **kwargs,
    ):
        """
        Transcribes or translates log-mel input features to a sequence of auto-regressively generated token ids.

        <Tip warning={true}>

        Most generation-controlling parameters are set in `generation_config` which, if not passed, will be set to the
        model's default generation configuration. You can override any `generation_config` by passing the corresponding
        parameters to generate(), e.g. `.generate(inputs, num_beams=4, do_sample=True)`.

        For an overview of generation strategies and code examples, check out the [following
        guide](./generation_strategies).

        </Tip>

        Parameters:
            input_features (`torch.Tensor` of shape `(batch_size, feature_size, sequence_length)`, *optional*):
                Float values of log-mel features extracted from the raw speech waveform. The raw speech waveform can be obtained by
                loading a `.flac` or `.wav` audio file into an array of type `List[float]` or a `numpy.ndarray`, *e.g.* via
                the soundfile library (`pip install soundfile`). To prepare the array into `input_features`, the
                [`AutoFeatureExtractor`] should be used for extracting the mel features, padding and conversion into a
                tensor of type `torch.FloatTensor`. See [`~WhisperFeatureExtractor.__call__`] for details.
            generation_config (`~generation.GenerationConfig`, *optional*):
                The generation configuration to be used as base parametrization for the generation call. `**kwargs`
                passed to generate matching the attributes of `generation_config` will override them. If
                `generation_config` is not provided, the default will be used, which had the following loading
                priority: 1) from the `generation_config.json` model file, if it exists; 2) from the model
                configuration. Please note that unspecified parameters will inherit [`~generation.GenerationConfig`]'s
                default values, whose documentation should be checked to parameterize generation.
            logits_processor (`LogitsProcessorList`, *optional*):
                Custom logits processors that complement the default logits processors built from arguments and
                generation config. If a logit processor is passed that is already created with the arguments or a
                generation config an error is thrown. This feature is intended for advanced users.
            stopping_criteria (`StoppingCriteriaList`, *optional*):
                Custom stopping criteria that complement the default stopping criteria built from arguments and a
                generation config. If a stopping criteria is passed that is already created with the arguments or a
                generation config an error is thrown. This feature is intended for advanced users.
            prefix_allowed_tokens_fn (`Callable[[int, torch.Tensor], List[int]]`, *optional*):
                If provided, this function constraints the beam search to allowed tokens only at each step. If not
                provided no constraint is applied. This function takes 2 arguments: the batch ID `batch_id` and
                `input_ids`. It has to return a list with the allowed tokens for the next generation step conditioned
                on the batch ID `batch_id` and the previously generated tokens `inputs_ids`. This argument is useful
                for constrained generation conditioned on the prefix, as described in [Autoregressive Entity
                Retrieval](https://arxiv.org/abs/2010.00904).
            synced_gpus (`bool`, *optional*, defaults to `False`):
                Whether to continue running the while loop until max_length (needed for ZeRO stage 3)
            return_timestamps (`bool`, *optional*):
                Whether to return the timestamps with the text. This enables the `WhisperTimestampsLogitsProcessor`.
            task (`str`, *optional*):
                Task to use for generation, either "translate" or "transcribe". The `model.config.forced_decoder_ids`
                will be updated accordingly.
            language (`str` or list of `str`, *optional*):
                Language token to use for generation, can be either in the form of `<|en|>`, `en` or `english`. For
                batched generation, a list of language tokens can be passed. You can find all the possible language
                tokens in the `model.generation_config.lang_to_id` dictionary.
            is_multilingual (`bool`, *optional*):
                Whether or not the model is multilingual.
            prompt_ids (`torch.Tensor`, *optional*):
                Rank-1 tensor of token IDs created by passing text to [`~WhisperProcessor.get_prompt_ids`] that is
                provided as a prompt to each chunk. This can be used to provide or "prompt-engineer" a context for
                transcription, e.g. custom vocabularies or proper nouns to make it more likely to predict those words
                correctly. It cannot be used in conjunction with `decoder_start_token_id` as it overwrites this value.
            prompt_condition_type (`str`, *optional*):
                Only relevant for long-form transcription. Condition type of `prompt_ids`. 'first-segment' means only the first segment is conditioned on `prompt_ids`. 'all-segments' means each segment is conditioned on `prompt_ids`. Make sure to enable `condition_on_prev_tokens` for 'all-segments'.
                Defaults to 'first-segment'. For short-term transcription only 'first-segment' is possible.
            condition_on_prev_tokens (`bool`, *optional*):
                Only relevant for long-form transcription. Whether to condition each segment on the previous segment.
                As shown in the [the Whisper paper](https://cdn.openai.com/papers/whisper.pdf), this can help to improve
                performance.
            temperature (`float` or list of `float`, *optional*):
                The temperature to be used for generation. Passing a single `float` value and `do_sample=True` activates
                generation using sampling. For long-form transcription, temperature fallback can be activated by passing
                a list of float values such as (0.0, 0.2, 0.4, 0.6, 0.8, 1.0). As shown in the [the Whisper paper](https://cdn.openai.com/papers/whisper.pdf), this can help to improve
                performance.
            compression_ratio_threshold (`float`, *optional*):
                Only relevant for long-form transcription. If defined, the zlib compression rate of each segment will be computed. If the compression rate of
                a segment is higher than `compression_ratio_threshold`, temperature fallback is activated: the generated segment is discarded and the generation is
                repeated using a higher temperature. The intuition behind this feature is that segments with very high compression rates
                suffer from a lot of repetition. The unwanted repetition can be reduced by injecting more randomness by increasing the temperature. If `compression_ratio_threshold` is defined
                make sure that `temperature` is a list of values. A common value for `compression_ratio_threshold` is 1.35.
                As shown in the [the Whisper paper](https://cdn.openai.com/papers/whisper.pdf), this can help to improve
                performance.
            logprob_threshold (`float`, *optional*):
                Only relevant for long-form transcription. If defined, the average log-probability of each segment will be computed. If the log-probability of
                a given segment is lower than `logprob_threshold`, temperature fallback is activated: the generated segment is discarded and the generation is
                repeated using a higher temperature. The intuition behind this feature is that segments of low log-probability
                can be improved by injecting more randomness by increasing the temperature. If `logprob_threshold` is defined
                make sure that `temperature` is a list of values. A common value for `logprob_threshold` is -1.0.
                As shown in the [the Whisper paper](https://cdn.openai.com/papers/whisper.pdf), this can help to improve
                performance.
            no_speech_threshold (`float`, *optional*):
                Only relevant for long-form transcription. If defined, the "no-speech" token combined with the `logprob_threshold`
                is used to determine whether a segment contains only silence. In this case, the transcription for this segment
                is skipped.
                As shown in the [the Whisper paper](https://cdn.openai.com/papers/whisper.pdf), this can help to improve
                performance.
            num_segment_frames (`int`, *optional*):
                The number of frames a single segment is made of. If not defined, `num_segment_frames` defaults to the model's stride
                times the maximum input length.
            attention_mask (`torch.Tensor`, *optional*):
                `attention_mask` needs to be passed when doing long-form transcription using a batch size > 1.
            time_precision (`int`, *optional*, defaults to 0.02):
                The duration of output token in seconds. *E.g.* 0.02 means that a generated token on average accounts
                for 20 ms.
            return_token_timestamps (`bool`, *optional*):
                Whether to return token-level timestamps with the text. This can be used with or without the
                `return_timestamps` option. To get word-level timestamps, use the tokenizer to group the tokens into
                words.
            return_segments (`bool`, *optional*, defaults to `False`):
                Whether to additionally return a list of all segments. Note that this option can only be enabled
                when doing long-form transcription.
            return_dict_in_generate (`bool`, *optional*, defaults to `False`):
                Whether or not to return a [`~utils.ModelOutput`] instead of just returning the generated tokens.
                Note that when doing long-form transcription, `return_dict_in_generate` can only be enabled when
                `return_segments` is set True. In this case the generation outputs of each segment is added to each
                segment.
            kwargs (`Dict[str, Any]`, *optional*):
                Ad hoc parametrization of `generate_config` and/or additional model-specific kwargs that will be
                forwarded to the `forward` function of the model. If the model is an encoder-decoder model, encoder
                specific kwargs should not be prefixed and decoder specific kwargs should be prefixed with *decoder_*.

        Return:
            [`~utils.ModelOutput`] or `torch.LongTensor` or `Dict[str, Any]`: A [`~utils.ModelOutput`] (if `return_dict_in_generate=True`
            or when `config.return_dict_in_generate=True`) or a `torch.FloatTensor` or a dict of segments when `return_segments=True`.

                If the passed input is > 30 seconds / > 3000 mel input features and `return_segments=True` then a dictionary of generated sequence ids, called `sequences` and a list of each generated segment is returned.

                else if the passed input is <= 30 seconds / >= 3000 mel input features, the possible [`~utils.ModelOutput`] types are:

                    - [`~generation.GenerateEncoderDecoderOutput`],
                    - [`~generation.GenerateBeamEncoderDecoderOutput`]

                else only the generated output sequence ids are returned.

        Example:

        - *Longform transcription*: To transcribe or translate audios longer than 30 seconds, process the audio files without truncation and pass all mel features at once to generate.

        ```python
        >>> import torch
        >>> from transformers import AutoProcessor, WhisperForConditionalGeneration
        >>> from datasets import load_dataset, Audio

        >>> processor = AutoProcessor.from_pretrained("openai/whisper-tiny.en")
        >>> model = WhisperForConditionalGeneration.from_pretrained("openai/whisper-tiny.en")
        >>> model.cuda()  # doctest: +IGNORE_RESULT

        >>> # load audios > 30 seconds
        >>> ds = load_dataset("distil-whisper/meanwhile", "default")["test"]
        >>> # resample to 16kHz
        >>> ds = ds.cast_column("audio", Audio(sampling_rate=16000))
        >>> # take first 8 audios and retrieve array
        >>> audio = ds[:8]["audio"]
        >>> audio = [x["array"] for x in audio]

        >>> # make sure to NOT truncate the input audio, to return the `attention_mask` and to pad to the longest audio
        >>> inputs = processor(audio, return_tensors="pt", truncation=False, padding="longest", return_attention_mask=True, sampling_rate=16_000)
        >>> inputs = inputs.to("cuda", torch.float32)

        >>> # transcribe audio to ids
        >>> generated_ids = model.generate(**inputs)

        >>> transcription = processor.batch_decode(generated_ids, skip_special_tokens=True)
        >>> transcription[0]
        " Folks, if you watch the show, you know, I spent a lot of time right over there. Patiently and astutely scrutinizing the boxwood and mahogany chest set of the day's biggest stories developing the central headline pawns, definitely maneuvering an oso topical night to F6, fainting a classic Sicilian, nade door variation on the news, all the while seeing eight moves deep and patiently marshalling the latest press releases into a fisher's shows in Lip Nitsky attack that culminates in the elegant lethal slow-played, all-passant checkmate that is my nightly monologue. But sometimes, sometimes, folks, I. CHEERING AND APPLAUSE Sometimes I startle away, cubside down in the monkey bars of a condemned playground on a super fun site. Get all hept up on goofballs. Rummage that were discarded tag bag of defective toys. Yank out a fist bowl of disembodied doll limbs, toss them on a stained kid's place mat from a defunct dennies. set up a table inside a rusty cargo container down by the Wharf and challenged toothless drifters to the godless bughouse blitz of tournament that is my segment. Meanwhile."
        ```

        - *Shortform transcription*: If passed mel input features are < 30 seconds, the whole audio will be transcribed with a single call to generate.

        ```python
        >>> import torch
        >>> from transformers import AutoProcessor, WhisperForConditionalGeneration
        >>> from datasets import load_dataset

        >>> processor = AutoProcessor.from_pretrained("openai/whisper-tiny.en")
        >>> model = WhisperForConditionalGeneration.from_pretrained("openai/whisper-tiny.en")

        >>> ds = load_dataset("hf-internal-testing/librispeech_asr_dummy", "clean", split="validation")

        >>> inputs = processor(ds[0]["audio"]["array"], return_tensors="pt")
        >>> input_features = inputs.input_features

        >>> generated_ids = model.generate(inputs=input_features)

        >>> transcription = processor.batch_decode(generated_ids, skip_special_tokens=True)[0]
        >>> transcription
        ' Mr. Quilter is the apostle of the middle classes, and we are glad to welcome his gospel.'
        ```

        """
        # 0. deprecate old inputs
        if "inputs" in kwargs:
            input_features = kwargs.pop("inputs")
            warnings.warn(
                "The input name `inputs` is deprecated. Please make sure to use `input_features` instead.",
                FutureWarning,
            )

        # 1. prepare generation config
        generation_config, kwargs = self._prepare_generation_config(generation_config, **kwargs)

        # 2. set global generate variables
        input_stride = self.model.encoder.conv1.stride[0] * self.model.encoder.conv2.stride[0]
        num_segment_frames = input_stride * self.config.max_source_positions
        batch_size, total_input_frames = self._retrieve_total_input_frames(
            input_features=input_features, input_stride=input_stride, kwargs=kwargs
        )
        is_shortform = total_input_frames <= num_segment_frames

        # 3. Make sure generation config is correctly set
        # Make sure the generation config is correctly set depending on whether timestamps are to be returned or not
        return_dict_in_generate = self._set_return_outputs(
            return_dict_in_generate=return_dict_in_generate,
            return_token_timestamps=return_token_timestamps,
            logprob_threshold=logprob_threshold,
            generation_config=generation_config,
        )
        timestamp_begin = self._set_return_timestamps(
            return_timestamps=return_timestamps, is_shortform=is_shortform, generation_config=generation_config
        )
        self._set_language_and_task(
            language=language, task=task, is_multilingual=is_multilingual, generation_config=generation_config
        )
        self._set_num_frames(
            return_token_timestamps=return_token_timestamps, generation_config=generation_config, kwargs=kwargs
        )
        self._set_thresholds_and_condition(
            generation_config=generation_config,
            logprob_threshold=logprob_threshold,
            compression_ratio_threshold=compression_ratio_threshold,
            no_speech_threshold=no_speech_threshold,
            condition_on_prev_tokens=condition_on_prev_tokens,
        )
        self._set_prompt_condition_type(
            generation_config=generation_config,
            prompt_condition_type=prompt_condition_type,
        )

        # pass self.config for backward compatibility
        init_tokens = self._retrieve_init_tokens(
            input_features,
            batch_size=batch_size,
            generation_config=generation_config,
            config=self.config,
            num_segment_frames=num_segment_frames,
            kwargs=kwargs,
        )
        # passing `decoder_input_ids` is deprecated - the only exception is for assisted generation
        # where the input ids are handled explicitly by the generate method
        self._check_decoder_input_ids(kwargs=kwargs)

        # 3. Retrieve logits processors
        device = kwargs["encoder_outputs"][0].device if "encoder_outputs" in kwargs else input_features.device
        begin_index = init_tokens.shape[1]
        logits_processor = self._retrieve_logit_processors(
            generation_config=generation_config,
            logits_processor=logits_processor,
            begin_index=begin_index,  # begin index is index of first generated decoder token
            num_beams=kwargs.get("num_beams", 1),
            device=device,
        )

        # 4 Set and retrieve global generation variables
        self._set_condition_on_prev_tokens(
            condition_on_prev_tokens=condition_on_prev_tokens, generation_config=generation_config
        )

        temperatures = [temperature] if not isinstance(temperature, (list, tuple)) else temperature
        temperature = temperatures[0]

        max_frames, seek = self._retrieve_max_frames_and_seek(
            batch_size=batch_size,
            attention_mask=attention_mask,
            total_input_frames=total_input_frames,
            is_shortform=is_shortform,
        )

        # 5 Prepare running variables, list for generation
        num_return_sequences = generation_config.num_return_sequences
        (
            batch_idx_map,
            cur_bsz,
            input_features,
            seek,
            max_frames,
            init_tokens,
            do_condition_on_prev_tokens,
        ) = self._expand_variables_for_generation(
            input_features=input_features,
            seek=seek,
            max_frames=max_frames,
            init_tokens=init_tokens,
            batch_size=batch_size,
            condition_on_prev_tokens=condition_on_prev_tokens,
            generation_config=generation_config,
        )

        current_segments = self._prepare_segments(
            prompt_ids=prompt_ids,
            batch_size=cur_bsz,
            generation_config=generation_config,
        )

        # 6 Transcribe audio until we reach the end of all input audios
        while (seek < max_frames).any():
            # 6.1 NOTE: When in longform transcription mode and batch size > 1 we need to dynamically reduce the batch size during the loop
            # in case one audio finished earlier than another one. Thus, we need to keep a table of "previous-index-2-current-index" in order
            # to know which original audio is being decoded
            # Set updated index map, duration of previously decoded chunks and number of max frames of current decoding chunk
            input_features, cur_bsz, batch_idx_map = self._maybe_reduce_batch(
                input_features=input_features,
                seek=seek,
                max_frames=max_frames,
                cur_bsz=cur_bsz,
                batch_idx_map=batch_idx_map,
            )
            time_offset = seek * time_precision / input_stride
            seek_num_frames = (max_frames - seek).clamp(max=num_segment_frames)

            # 6.2 cut out next 30s segment from input features
            segment_input = self._get_input_segment(
                input_features=input_features,
                seek=seek,
                seek_num_frames=seek_num_frames,
                num_segment_frames=num_segment_frames,
                cur_bsz=cur_bsz,
                batch_idx_map=batch_idx_map,
            )

            # 6.3 prepare decoder input ids
            suppress_tokens = _get_attr_from_logit_processors(
                logits_processor, SuppressTokensLogitsProcessor, "suppress_tokens"
            )

            decoder_input_ids, kwargs = self._prepare_decoder_input_ids(
                cur_bsz=cur_bsz,
                init_tokens=init_tokens,
                current_segments=current_segments,
                batch_idx_map=batch_idx_map,
                do_condition_on_prev_tokens=do_condition_on_prev_tokens,
                prompt_ids=prompt_ids,
                generation_config=generation_config,
                config=self.config,
                device=init_tokens.device,
                suppress_tokens=suppress_tokens,
                kwargs=kwargs,
            )

            # 6.4 set max new tokens or max length
            self._set_max_new_tokens_and_length(
                config=self.config,
                decoder_input_ids=decoder_input_ids,
                generation_config=generation_config,
            )

            # 6.5 Set current `begin_index` for all logit processors
            if logits_processor is not None:
                for proc in logits_processor:
                    if hasattr(proc, "set_begin_index"):
                        proc.set_begin_index(decoder_input_ids.shape[-1])

            # 6.6 Run generate with fallback
            (
                seek_sequences,
                seek_outputs,
                should_skip,
                do_condition_on_prev_tokens,
                model_output_type,
            ) = self.generate_with_fallback(
                segment_input=segment_input,
                decoder_input_ids=decoder_input_ids,
                cur_bsz=cur_bsz,
                batch_idx_map=batch_idx_map,
                seek=seek,
                num_segment_frames=num_segment_frames,
                max_frames=max_frames,
                temperatures=temperatures,
                generation_config=generation_config,
                logits_processor=logits_processor,
                stopping_criteria=stopping_criteria,
                prefix_allowed_tokens_fn=prefix_allowed_tokens_fn,
                synced_gpus=synced_gpus,
                return_token_timestamps=return_token_timestamps,
                do_condition_on_prev_tokens=do_condition_on_prev_tokens,
                is_shortform=is_shortform,
                kwargs=kwargs,
            )

            # 6.7 In every generated sequence, split by timestamp tokens and extract segments
            for i, seek_sequence in enumerate(seek_sequences):
                prev_i = batch_idx_map[i]

                if should_skip[i]:
                    seek[prev_i] += seek_num_frames[prev_i]
                    continue

                segments, segment_offset = self._retrieve_segment(
                    seek_sequence=seek_sequence,
                    seek_outputs=seek_outputs,
                    time_offset=time_offset,
                    timestamp_begin=timestamp_begin,
                    seek_num_frames=seek_num_frames,
                    time_precision=time_precision,
                    input_stride=input_stride,
                    prev_idx=prev_i,
                    idx=i,
                    return_token_timestamps=return_token_timestamps,
                )

                current_segments[prev_i] += segments

                if is_shortform:
                    seek[prev_i] += max_frames[i]
                else:
                    seek[prev_i] += segment_offset

        # 7. Once all segments are added to the list of all segments, called `current_segments`, we extract the predicted
        # output tokens from the list of dicts. If we use batch size > 1, we make sure to pad the output
        final_segments = (
            [x[1:] for x in current_segments]
            if (prompt_ids is not None and generation_config.prompt_condition_type == "first-segment")
            else current_segments
        )

        sequences = _pad_to_max_length(
            final_segments, generation_config.pad_token_id, device=self.device, padding="right"
        )

        # 8. If we return all segments, the predicted output sequences are put under `"sequences"`.
        if return_segments:
            return {"sequences": sequences, "segments": final_segments}

        if is_shortform:
            # add eos token:
            if generation_config.max_new_tokens is None and generation_config.max_length is None:
                eos_tokens = torch.full((sequences.shape[0], 1), generation_config.eos_token_id)
                sequences = torch.cat([sequences, eos_tokens], dim=-1)

            if return_token_timestamps:
                outputs = {}
                outputs["sequences"] = sequences
                outputs["token_timestamps"] = torch.stack([d["token_timestamps"] for d in seek_outputs], dim=0)
            else:
                outputs = sequences

            if return_dict_in_generate and generation_config.return_dict_in_generate:
                dict_outputs = self._stack_split_outputs(seek_outputs, model_output_type, sequences.device, kwargs)

                if num_return_sequences > 1:
                    if hasattr(dict_outputs, "encoder_attentions") and dict_outputs.encoder_attentions is not None:
                        dict_outputs.encoder_attentions = tuple(
                            dict_outputs.encoder_attentions[i][::num_return_sequences]
                            for i in range(len(dict_outputs.encoder_attentions))
                        )
                    if (
                        hasattr(dict_outputs, "encoder_hidden_states")
                        and dict_outputs.encoder_hidden_states is not None
                    ):
                        dict_outputs.encoder_hidden_states = tuple(
                            dict_outputs.encoder_hidden_states[i][::num_return_sequences]
                            for i in range(len(dict_outputs.encoder_hidden_states))
                        )
                if return_token_timestamps:
                    dict_outputs["token_timestamps"] = outputs["token_timestamps"]
                return dict_outputs

            return outputs

        return sequences

    def generate_with_fallback(
        self,
        segment_input,
        decoder_input_ids,
        cur_bsz,
        batch_idx_map,
        seek,
        num_segment_frames,
        max_frames,
        temperatures,
        generation_config,
        logits_processor,
        stopping_criteria,
        prefix_allowed_tokens_fn,
        synced_gpus,
        return_token_timestamps,
        do_condition_on_prev_tokens,
        is_shortform,
        kwargs,
    ):
        kwargs = copy.copy(kwargs)

        # 6.6 Batch generate current chunk
        seek_sequence_list = [None for _ in range(cur_bsz)]
        seek_outputs_list = [None for _ in range(cur_bsz)]
        needs_fallback = [False for _ in range(cur_bsz)]
        should_skip = [False for _ in range(cur_bsz)]
        fallback_index_map = list(range(cur_bsz))
        if generation_config.no_speech_threshold is not None:
            self._setup_no_speech_detection(logits_processor, segment_input, decoder_input_ids, kwargs)

        for fallback_idx, temperature in enumerate(temperatures):
            generation_config.do_sample = temperature is not None and temperature > 0.0
            generation_config.temperature = temperature if generation_config.do_sample else 1.0
            if generation_config.do_sample:
                generation_config.num_beams = 1

            generate_kwargs = copy.copy(kwargs)
            for key in ["do_sample", "temperature", "num_beams"]:
                if key in generate_kwargs:
                    del generate_kwargs[key]
            seek_outputs = super().generate(
                segment_input,
                generation_config=generation_config,
                logits_processor=logits_processor,
                stopping_criteria=stopping_criteria,
                prefix_allowed_tokens_fn=prefix_allowed_tokens_fn,
                synced_gpus=synced_gpus,
                decoder_input_ids=decoder_input_ids,
                **generate_kwargs,
            )

            model_output_type = type(seek_outputs)

            # post-process sequence tokens and outputs to be in list form
            seek_sequences, seek_outputs = self._postprocess_outputs(
                seek_outputs=seek_outputs,
                decoder_input_ids=decoder_input_ids,
                return_token_timestamps=return_token_timestamps,
                generation_config=generation_config,
                is_shortform=is_shortform,
            )

            # 6.7 Extract cut sequences from every sequence and check if fallback should be applied
            # Loop over each decoded audio individually as each decoding can be of a different length
            new_fallback_index_map = []
            new_segment_input = []
            new_decoder_input_ids = []
            new_decoder_attention_mask = []

            for i, seek_sequence in enumerate(seek_sequences):
                # make sure we cut a predicted EOS token if we are not finished with the generation yet
                prev_i = batch_idx_map[fallback_index_map[i]]
                is_not_final = (seek[prev_i] + num_segment_frames) < max_frames[prev_i]

                # remove eos token id
                if is_not_final and seek_sequence[-1] == generation_config.eos_token_id:
                    seek_sequence = seek_sequence[:-1]
                    if return_token_timestamps and not is_shortform:
                        seek_outputs[i]["token_timestamps"] = seek_outputs[i]["token_timestamps"][:-1]

                # remove all padding tokens
                if seek_sequence[-1] == generation_config.pad_token_id:
                    num_paddings = (seek_sequence == generation_config.pad_token_id).sum()
                    seek_sequence = seek_sequence[:-num_paddings]
                    if return_token_timestamps and not is_shortform:
                        seek_outputs[i]["token_timestamps"] = seek_outputs[i]["token_timestamps"][:-num_paddings]

                # check which sequences in batch need fallback & which should be skipped
                needs_fallback[i], should_skip[i] = self._need_fallback(
                    seek_sequence,
                    seek_outputs,
                    i,
                    logits_processor,
                    generation_config,
                    self.config.vocab_size,
                    temperature,
                )

                seek_sequence_list[fallback_index_map[i]] = seek_sequence
                seek_outputs_list[fallback_index_map[i]] = seek_outputs[i]
                is_low_temperature = temperature is None or temperature < 0.5
                do_condition_on_prev_tokens[fallback_index_map[i]] = (
                    generation_config.condition_on_prev_tokens and is_low_temperature
                )

                if needs_fallback[i]:
                    new_fallback_index_map.append(fallback_index_map[i])
                    new_segment_input.append(segment_input[i])
                    new_decoder_input_ids.append(decoder_input_ids[i])
                    if "decoder_attention_mask" in kwargs:
                        new_decoder_attention_mask.append(kwargs["decoder_attention_mask"][i])

            fallback_index_map = new_fallback_index_map

            # if no sequence needs to be run with temperature fallback, we're finished
            if len(fallback_index_map) == 0 or fallback_idx == len(temperatures) - 1:
                seek_sequences = seek_sequence_list
                seek_outputs = seek_outputs_list
                break

            # if we're still in the loop, make sure that decoder_input_ids and segment inputs are tensors
            decoder_input_ids = torch.stack(new_decoder_input_ids)
            segment_input = torch.stack(new_segment_input)
            if "decoder_attention_mask" in kwargs:
                kwargs["decoder_attention_mask"] = torch.stack(new_decoder_attention_mask)

        return seek_sequences, seek_outputs, should_skip, do_condition_on_prev_tokens, model_output_type

    @staticmethod
    def _prepare_segments(prompt_ids, batch_size, generation_config):
        if prompt_ids is not None and generation_config.prompt_condition_type == "first-segment":
            prev_sot_token_id = getattr(generation_config, "prev_sot_token_id", None)
            prompt_ids = prompt_ids[1:] if prompt_ids[0] == prev_sot_token_id else prompt_ids
            current_segments = [[{"tokens": prompt_ids}] for _ in range(batch_size)]
        else:
            current_segments = [[] for _ in range(batch_size)]

        return current_segments

    def _postprocess_outputs(
        self, seek_outputs, decoder_input_ids, return_token_timestamps, generation_config, is_shortform
    ):
        # remove all previously passed decoder input ids
        start_idx = decoder_input_ids.shape[-1] if not is_shortform else torch.tensor(0)

        if isinstance(seek_outputs, torch.Tensor):
            seek_outputs = seek_outputs[:, start_idx:]
            return seek_outputs, seek_outputs

        if return_token_timestamps and hasattr(generation_config, "alignment_heads"):
            num_frames = getattr(generation_config, "num_frames", None)
            seek_outputs["token_timestamps"] = self._extract_token_timestamps(
                seek_outputs, generation_config.alignment_heads, num_frames=num_frames
            )
            seek_outputs["token_timestamps"] = seek_outputs["token_timestamps"][:, start_idx:]

        seek_outputs["sequences"] = seek_outputs["sequences"][:, start_idx:]

        def split_by_batch_index(values, key, batch_idx, is_shortform):
            if key in ["scores", "encoder_attentions", "encoder_hidden_states", "logits"]:
                return [v[batch_idx].cpu() for v in values]
            if key in ["decoder_attentions", "decoder_hidden_states", "cross_attentions"]:
                return tuple(tuple(w[batch_idx][None].cpu() for w in v) for v in values)
            elif key == "past_key_values":
                if not is_shortform:
                    # we don't save `past_key_values` as this is too costly for longform
                    return None
                else:
                    return tuple(tuple(w[batch_idx][None].cpu() for w in values[v]) for v in range(len(values)))

            return values[batch_idx].cpu()

        sequence_tokens = seek_outputs["sequences"]

        if hasattr(seek_outputs, "past_key_values") and seek_outputs.past_key_values is not None:
            if isinstance(seek_outputs["past_key_values"], EncoderDecoderCache):
                seek_outputs.past_key_values = seek_outputs.past_key_values.to_legacy_cache()

        seek_outputs = [
            {k: split_by_batch_index(v, k, i, is_shortform) for k, v in seek_outputs.items()}
            for i in range(sequence_tokens.shape[0])
        ]

        return sequence_tokens, seek_outputs

    def _stack_split_outputs(self, seek_outputs, model_output_type, device, kwargs):
        # Stack back seek_outputs tensors after splitting them with the split_by_batch_index method
        outputs = {}
        for key in seek_outputs[0].keys():
            if key == "sequences":
                outputs[key] = torch.stack([v[key] for v in seek_outputs], dim=0).to(device)
            if key in ["scores", "encoder_attentions", "encoder_hidden_states", "logits"]:
                outputs[key] = tuple(
                    torch.stack([v[key][i] for v in seek_outputs]).to(device) for i in range(len(seek_outputs[0][key]))
                )
            if key in ["decoder_attentions", "decoder_hidden_states", "cross_attentions"]:
                outputs[key] = tuple(
                    tuple(
                        torch.stack([v[key][i][j] for v in seek_outputs]).squeeze(1).to(device)
                        for j in range(len(seek_outputs[0][key][0]))
                    )
                    for i in range(len(seek_outputs[0][key]))
                )
            if key == "past_key_values":
                past_key_value_type = kwargs.get("past_key_values")
                if seek_outputs[0][key] is not None:
                    outputs[key] = tuple(
                        tuple(
                            torch.stack([v[key][i][j] for v in seek_outputs]).squeeze(1).to(device)
                            for j in range(len(seek_outputs[0][key][0]))
                        )
                        for i in range(len(seek_outputs[0][key]))
                    )
                    if past_key_value_type is not None and isinstance(past_key_value_type, EncoderDecoderCache):
                        outputs[key] = past_key_value_type.from_legacy_cache(outputs[key])
                else:
                    outputs[key] = None

        return model_output_type(**outputs)

    def _need_fallback(
        self,
        seek_sequence,
        seek_outputs,
        index,
        logits_processor,
        generation_config,
        vocab_size,
        temperature,
    ):
        needs_fallback = False
        should_skip = False
        if generation_config.compression_ratio_threshold is not None:
            compression_ratio = self._retrieve_compression_ratio(seek_sequence, vocab_size)

            if compression_ratio > generation_config.compression_ratio_threshold:
                needs_fallback = True

        if generation_config.logprob_threshold is not None:
            if hasattr(seek_outputs[0], "sequences_scores"):
                logprobs = [s["sequences_scores"] for s in seek_outputs][index]
            else:
                scores = seek_outputs[index]["scores"]
                logprobs = self._retrieve_avg_logprobs(
                    scores, seek_sequence, generation_config.eos_token_id, temperature
                )

            if logprobs < generation_config.logprob_threshold:
                needs_fallback = True

        if generation_config.no_speech_threshold is not None:
            no_speech_prob = _get_attr_from_logit_processors(
                logits_processor, WhisperNoSpeechDetection, "no_speech_prob"
            )

            if (
                logprobs < generation_config.logprob_threshold
                and no_speech_prob[index] > generation_config.no_speech_threshold
            ):
                needs_fallback = False
                should_skip = True

        return needs_fallback, should_skip

    def _expand_variables_for_generation(
        self, input_features, seek, max_frames, init_tokens, batch_size, condition_on_prev_tokens, generation_config
    ):
        if generation_config.num_return_sequences is not None and generation_config.num_return_sequences > 1:
            batch_idx_map = list(range(batch_size * generation_config.num_return_sequences))
            cur_bsz = len(batch_idx_map)
            do_condition_on_prev_tokens = [condition_on_prev_tokens for _ in range(len(batch_idx_map))]
            input_features = input_features.repeat_interleave(generation_config.num_return_sequences, dim=0)
            seek = seek.repeat_interleave(generation_config.num_return_sequences, dim=0)
            max_frames = max_frames.repeat_interleave(generation_config.num_return_sequences, dim=0)
            init_tokens = init_tokens.repeat_interleave(generation_config.num_return_sequences, dim=0)
            generation_config.num_return_sequences = 1
        else:
            cur_bsz = batch_size
            batch_idx_map = list(range(cur_bsz))
            do_condition_on_prev_tokens = [condition_on_prev_tokens for _ in range(cur_bsz)]

        return (
            batch_idx_map,
            cur_bsz,
            input_features,
            seek,
            max_frames,
            init_tokens,
            do_condition_on_prev_tokens,
        )

    @staticmethod
    def _setup_no_speech_detection(logits_processor, segment_input, decoder_input_ids, kwargs):
        set_inputs = _get_attr_from_logit_processors(logits_processor, WhisperNoSpeechDetection, "set_inputs")
        extra_kwargs = {k: v for k, v in kwargs.items() if torch.is_tensor(v)}
        set_inputs({"inputs": segment_input, "decoder_input_ids": decoder_input_ids, **extra_kwargs})

    @staticmethod
    def _retrieve_total_input_frames(input_features, input_stride, kwargs):
        if input_features is not None:
            return input_features.shape[0], input_features.shape[-1]

        if "encoder_outputs" in kwargs:
            encoder_outputs_shape = (
                kwargs["encoder_outputs"][0].shape
                if isinstance(kwargs["encoder_outputs"], BaseModelOutput)
                else kwargs["encoder_outputs"].shape
            )
            return encoder_outputs_shape[0], encoder_outputs_shape[1] * input_stride

        raise ValueError("Make sure to provide either `input_features` or `encoder_outputs` to `generate`.")

    @staticmethod
    def _maybe_warn_unused_inputs(
        condition_on_prev_tokens,
        temperature,
        compression_ratio_threshold,
        logprob_threshold,
        no_speech_threshold,
        total_input_frames,
    ):
        warning_prefix = (
            f"Audio input consists of only {total_input_frames}. "
            "Short-form transcription is activated."
            "{}, but will be ignored."
        )
        if condition_on_prev_tokens is not None:
            logger.warning(warning_prefix.format(f"condition_on_prev_tokens is set to {condition_on_prev_tokens}"))

        if compression_ratio_threshold is not None:
            logger.warning(
                warning_prefix.format(f"compression_ratio_threshold is set to {compression_ratio_threshold}")
            )

        if logprob_threshold is not None:
            logger.warning(warning_prefix.format(f"logprob_threshold is set to {logprob_threshold}"))

        if no_speech_threshold is not None:
            logger.warning(warning_prefix.format(f"no_speech_threshold is set to {no_speech_threshold}"))

        # when passing temperature as a list it cannot just be ignored => throw error in this case
        if isinstance(temperature, (list, tuple)):
            raise ValueError(
                f"Audio input consists of only {total_input_frames}. Short-form transcription is activated."
                f"temperature cannot be set to {temperature} which can only be used for temperature fallback for long-form generation. Make sure to set `temperature` to a float value or `None` for short-form generation."
            )

    @staticmethod
    def _set_return_outputs(return_dict_in_generate, return_token_timestamps, logprob_threshold, generation_config):
        if return_dict_in_generate is None:
            return_dict_in_generate = generation_config.return_dict_in_generate
        else:
            generation_config.return_dict_in_generate = return_dict_in_generate

        generation_config.return_token_timestamps = return_token_timestamps
        if return_token_timestamps:
            generation_config.return_dict_in_generate = True
            generation_config.output_attentions = True
            generation_config.output_scores = True

        if logprob_threshold is not None:
            generation_config.return_dict_in_generate = True
            generation_config.output_scores = True

        return return_dict_in_generate

<<<<<<< HEAD
    @staticmethod
    def _set_return_timestamps(return_timestamps, is_shortform, generation_config):
        if return_timestamps is None and hasattr(generation_config, "return_timestamps"):
            return_timestamps = generation_config.return_timestamps

=======
    def _set_return_timestamps(self, return_timestamps, is_shortform, generation_config):
>>>>>>> 3a83ec48
        if not is_shortform:
            if return_timestamps is False:
                raise ValueError(
                    "You have passed more than 3000 mel input features (> 30 seconds) which automatically enables long-form generation which "
                    "requires the model to predict timestamp tokens. Please either pass `return_timestamps=True` or make sure to pass no more than 3000 mel input features."
                )

            logger.info("Setting `return_timestamps=True` for long-form generation.")
            return_timestamps = True

        if return_timestamps and not hasattr(generation_config, "no_timestamps_token_id"):
            raise ValueError(
                "You are trying to return timestamps, but the generation config is not properly set. "
                "Make sure to initialize the generation config with the correct attributes that are needed such as `no_timestamps_token_id`. "
                "For more details on how to generate the approtiate config, refer to https://github.com/huggingface/transformers/issues/21878#issuecomment-1451902363"
            )

        generation_config.return_timestamps = return_timestamps

        if hasattr(generation_config, "no_timestamps_token_id"):
            timestamp_begin = generation_config.no_timestamps_token_id + 1
        else:
            # BC for models missing the `no_timestamps_token_id` in the generation config when generating short-form with no timestamps
            # We set the timestamp begin token larger than the vocab size, such that the timestamp condition is never met in the decoding loop
            timestamp_begin = self.config.vocab_size + 1

        return timestamp_begin

    @staticmethod
    def _set_language_and_task(language, task, is_multilingual, generation_config):
        if is_multilingual is not None:
            if not hasattr(generation_config, "is_multilingual"):
                raise ValueError(
                    "The generation config is outdated and is thus not compatible with the `is_multilingual` argument "
                    "to `generate`. Please update the generation config as per the instructions "
                    "https://github.com/huggingface/transformers/issues/25084#issuecomment-1664398224"
                )
            generation_config.is_multilingual = is_multilingual

        if hasattr(generation_config, "is_multilingual") and not generation_config.is_multilingual:
            if task is not None or language is not None:
                raise ValueError(
                    "Cannot specify `task` or `language` for an English-only model. If the model is intended to be "
                    "multilingual, pass `is_multilingual=True` to generate, or update the generation config."
                )

        if language is not None:
            if not hasattr(generation_config, "lang_to_id"):
                raise ValueError(
                    "The generation config is outdated and is thus not compatible with the `language` argument "
                    "to `generate`. Either set the language using the `forced_decoder_ids` in the model config, "
                    "or update the generation config as per the instructions https://github.com/huggingface/transformers/issues/25084#issuecomment-1664398224"
                )
            generation_config.language = language

        if task is not None:
            if not hasattr(generation_config, "task_to_id"):
                raise ValueError(
                    "The generation config is outdated and is thus not compatible with the `task` argument "
                    "to `generate`. Either set the task using the `forced_decoder_ids` in the model config, "
                    "or update the generation config as per the instructions https://github.com/huggingface/transformers/issues/25084#issuecomment-1664398224"
                )
            generation_config.task = task

    def _retrieve_init_tokens(self, input_features, batch_size, generation_config, config, num_segment_frames, kwargs):
        def replace_or_add(lst: List[int], num: int, itr: Iterator[int]):
            """short function to replace num with a itr in lst"""
            found = any(i in lst for i in itr)
            if found:
                lst = [num if i in itr else i for i in lst]
            else:
                lst.append(num)
            return lst

        def language_to_id(language: str) -> int:
            language = language.lower()
            if language in generation_config.lang_to_id.keys():
                language_token = language
            elif language in TO_LANGUAGE_CODE.keys():
                language_token = f"<|{TO_LANGUAGE_CODE[language]}|>"
            elif language in TO_LANGUAGE_CODE.values():
                language_token = f"<|{language}|>"
            else:
                is_language_code = len(language) == 2
                raise ValueError(
                    f"Unsupported language: {language}. Language should be one of:"
                    f" {list(TO_LANGUAGE_CODE.values()) if is_language_code else list(TO_LANGUAGE_CODE.keys())}."
                )
            if language_token not in generation_config.lang_to_id:
                raise ValueError(
                    f"{language_token} is not supported by this specific model as it is not in the `generation_config.lang_to_id`."
                    "(You should just add it to the generation config)"
                )

            return generation_config.lang_to_id[language_token]

        task = getattr(generation_config, "task", None)
        language = getattr(generation_config, "language", None)

        forced_decoder_ids = generation_config.forced_decoder_ids
        if forced_decoder_ids is not None:
            if language is None and task is None and forced_decoder_ids[0][1] is None:
                logger.warning_once(
                    "Due to a bug fix in https://github.com/huggingface/transformers/pull/28687 transcription using a multilingual Whisper will default to language detection followed by transcription instead of translation to English."
                    "This might be a breaking change for your use case. If you want to instead always translate your audio to English, make sure to pass `language='en'`."
                )
        elif hasattr(config, "forced_decoder_ids") and config.forced_decoder_ids is not None:
            forced_decoder_ids = config.forced_decoder_ids

        if forced_decoder_ids is not None and task is not None:
            logger.warning_once(
                f"You have passed task={task}, but also have set `forced_decoder_ids` to {forced_decoder_ids} which creates a conflict. `forced_decoder_ids` will be ignored in favor of task={task}."
            )
            forced_decoder_ids = None
        elif forced_decoder_ids is not None and language is not None:
            logger.warning_once(
                f"You have passed language={language}, but also have set `forced_decoder_ids` to {forced_decoder_ids} which creates a conflict. `forced_decoder_ids` will be ignored in favor of language={language}."
            )
            forced_decoder_ids = None

        init_tokens = [generation_config.decoder_start_token_id]
        if forced_decoder_ids is not None and forced_decoder_ids[0][0] == 1:
            i = 1
            while len(forced_decoder_ids) > 0 and forced_decoder_ids[0][0] == i:
                init_tokens += [forced_decoder_ids[0][1]]
                forced_decoder_ids = forced_decoder_ids[1:]
                i += 1

            if len(forced_decoder_ids) > 0:
                raise ValueError(
                    f"You are using token ids in `forced_decoder_ids` that do not seem to correctly follow the prompt pattern of Whisper. Make sure that {forced_decoder_ids} has an entry for all indices >= 1 and < {forced_decoder_ids[0][0]}.",
                )

        # from v4.39 the forced decoder ids are always None in favour of decoder input ids
        generation_config.forced_decoder_ids = None

        is_lang_id_undefined = len(init_tokens) <= 1 or (len(init_tokens) > 1 and init_tokens[1] is None)

        # Make sure language is a list of strings of the correct length
        if isinstance(language, (list, tuple)):
            if any(l is None for l in language):
                raise TypeError(
                    "Expected `language` to be `None`, a single string (e.g. `'en'`), or a list of strings with length equal to the batch size (e.g. `('en', 'fr')` for a batch size of 2). Got a list containing `None`."
                )
            if len(language) != batch_size:
                raise ValueError(
                    "When passing a list of languages, the length of the list must match the batch size. "
                    f"Expected length of {batch_size}, but got {len(language)} languages."
                )
            languages = language
        elif language is None:
            # Language will be detected for each item in batch
            languages = [None] * batch_size
        else:
            languages = [language]  # Use a length-1 list now, broadcast later

        # Separate init_tokens for each language
        init_tokens = [copy.copy(init_tokens) for _ in languages]

        # Update init_tokens with languages
        lang_ids = None
        if language is not None:
            lang_ids = [language_to_id(l) for l in languages]
        elif hasattr(generation_config, "lang_to_id") and is_lang_id_undefined:
            # language is not defined or intentially set to `None` to trigger language detection
            lang_ids = self.detect_language(
                input_features=input_features,
                encoder_outputs=kwargs.get("encoder_outputs", None),
                generation_config=generation_config,
                num_segment_frames=num_segment_frames,
            ).tolist()
        if lang_ids is not None:
            # append or replace lang_ids to init_tokens
            for i in range(len(init_tokens)):
                if len(init_tokens[i]) > 1:
                    init_tokens[i][1] = lang_ids[i]
                else:
                    init_tokens[i].append(lang_ids[i])
        del languages

        # Update init_tokens with task
        for i in range(len(init_tokens)):
            if task is not None:
                if task in TASK_IDS:
                    init_tokens[i].append(generation_config.task_to_id[generation_config.task])
                    task_id = generation_config.task_to_id[generation_config.task]

                    # if task is defined it'll overwrite task ids that might have already been defined via the generation_config
                    replace_or_add(init_tokens[i], task_id, generation_config.task_to_id.values())
                else:
                    raise ValueError(f"The `{task}`task is not supported. The task should be one of `{TASK_IDS}`")
            elif language is not None and hasattr(generation_config, "task_to_id"):
                # if language is defined, but no task id is in `init_tokens`, default to transcribe
                if not any(ti in init_tokens[i] for ti in generation_config.task_to_id.values()):
                    init_tokens[i].append(generation_config.task_to_id["transcribe"])

            if (
                not generation_config.return_timestamps
                and hasattr(generation_config, "no_timestamps_token_id")
                and init_tokens[i][-1] != generation_config.no_timestamps_token_id
            ):
                init_tokens[i].append(generation_config.no_timestamps_token_id)
            elif (
                generation_config.return_timestamps and init_tokens[i][-1] == generation_config.no_timestamps_token_id
            ):
                logger.info(
                    "<|notimestamps|> prompt token is removed from generation_config since `return_timestamps` is set to `'True'`."
                )
                init_tokens[i] = init_tokens[i][:-1]

            # let's make sure we don't pass `None` tokens as prompt tokens
            init_tokens[i] = [t for t in init_tokens[i] if t is not None]

        return torch.as_tensor(init_tokens, dtype=torch.long, device=self.device).expand(batch_size, -1)

    def detect_language(
        self,
        input_features: Optional[torch.FloatTensor] = None,
        encoder_outputs: Optional[Union[torch.FloatTensor, BaseModelOutput]] = None,
        generation_config: Optional[GenerationConfig] = None,
        num_segment_frames: int = 3000,
    ) -> torch.Tensor:
        """
        Detects language from log-mel input features or encoder_outputs

        Parameters:
            input_features (`torch.Tensor` of shape `(batch_size, feature_size, sequence_length)`, *optional*):
                Float values of log-mel features extracted from the raw speech waveform. The raw speech waveform can be obtained by
                loading a `.flac` or `.wav` audio file into an array of type `List[float]` or a `numpy.ndarray`, *e.g.* via
                the soundfile library (`pip install soundfile`). To prepare the array into `input_features`, the
                [`AutoFeatureExtractor`] should be used for extracting the mel features, padding and conversion into a
                tensor of type `torch.FloatTensor`. See [`~WhisperFeatureExtractor.__call__`] for details.
            encoder_outputs (`tuple(tuple(torch.FloatTensor)`, *optional*):
                Tuple consists of (`last_hidden_state`, *optional*: `hidden_states`, *optional*: `attentions`)
                `last_hidden_state` of shape `(batch_size, sequence_length, hidden_size)`, *optional*) is a sequence of
                hidden-states at the output of the last layer of the encoder. Used in the cross-attention of the decoder.
            generation_config (`~generation.GenerationConfig`, *optional*):
                The generation configuration to be used as base parametrization for the generation call. `**kwargs`
                passed to generate matching the attributes of `generation_config` will override them. If
                `generation_config` is not provided, the default will be used, which had the following loading
                priority: 1) from the `generation_config.json` model file, if it exists; 2) from the model
                configuration. Please note that unspecified parameters will inherit [`~generation.GenerationConfig`]'s
                default values, whose documentation should be checked to parameterize generation.
            num_segment_frames (`int`, defaults to 3000):
                The number of log-mel frames the model expects

        Return:
            A `torch.LongTensor` representing the detected language ids.
        """
        if input_features is None and encoder_outputs is None:
            raise ValueError("You have to specify either `input_features` or `encoder_outputs`")
        elif input_features is not None and encoder_outputs is not None:
            raise ValueError("Make sure to specificy only one of `input_features` or `encoder_outputs` - not both!")
        elif input_features is not None:
            inputs = {"input_features": input_features[:, :, :num_segment_frames]}
            batch_size = input_features.shape[0]
        elif encoder_outputs is not None:
            inputs = {"encoder_outputs": encoder_outputs}
            batch_size = (
                encoder_outputs[0].shape[0] if isinstance(encoder_outputs, BaseModelOutput) else encoder_outputs[0]
            )

        generation_config = generation_config or self.generation_config
        decoder_input_ids = (
            torch.ones((batch_size, 1), device=self.device, dtype=torch.long)
            * generation_config.decoder_start_token_id
        )

        with torch.no_grad():
            logits = self(**inputs, decoder_input_ids=decoder_input_ids).logits[:, -1]

        non_lang_mask = torch.ones_like(logits[0], dtype=torch.bool)
        non_lang_mask[list(generation_config.lang_to_id.values())] = False

        logits[:, non_lang_mask] = -np.inf

        lang_ids = logits.argmax(-1)

        return lang_ids

    @staticmethod
    def _check_decoder_input_ids(kwargs):
        decoder_input_ids = kwargs.get("decoder_input_ids", None)
        assistant_model = kwargs.get("assistant_model", None)
        if decoder_input_ids is not None and assistant_model is not None:
            raise ValueError(
                "Passing `decoder_input_ids` is deprecated. Consider passing `prompt_ids` instead.",
            )

    @staticmethod
    def _set_num_frames(return_token_timestamps, generation_config, kwargs):
        if return_token_timestamps:
            if getattr(generation_config, "task", None) == "translate":
                logger.warning("Token-level timestamps may not be reliable for task 'translate'.")
            if not hasattr(generation_config, "alignment_heads"):
                raise ValueError(
                    "Model generation config has no `alignment_heads`, token-level timestamps not available. "
                    "See https://gist.github.com/hollance/42e32852f24243b748ae6bc1f985b13a on how to add this property to the generation config."
                )
            generation_config.num_frames = kwargs.pop("num_frames", None)

    @staticmethod
    def _set_thresholds_and_condition(
        generation_config,
        logprob_threshold,
        compression_ratio_threshold,
        no_speech_threshold,
        condition_on_prev_tokens,
    ):
        generation_config.logprob_threshold = (
            logprob_threshold
            if logprob_threshold is not None
            else getattr(generation_config, "logprob_threshold", None)
        )
        generation_config.compression_ratio_threshold = (
            compression_ratio_threshold
            if compression_ratio_threshold is not None
            else getattr(generation_config, "compression_ratio_threshold", None)
        )
        generation_config.no_speech_threshold = (
            no_speech_threshold
            if no_speech_threshold is not None
            else getattr(generation_config, "no_speech_threshold", None)
        )
        generation_config.condition_on_prev_tokens = (
            condition_on_prev_tokens
            if condition_on_prev_tokens is not None
            else getattr(generation_config, "condition_on_prev_tokens", None)
        )

    @staticmethod
    def _set_prompt_condition_type(generation_config, prompt_condition_type):
        allowed_cond_types = ["first-segment", "all-segments"]

        # default to "first-segment"
        prompt_condition_type = prompt_condition_type or allowed_cond_types[0]

        if prompt_condition_type not in allowed_cond_types:
            raise ValueError(
                f"`prompt_condition_type={prompt_condition_type} does not exist. Make sure to set `prompt_condition_type` to one of {', '.join(allowed_cond_types)}"
            )

        if generation_config.condition_on_prev_tokens is not True and prompt_condition_type == "all-segments":
            raise ValueError(
                "Make sure to set `condition_on_prev_tokens=True` when setting `prompt_condition_type='all-segments'`."
            )

        generation_config.prompt_condition_type = prompt_condition_type

    @staticmethod
    def _set_condition_on_prev_tokens(condition_on_prev_tokens, generation_config):
        condition_on_prev_tokens = (
            condition_on_prev_tokens
            if condition_on_prev_tokens is not None
            else getattr(generation_config, "condition_on_prev_tokens", False)
        )
        generation_config.condition_on_prev_tokens = condition_on_prev_tokens

    @staticmethod
    def _retrieve_max_frames_and_seek(batch_size, attention_mask, total_input_frames, is_shortform):
        if batch_size > 1 and not is_shortform and attention_mask is None:
            raise ValueError(
                "When doing batched long-form audio transcription, make sure to pass an `attention_mask`. You can retrieve the `attention_mask` by doing `processor(audio, ..., return_attention_mask=True)` "
            )
        elif batch_size > 1 and not is_shortform:
            max_frames = attention_mask.sum(-1).cpu().to(torch.long)
            seek = torch.zeros((batch_size,), dtype=torch.long)
        else:
            max_frames = torch.ones((batch_size,), dtype=torch.long) * total_input_frames
            seek = torch.zeros((batch_size,), dtype=torch.long)

        return max_frames, seek

    def _retrieve_logit_processors(self, generation_config, logits_processor, begin_index, num_beams, device):
        if generation_config.return_timestamps is True:
            timestamp_processor = WhisperTimeStampLogitsProcessor(generation_config, begin_index=begin_index)
            logits_processor = (
                [timestamp_processor] if logits_processor is None else [timestamp_processor] + logits_processor
            )

        if generation_config.suppress_tokens is not None:
            suppress_tokens_processor = SuppressTokensLogitsProcessor(generation_config.suppress_tokens, device=device)
            logits_processor = (
                [suppress_tokens_processor]
                if logits_processor is None
                else [suppress_tokens_processor] + logits_processor
            )
            generation_config.suppress_tokens = None

        if generation_config.begin_suppress_tokens is not None:
            begin_suppress_processor = SuppressTokensAtBeginLogitsProcessor(
                generation_config.begin_suppress_tokens, begin_index=begin_index, device=device
            )
            logits_processor = (
                [begin_suppress_processor]
                if logits_processor is None
                else [begin_suppress_processor] + logits_processor
            )
            generation_config.begin_suppress_tokens = None

        if generation_config.no_speech_threshold is not None:
            no_speech_detector = WhisperNoSpeechDetection(
                no_speech_token=generation_config.no_timestamps_token_id - 1,
                begin_index=begin_index,
                scores_is_logprobs=num_beams > 1,
            )
            logits_processor = (
                [no_speech_detector] if logits_processor is None else [no_speech_detector] + logits_processor
            )
            no_speech_detector.set_model(self)

        return logits_processor

    @staticmethod
    def _maybe_reduce_batch(input_features, seek, max_frames, cur_bsz, batch_idx_map):
        prev_bsz = cur_bsz
        new_batch_idx_map = []
        for i in range(prev_bsz):
            prev_i = batch_idx_map[i]
            if seek[prev_i] >= max_frames[prev_i]:
                cut_index = i + (cur_bsz - prev_bsz)
                cur_bsz -= 1
                input_features = torch.cat([input_features[:cut_index], input_features[cut_index + 1 :]], dim=0)
            else:
                # cut out index that goes away
                new_batch_idx_map.append(prev_i)

        return input_features, cur_bsz, new_batch_idx_map

    @staticmethod
    def _get_input_segment(input_features, seek, seek_num_frames, num_segment_frames, cur_bsz, batch_idx_map):
        if input_features is None:
            return None

        segment_input = []
        for i in range(cur_bsz):
            prev_i = batch_idx_map[i]
            segment_input_slice = input_features[i : i + 1, :, seek[prev_i] : seek[prev_i] + seek_num_frames[prev_i]]

            if segment_input_slice.shape[-1] < num_segment_frames:
                # pad to 3000 if necessary
                segment_input_slice = F.pad(
                    segment_input_slice, pad=(0, num_segment_frames - segment_input_slice.shape[-1])
                )

            segment_input.append(segment_input_slice)

        segment_input = torch.cat(segment_input, dim=0)

        return segment_input

    @staticmethod
    def _prepare_decoder_input_ids(
        cur_bsz,
        init_tokens,
        current_segments,
        batch_idx_map,
        do_condition_on_prev_tokens,
        prompt_ids,
        generation_config,
        config,
        device,
        suppress_tokens,
        kwargs,
    ):
        if "decoder_input_ids" in kwargs:
            decoder_input_ids = kwargs.pop("decoder_input_ids")

            return decoder_input_ids, kwargs

        cut_off_length = config.max_target_positions // 2 - 1

        decoder_input_ids = init_tokens[batch_idx_map]

        prev_start_of_text = getattr(generation_config, "prev_sot_token_id", None)
        if prev_start_of_text is None:
            prev_start_of_text = suppress_tokens[-2] if suppress_tokens is not None else None

        if any(do_condition_on_prev_tokens) and len(current_segments[0]) > 0:
            # according to https://github.com/openai/whisper/blob/e58f28804528831904c3b6f2c0e473f346223433/whisper/decoding.py#L609
            active_segments = [current_segments[i] if do_condition_on_prev_tokens[i] else None for i in batch_idx_map]

            if prompt_ids is not None and generation_config.prompt_condition_type == "all-segments":
                prev_ids = prompt_ids
            else:
                one_tensor = torch.ones((cur_bsz, 1), device=device, dtype=torch.long)
                prev_ids = prev_start_of_text * one_tensor[0] if prev_start_of_text is not None else None

            prev_tokens = _pad_to_max_length(
                active_segments,
                generation_config.pad_token_id,
                device=device,
                padding="left",
                bos_token_tensor=prev_ids,
                cut_off_length=cut_off_length,
            )
            decoder_input_ids = torch.cat([prev_tokens, decoder_input_ids], dim=-1)

            kwargs["decoder_attention_mask"] = decoder_input_ids != generation_config.pad_token_id
        elif prompt_ids is not None:
            prev_tokens = prompt_ids[None].repeat(decoder_input_ids.shape[0], 1)
            decoder_input_ids = torch.cat([prev_tokens, decoder_input_ids], dim=-1)
            # make sure `"decoder_attention_mask"` is not passed to forward
            kwargs.pop("decoder_attention_mask", None)
        else:
            # make sure `"decoder_attention_mask"` is not passed to forward
            kwargs.pop("decoder_attention_mask", None)

        return decoder_input_ids, kwargs

    def _set_max_new_tokens_and_length(self, config, decoder_input_ids, generation_config):
        max_new_tokens = generation_config.max_new_tokens if generation_config.max_new_tokens is not None else 0
        if max_new_tokens + decoder_input_ids.shape[-1] > self.config.max_target_positions:
            raise ValueError(
                f"The length of `decoder_input_ids` equal `prompt_ids` plus special start tokens is {decoder_input_ids.shape[-1]}, and the `max_new_tokens` "
                f"is {max_new_tokens}. Thus, the combined length of "
                f"`decoder_input_ids` and `max_new_tokens` is: {max_new_tokens + decoder_input_ids.shape[-1]}. This exceeds the "
                f"`max_target_positions` of the Whisper model: {self.config.max_target_positions}. "
                "You should either reduce the length of your prompt, or reduce the value of `max_new_tokens`, "
                f"so that their combined length is less than {self.config.max_target_positions}."
            )

        num_initial_tokens = min(config.max_target_positions // 2 - 1, decoder_input_ids.shape[-1] - 1)

        # Make sure we don't get larger than `max_length`
        if generation_config.max_length is not None and generation_config.max_new_tokens is None:
            max_length = min(generation_config.max_length + num_initial_tokens, config.max_target_positions)
            logger.info(
                f"Increase max_length from {generation_config.max_length} to {max_length} since input is conditioned on previous segment."
            )
        elif (
            generation_config.max_new_tokens is not None
            and generation_config.max_new_tokens + decoder_input_ids.shape[-1] > config.max_target_positions
        ):
            max_new_tokens = config.max_target_positions - decoder_input_ids.shape[-1]
            generation_config.max_new_tokens = max_new_tokens

    @staticmethod
    def _retrieve_compression_ratio(tokens, vocab_size):
        """Compute byte length of zlib compressed token bytes vs. byte length of raw token bytes"""
        length = int(math.log2(vocab_size) / 8) + 1
        token_bytes = b"".join([t.to_bytes(length, "little") for t in tokens.tolist()])
        compression_ratio = len(token_bytes) / len(zlib.compress(token_bytes))

        return compression_ratio

    @staticmethod
    def _retrieve_avg_logprobs(scores, tokens, eos_token_id, temperature):
        rescale_temperature = temperature if temperature > 0.0 else 1
        scores = torch.stack(scores).to(tokens.device)

        if scores.shape[0] > tokens.shape[0]:
            scores = scores[: tokens.shape[0]]
        else:
            tokens = tokens[-scores.shape[0] :]

        logprobs = F.log_softmax((scores * rescale_temperature).float(), dim=-1).to(scores.dtype)

        # retrieve logprob of selected tokens and sum
        sum_logprobs = sum((logprobs[i][tokens[i]] * (tokens[i] != eos_token_id)) for i in range(logprobs.shape[0]))
        length = (tokens != eos_token_id).sum(-1) if eos_token_id is not None else tokens.shape[0]

        avg_logprobs = sum_logprobs / (length + 1)
        return avg_logprobs

    @staticmethod
    def _retrieve_segment(
        seek_sequence,
        seek_outputs,
        time_offset,
        timestamp_begin,
        seek_num_frames,
        time_precision,
        input_stride,
        prev_idx,
        idx,
        return_token_timestamps,
    ):
        # find the predicted "end of segment" predictions of Whisper
        # "end of segment" predictions occur whenever Whisper predicts a timestamp token
        timestamp_tokens: torch.Tensor = seek_sequence.ge(timestamp_begin)
        single_timestamp_ending = timestamp_tokens[-2:].tolist() == [False, True]
        timestamp_segment_indices = torch.where(timestamp_tokens[:-1] & timestamp_tokens[1:])[0]
        timestamp_segment_indices.add_(1)
        token_timestamps = seek_outputs[idx]["token_timestamps"] if return_token_timestamps else []

        # If whisper predicted a "end of segment" via a timestep token, let's go ever each
        # "end of segment" prediction and slice the decoding into segments accordingly
        if len(timestamp_segment_indices) > 0:
            # if the output contains two consecutive timestamp tokens
            slices = timestamp_segment_indices.tolist()
            segments = []
            if single_timestamp_ending:
                slices.append(len(seek_sequence))

            last_slice = 0
            # Add each segment to list of all segments
            for current_slice in slices:
                sliced_tokens = seek_sequence[last_slice:current_slice]
                start_timestamp_pos = sliced_tokens[0].item() - timestamp_begin
                end_timestamp_pos = sliced_tokens[-1].item() - timestamp_begin
                segments.append(
                    {
                        "start": time_offset[prev_idx] + start_timestamp_pos * time_precision,
                        "end": time_offset[prev_idx] + end_timestamp_pos * time_precision,
                        "tokens": sliced_tokens,
                        "result": seek_outputs[idx],
                    }
                )
                if return_token_timestamps:
                    segments[-1]["token_timestamps"] = (
                        token_timestamps[last_slice:current_slice] + time_offset[prev_idx]
                    )
                last_slice = current_slice

            if single_timestamp_ending:
                # single timestamp at the end means no speech after the last timestamp.
                segment_offset = seek_num_frames[prev_idx]
            else:
                # otherwise, ignore the unfinished segment and seek to the last timestamp
                # here we throw away all predictions after the last predicted "end of segment"
                # since we are cutting right in the middle of an audio
                last_timestamp_pos = seek_sequence[last_slice - 1].item() - timestamp_begin
                segment_offset = last_timestamp_pos * input_stride
        else:
            # If whisper does not predict any "end of segment" token, then
            # the whole decoding is considered a segment and we add it to the list of segments
            timestamps = seek_sequence[timestamp_tokens.nonzero().flatten()]
            last_timestamp_pos = seek_num_frames[prev_idx]
            if timestamps.numel() > 0 and timestamps[-1].item() != timestamp_begin:
                # no consecutive timestamps but it has a timestamp; use the last one.
                last_timestamp_pos = timestamps[-1].item() - timestamp_begin
            segments = [
                {
                    "start": time_offset[prev_idx],
                    "end": time_offset[prev_idx] + last_timestamp_pos * time_precision,
                    "tokens": seek_sequence,
                    "result": seek_outputs[idx],
                }
            ]
            if return_token_timestamps:
                segments[-1]["token_timestamps"] = token_timestamps + time_offset[prev_idx]
            segment_offset = seek_num_frames[prev_idx]

        return segments, segment_offset<|MERGE_RESOLUTION|>--- conflicted
+++ resolved
@@ -1124,15 +1124,10 @@
 
         return return_dict_in_generate
 
-<<<<<<< HEAD
-    @staticmethod
-    def _set_return_timestamps(return_timestamps, is_shortform, generation_config):
+    def _set_return_timestamps(self, return_timestamps, is_shortform, generation_config):
         if return_timestamps is None and hasattr(generation_config, "return_timestamps"):
             return_timestamps = generation_config.return_timestamps
 
-=======
-    def _set_return_timestamps(self, return_timestamps, is_shortform, generation_config):
->>>>>>> 3a83ec48
         if not is_shortform:
             if return_timestamps is False:
                 raise ValueError(
