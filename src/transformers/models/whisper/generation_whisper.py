# coding=utf-8
# Copyright 2024 The HuggingFace Inc. team.
#
# Licensed under the Apache License, Version 2.0 (the "License");
# you may not use this file except in compliance with the License.
# You may obtain a copy of the License at
#
#     http://www.apache.org/licenses/LICENSE-2.0
#
# Unless required by applicable law or agreed to in writing, software
# distributed under the License is distributed on an "AS IS" BASIS,
# WITHOUT WARRANTIES OR CONDITIONS OF ANY KIND, either express or implied.
# See the License for the specific language governing permissions and
# limitations under the License.
import copy
import math
import warnings
import zlib
from typing import Callable, Iterator, List, Optional, Tuple, Union

import numpy as np
import torch
import torch.nn.functional as F
from torch import nn

from ...generation.configuration_utils import GenerationConfig
from ...generation.logits_process import (
    LogitsProcessorList,
    SuppressTokensAtBeginLogitsProcessor,
    SuppressTokensLogitsProcessor,
    WhisperNoSpeechDetection,
    WhisperTimeStampLogitsProcessor,
)
from ...generation.stopping_criteria import StoppingCriteriaList
from ...modeling_outputs import BaseModelOutput
from ...utils import logging
from .tokenization_whisper import TASK_IDS, TO_LANGUAGE_CODE


logger = logging.get_logger(__name__)


def _median_filter(inputs: torch.Tensor, filter_width: int) -> torch.Tensor:
    """
    Applies a median filter of width `filter_width` along the last dimension of the input.

    The `inputs` tensor is assumed to be 3- or 4-dimensional.
    """
    if filter_width <= 0 or filter_width % 2 != 1:
        raise ValueError("`filter_width` should be an odd number")

    pad_width = filter_width // 2
    if inputs.shape[-1] <= pad_width:
        return inputs

    # Pad the left and right edges.
    inputs = nn.functional.pad(inputs, (pad_width, pad_width, 0, 0), mode="reflect")

    # sort() is faster than torch.median (https://github.com/pytorch/pytorch/issues/51450)
    result = inputs.unfold(-1, filter_width, 1).sort()[0][..., pad_width]
    return result


def _dynamic_time_warping(matrix: np.ndarray):
    """
    Measures similarity between two temporal sequences: the input audio and the output tokens. Used to generate
    token-level timestamps.
    """
    output_length, input_length = matrix.shape
    cost = np.ones((output_length + 1, input_length + 1), dtype=np.float32) * np.inf
    trace = -np.ones((output_length + 1, input_length + 1), dtype=np.float32)

    cost[0, 0] = 0
    for j in range(1, input_length + 1):
        for i in range(1, output_length + 1):
            c0 = cost[i - 1, j - 1]
            c1 = cost[i - 1, j]
            c2 = cost[i, j - 1]

            if c0 < c1 and c0 < c2:
                c, t = c0, 0
            elif c1 < c0 and c1 < c2:
                c, t = c1, 1
            else:
                c, t = c2, 2

            cost[i, j] = matrix[i - 1, j - 1] + c
            trace[i, j] = t

    # backtrace
    i = trace.shape[0] - 1
    j = trace.shape[1] - 1
    trace[0, :] = 2
    trace[:, 0] = 1

    text_indices = []
    time_indices = []
    while i > 0 or j > 0:
        text_indices.append(i - 1)
        time_indices.append(j - 1)
        if trace[i, j] == 0:
            i -= 1
            j -= 1
        elif trace[i, j] == 1:
            i -= 1
        elif trace[i, j] == 2:
            j -= 1
        else:
            raise RuntimeError(
                f"Internal error in dynamic time warping. Unexpected trace[{i}, {j}]. Please file a bug report."
            )

    text_indices = np.array(text_indices)[::-1]
    time_indices = np.array(time_indices)[::-1]
    return text_indices, time_indices


def _get_attr_from_logit_processors(logits_processor, logit_processor_class, attribute_name):
    logit_processor = next((cls for cls in logits_processor if isinstance(cls, logit_processor_class)), None)
    if logit_processor:
        return getattr(logit_processor, attribute_name, None)
    return None


def _pad_to_max_length(current_segments, pad_token_id, padding="right", bos_token_tensor=None, cut_off_length=None):
    max_total_length = 0
    sequences = []
    if padding not in ["right", "left"]:
        raise ValueError(f"`padding` must be either 'right' or 'left', not {padding}")

    for current_segment_list in current_segments:
        if current_segment_list is not None and len([d["tokens"] for d in current_segment_list]) > 0:
            sequence = torch.cat([d["tokens"] for d in current_segment_list], dim=-1)

            if cut_off_length is not None:
                sequence = sequence[-cut_off_length:]

            if bos_token_tensor is not None:
                sequence = torch.cat([bos_token_tensor, sequence])

            sequences.append(sequence)
            max_total_length = max(max_total_length, len(sequences[-1]))
        elif bos_token_tensor is not None:
            sequences.append(bos_token_tensor)
        else:
            sequences.append(torch.tensor([]))

    for i in range(len(current_segments)):
        pad_length = max_total_length - len(sequences[i])
        pad = (0, pad_length) if padding == "right" else (pad_length, 0)
        sequences[i] = F.pad(sequences[i], pad=pad, value=pad_token_id)

    sequences = torch.stack(sequences, dim=0)
    return sequences


class WhisperGenerationMixin:
    def _extract_token_timestamps(self, generate_outputs, alignment_heads, time_precision=0.02, num_frames=None):
        """
        Calculates token-level timestamps using the encoder-decoder cross-attentions and dynamic time-warping (DTW) to
        map each output token to a position in the input audio. If `num_frames` is specified, the encoder-decoder
        cross-attentions will be cropped before applying DTW.

        Returns:
            tensor containing the timestamps in seconds for each predicted token
        """
        # Create a list with `decoder_layers` elements, each a tensor of shape
        # (batch size, attention_heads, output length, input length).
        cross_attentions = []
        for i in range(self.config.decoder_layers):
            cross_attentions.append(torch.cat([x[i] for x in generate_outputs.cross_attentions], dim=2))

        # Select specific cross-attention layers and heads. This is a tensor
        # of shape (batch size, num selected, output length, input length).
        weights = torch.stack([cross_attentions[l][:, h] for l, h in alignment_heads])
        weights = weights.permute([1, 0, 2, 3])

        weight_length = None

        if "beam_indices" in generate_outputs:
            # If beam search has been used, the output sequences may have been generated for more timesteps than their sequence_lengths
            # since the beam search strategy chooses the most probable sequences at the end of the search.
            # In that case, the cross_attentions weights are too long and we have to make sure that they have the right output_length
            weight_length = (generate_outputs.beam_indices != -1).sum(-1).max()
            weights = weights[:, :, :weight_length]

            # If beam index is still -1, it means that the associated token id is EOS
            # We need to replace the index with 0 since index_select gives an error if any of the indexes is -1.
            beam_indices = generate_outputs.beam_indices[:, :weight_length]
            beam_indices = beam_indices.masked_fill(beam_indices == -1, 0)

            # Select the cross attention from the right beam for each output sequences
            weights = torch.stack(
                [
                    torch.index_select(weights[:, :, i, :], dim=0, index=beam_indices[:, i])
                    for i in range(beam_indices.shape[1])
                ],
                dim=2,
            )

        # make sure timestamps are as long as weights
        input_length = weight_length or cross_attentions[0].shape[2]
        timestamps = torch.zeros_like(generate_outputs.sequences, dtype=torch.float32)[:, : input_length + 1]
        batch_size = timestamps.shape[0]

        if num_frames is not None:
            # two cases:
            # 1. num_frames is the same for each sample -> compute the DTW matrix for each sample in parallel
            # 2. num_frames is different, compute the DTW matrix for each sample sequentially

            # we're using np.unique because num_frames can be int/list/tuple
            if len(np.unique(num_frames)) == 1:
                # if num_frames is the same, no need to recompute matrix, std and mean for each element of the batch
                num_frames = num_frames if isinstance(num_frames, int) else num_frames[0]

                weights = weights[..., : num_frames // 2]
            else:
                # num_frames is of shape (batch_size,) whereas batch_size is truely batch_size*num_return_sequences
                repeat_time = batch_size if isinstance(num_frames, int) else batch_size // len(num_frames)
                num_frames = np.repeat(num_frames, repeat_time)

        if num_frames is None or isinstance(num_frames, int):
            # Normalize and smoothen the weights.
            std = torch.std(weights, dim=-2, keepdim=True, unbiased=False)
            mean = torch.mean(weights, dim=-2, keepdim=True)
            weights = (weights - mean) / std
            weights = _median_filter(weights, self.config.median_filter_width)

            # Average the different cross-attention heads.
            weights = weights.mean(dim=1)

        # Perform dynamic time warping on each element of the batch.
        for batch_idx in range(batch_size):
            if num_frames is not None and isinstance(num_frames, (tuple, list, np.ndarray)):
                matrix = weights[batch_idx, ..., : num_frames[batch_idx] // 2]

                # Normalize and smoothen the weights.
                std = torch.std(matrix, dim=-2, keepdim=True, unbiased=False)
                mean = torch.mean(matrix, dim=-2, keepdim=True)
                matrix = (matrix - mean) / std
                matrix = _median_filter(matrix, self.config.median_filter_width)

                # Average the different cross-attention heads.
                matrix = matrix.mean(dim=0)
            else:
                matrix = weights[batch_idx]

            text_indices, time_indices = _dynamic_time_warping(-matrix.cpu().double().numpy())
            jumps = np.pad(np.diff(text_indices), (1, 0), constant_values=1).astype(bool)
            jump_times = time_indices[jumps] * time_precision
            timestamps[batch_idx, 1:] = torch.tensor(jump_times)

        return timestamps

    def generate(
        self,
        input_features: Optional[torch.Tensor] = None,
        generation_config: Optional[GenerationConfig] = None,
        logits_processor: Optional[LogitsProcessorList] = None,
        stopping_criteria: Optional[StoppingCriteriaList] = None,
        prefix_allowed_tokens_fn: Optional[Callable[[int, torch.Tensor], List[int]]] = None,
        synced_gpus: bool = False,
        return_timestamps: Optional[bool] = None,
        task: Optional[str] = None,
        language: Optional[str] = None,
        is_multilingual: Optional[bool] = None,
        prompt_ids: Optional[torch.Tensor] = None,
        prompt_condition_type: Optional[str] = None,  # first-segment, all-segments
        condition_on_prev_tokens: Optional[bool] = None,
        temperature: Optional[Union[float, Tuple[float, ...]]] = None,
        compression_ratio_threshold: Optional[float] = None,
        logprob_threshold: Optional[float] = None,
        no_speech_threshold: Optional[float] = None,
        num_segment_frames: Optional[int] = None,
        attention_mask: Optional[torch.Tensor] = None,
        time_precision: float = 0.02,
        return_token_timestamps: Optional[bool] = None,
        return_segments: bool = False,
        return_dict_in_generate: Optional[bool] = None,
        **kwargs,
    ):
        """
        Transcribes or translates log-mel input features to a sequence of auto-regressively generated token ids.

        <Tip warning={true}>

        Most generation-controlling parameters are set in `generation_config` which, if not passed, will be set to the
        model's default generation configuration. You can override any `generation_config` by passing the corresponding
        parameters to generate(), e.g. `.generate(inputs, num_beams=4, do_sample=True)`.

        For an overview of generation strategies and code examples, check out the [following
        guide](./generation_strategies).

        </Tip>

        Parameters:
            input_features (`torch.Tensor` of shape `(batch_size, feature_size, sequence_length)`, *optional*):
                Float values of log-mel features extracted from the raw speech waveform. The raw speech waveform can be obtained by
                loading a `.flac` or `.wav` audio file into an array of type `List[float]` or a `numpy.ndarray`, *e.g.* via
                the soundfile library (`pip install soundfile`). To prepare the array into `input_features`, the
                [`AutoFeatureExtractor`] should be used for extracting the mel features, padding and conversion into a
                tensor of type `torch.FloatTensor`. See [`~WhisperFeatureExtractor.__call__`] for details.
            generation_config (`~generation.GenerationConfig`, *optional*):
                The generation configuration to be used as base parametrization for the generation call. `**kwargs`
                passed to generate matching the attributes of `generation_config` will override them. If
                `generation_config` is not provided, the default will be used, which had the following loading
                priority: 1) from the `generation_config.json` model file, if it exists; 2) from the model
                configuration. Please note that unspecified parameters will inherit [`~generation.GenerationConfig`]'s
                default values, whose documentation should be checked to parameterize generation.
            logits_processor (`LogitsProcessorList`, *optional*):
                Custom logits processors that complement the default logits processors built from arguments and
                generation config. If a logit processor is passed that is already created with the arguments or a
                generation config an error is thrown. This feature is intended for advanced users.
            stopping_criteria (`StoppingCriteriaList`, *optional*):
                Custom stopping criteria that complement the default stopping criteria built from arguments and a
                generation config. If a stopping criteria is passed that is already created with the arguments or a
                generation config an error is thrown. This feature is intended for advanced users.
            prefix_allowed_tokens_fn (`Callable[[int, torch.Tensor], List[int]]`, *optional*):
                If provided, this function constraints the beam search to allowed tokens only at each step. If not
                provided no constraint is applied. This function takes 2 arguments: the batch ID `batch_id` and
                `input_ids`. It has to return a list with the allowed tokens for the next generation step conditioned
                on the batch ID `batch_id` and the previously generated tokens `inputs_ids`. This argument is useful
                for constrained generation conditioned on the prefix, as described in [Autoregressive Entity
                Retrieval](https://arxiv.org/abs/2010.00904).
            synced_gpus (`bool`, *optional*, defaults to `False`):
                Whether to continue running the while loop until max_length (needed for ZeRO stage 3)
            return_timestamps (`bool`, *optional*):
                Whether to return the timestamps with the text. This enables the `WhisperTimestampsLogitsProcessor`.
            task (`str`, *optional*):
                Task to use for generation, either "translate" or "transcribe". The `model.config.forced_decoder_ids`
                will be updated accordingly.
            language (`str`, *optional*):
                Language token to use for generation, can be either in the form of `<|en|>`, `en` or `english`. You can
                find all the possible language tokens in the `model.generation_config.lang_to_id` dictionary.
            is_multilingual (`bool`, *optional*):
                Whether or not the model is multilingual.
            prompt_ids (`torch.Tensor`, *optional*):
                Rank-1 tensor of token IDs created by passing text to [`~WhisperProcessor.get_prompt_ids`] that is
                provided as a prompt to each chunk. This can be used to provide or "prompt-engineer" a context for
                transcription, e.g. custom vocabularies or proper nouns to make it more likely to predict those words
                correctly. It cannot be used in conjunction with `decoder_start_token_id` as it overwrites this value.
            prompt_condition_type (`str`, *optional*):
                Only relevant for long-form transcription. Condition type of `prompt_ids`. 'first-segment' means only the first segment is conditioned on `prompt_ids`. 'all-segments' means each segment is conditioned on `prompt_ids`. Make sure to enable `condition_on_prev_tokens` for 'all-segments'.
                Defaults to 'first-segment'. For short-term transcription only 'first-segment' is possible.
            condition_on_prev_tokens (`bool`, *optional*):
                Only relevant for long-form transcription. Whether to condition each segment on the previous segment.
                As shown in the [the Whisper paper](https://cdn.openai.com/papers/whisper.pdf), this can help to improve
                performance.
            temperature (`float` or list of `float`, *optional*):
                The temperature to be used for generation. Passing a single `float` value and `do_sample=True` activates
                generation using sampling. For long-form transcription, temperature fallback can be activated by passing
                a list of float values such as (0.0, 0.2, 0.4, 0.6, 0.8, 1.0). As shown in the [the Whisper paper](https://cdn.openai.com/papers/whisper.pdf), this can help to improve
                performance.
            compression_ratio_threshold (`float`, *optional*):
                Only relevant for long-form transcription. If defined, the zlib compression rate of each segment will be computed. If the compression rate of
                a segment is higher than `compression_ratio_threshold`, temperature fallback is activated: the generated segment is discarded and the generation is
                repeated using a higher temperature. The intuition behind this feature is that segments with very high compression rates
                suffer from a lot of repetition. The unwanted repetition can be reduced by injecting more randomness by increasing the temperature. If `compression_ratio_threshold` is defined
                make sure that `temperature` is a list of values. A common value for `compression_ratio_threshold` is 1.35.
                As shown in the [the Whisper paper](https://cdn.openai.com/papers/whisper.pdf), this can help to improve
                performance.
            logprob_threshold (`float`, *optional*):
                Only relevant for long-form transcription. If defined, the average log-probability of each segment will be computed. If the log-probability of
                a given segment is lower than `logprob_threshold`, temperature fallback is activated: the generated segment is discarded and the generation is
                repeated using a higher temperature. The intuition behind this feature is that segments of low log-probability
                can be improved by injecting more randomness by increasing the temperature. If `logprob_threshold` is defined
                make sure that `temperature` is a list of values. A common value for `logprob_threshold` is -1.0.
                As shown in the [the Whisper paper](https://cdn.openai.com/papers/whisper.pdf), this can help to improve
                performance.
            no_speech_threshold (`float`, *optional*):
                Only relevant for long-form transcription. If defined, the "no-speech" token combined with the `logprob_threshold`
                is used to determine whether a segment contains only silence. In this case, the transcription for this segment
                is skipped.
                As shown in the [the Whisper paper](https://cdn.openai.com/papers/whisper.pdf), this can help to improve
                performance.
            num_segment_frames (`int`, *optional*):
                The number of frames a single segment is made of. If not defined, `num_segment_frames` defaults to the model's stride
                times the maximum input length.
            attention_mask (`torch.Tensor`, *optional*):
                `attention_mask` needs to be passed when doing long-form transcription using a batch size > 1.
            time_precision (`int`, *optional*, defaults to 0.02):
                The duration of output token in seconds. *E.g.* 0.02 means that a generated token on average accounts
                for 20 ms.
            return_token_timestamps (`bool`, *optional*):
                Whether to return token-level timestamps with the text. This can be used with or without the
                `return_timestamps` option. To get word-level timestamps, use the tokenizer to group the tokens into
                words.
            return_segments (`bool`, *optional*, defaults to `False`):
                Whether to additionally return a list of all segments. Note that this option can only be enabled
                when doing long-form transcription.
            return_dict_in_generate (`bool`, *optional*, defaults to `False`):
                Whether or not to return a [`~utils.ModelOutput`] instead of just returning the generated tokens.
                Note that when doing long-form transcription, `return_dict_in_generate` can only be enabled when
                `return_segments` is set True. In this case the generation outputs of each segment is added to each
                segment.
            kwargs (`Dict[str, Any]`, *optional*):
                Ad hoc parametrization of `generate_config` and/or additional model-specific kwargs that will be
                forwarded to the `forward` function of the model. If the model is an encoder-decoder model, encoder
                specific kwargs should not be prefixed and decoder specific kwargs should be prefixed with *decoder_*.

        Return:
            [`~utils.ModelOutput`] or `torch.LongTensor` or `Dict[str, Any]`: A [`~utils.ModelOutput`] (if `return_dict_in_generate=True`
            or when `config.return_dict_in_generate=True`) or a `torch.FloatTensor` or a dict of segments when `return_segments=True`.

                If the passed input is > 30 seconds / > 3000 mel input features and `return_segments=True` then a dictionary of generated sequence ids, called `sequences` and a list of each generated segment is returned.

                else if the passed input is <= 30 seconds / >= 3000 mel input features, the possible [`~utils.ModelOutput`] types are:

                    - [`~generation.GenerateEncoderDecoderOutput`],
                    - [`~generation.GenerateBeamEncoderDecoderOutput`]

                else only the generated output sequence ids are returned.

        Example:

        - *Longform transcription*: To transcribe or translate audios longer than 30 seconds, process the audio files without truncation and pass all mel features at once to generate.

        ```python
        >>> import torch
        >>> from transformers import AutoProcessor, WhisperForConditionalGeneration
        >>> from datasets import load_dataset, Audio

        >>> processor = AutoProcessor.from_pretrained("openai/whisper-tiny.en")
        >>> model = WhisperForConditionalGeneration.from_pretrained("openai/whisper-tiny.en")
        >>> model.cuda()

        >>> # load audios > 30 seconds
        >>> ds = load_dataset("distil-whisper/meanwhile", "default")["test"]
        >>> # resample to 16kHz
        >>> ds = ds.cast_column("audio", Audio(sampling_rate=16000))
        >>> # take first 8 audios and retrieve array
        >>> audio = ds[:8]["audio"]
        >>> audio = [x["array"] for x in audio]

        >>> # make sure to NOT truncate the input audio, to return the `attention_mask` and to pad to the longest audio
        >>> inputs = processor(audio, return_tensors="pt", truncation=False, padding="longest", return_attention_mask=True, sampling_rate=16_000)
        >>> inputs = inputs.to("cuda", torch.float32)

        >>> # transcribe audio to ids
        >>> generated_ids = model.generate(**inputs)

        >>> transcription = processor.batch_decode(generated_ids, skip_special_tokens=True)
        >>> transcription[0]
        ' Folks, if you watch the show, you know, I spent a lot of time right over there. Patiently and astutely scrutinizing the boxwood and mahogany chest set of the day's biggest stories developing the central headline pawns, definitely maneuvering an oso topical night to F6, fainting a classic Sicilian, nade door variation on the news, all the while seeing eight moves deep and patiently marshalling the latest press releases into a fisher's shows in Lip Nitsky attack that culminates in the elegant lethal slow-played, all-passant checkmate that is my nightly monologue. But sometimes, sometimes, folks, I. CHEERING AND APPLAUSE Sometimes I startle away, cubside down in the monkey bars of a condemned playground on a super fun site. Get all hept up on goofballs. Rummage that were discarded tag bag of defective toys. Yank out a fist bowl of disembodied doll limbs, toss them on a stained kid's place mat from a defunct dennies. set up a table inside a rusty cargo container down by the Wharf and challenged toothless drifters to the godless bughouse blitz of tournament that is my segment. Meanwhile!'
        ```

        - *Shortform transcription*: If passed mel input features are < 30 seconds, the whole audio will be transcribed with a single call to generate.

        ```python
        >>> import torch
        >>> from transformers import AutoProcessor, WhisperForConditionalGeneration
        >>> from datasets import load_dataset

        >>> processor = AutoProcessor.from_pretrained("openai/whisper-tiny.en")
        >>> model = WhisperForConditionalGeneration.from_pretrained("openai/whisper-tiny.en")

        >>> ds = load_dataset("hf-internal-testing/librispeech_asr_dummy", "clean", split="validation")

        >>> inputs = processor(ds[0]["audio"]["array"], return_tensors="pt")
        >>> input_features = inputs.input_features

        >>> generated_ids = model.generate(inputs=input_features)

        >>> transcription = processor.batch_decode(generated_ids, skip_special_tokens=True)[0]
        >>> transcription
        ' Mr. Quilter is the apostle of the middle classes, and we are glad to welcome his gospel.'
        ```

        """
        # 0. deprecate old inputs
        if "inputs" in kwargs:
            input_features = kwargs.pop("inputs")
            warnings.warn(
                "The input name `inputs` is deprecated. Please make sure to use `input_features` instead.",
                FutureWarning,
            )
        # 1. prepare generation config
        generation_config, kwargs = self._prepare_generation_config(generation_config, **kwargs)

        # 2. set global generate variables
        input_stride = self.model.encoder.conv1.stride[0] * self.model.encoder.conv2.stride[0]
        num_segment_frames = input_stride * self.config.max_source_positions
        batch_size, total_input_frames = self._retrieve_total_input_frames(
            input_features=input_features, input_stride=input_stride, kwargs=kwargs
        )
        is_shortform = total_input_frames <= num_segment_frames

        if is_shortform:
            # warn user of ignored inputs
            self._maybe_warn_unused_inputs(
                condition_on_prev_tokens=condition_on_prev_tokens,
                temperature=temperature,
                compression_ratio_threshold=compression_ratio_threshold,
                logprob_threshold=logprob_threshold,
                no_speech_threshold=no_speech_threshold,
                total_input_frames=total_input_frames,
            )

        # 3. Make sure generation config is correctly set
        # Make sure the generation config is correctly set depending on whether timestamps are to be returned or not
        self._set_return_outputs(
            return_dict_in_generate=return_dict_in_generate,
            return_token_timestamps=return_token_timestamps,
            is_shortform=is_shortform,
            logprob_threshold=logprob_threshold,
            generation_config=generation_config,
        )
        self._set_return_timestamps(
            return_timestamps=return_timestamps, is_shortform=is_shortform, generation_config=generation_config
        )
        self._set_language_and_task(
            language=language, task=task, is_multilingual=is_multilingual, generation_config=generation_config
        )
        self._set_num_frames(
            return_token_timestamps=return_token_timestamps, generation_config=generation_config, kwargs=kwargs
        )
        self._set_thresholds_and_condition(
            generation_config=generation_config,
            logprob_threshold=logprob_threshold,
            compression_ratio_threshold=compression_ratio_threshold,
            no_speech_threshold=no_speech_threshold,
            condition_on_prev_tokens=condition_on_prev_tokens,
        )
        self._set_prompt_condition_type(
            generation_config=generation_config,
            prompt_condition_type=prompt_condition_type,
        )

        # pass self.config for backward compatibility
        init_tokens = self._retrieve_init_tokens(
            input_features,
            generation_config=generation_config,
            config=self.config,
            num_segment_frames=num_segment_frames,
            kwargs=kwargs,
        )
        # passing `decoder_input_ids` is deprecated - the only exception is for assisted generation
        # where the input ids are handled explicitly by the generate method
        self._check_decoder_input_ids(kwargs=kwargs)

        # 3. Retrieve logits processors
        begin_index = len(init_tokens)
        logits_processor = self._retrieve_logit_processors(
            generation_config=generation_config,
            logits_processor=logits_processor,
            begin_index=begin_index,  # begin index is index of first generated decoder token
            is_shortform=is_shortform,
            num_beams=generation_config.num_beams,
        )

        # 5. If we're in shortform mode, simple generate the whole input at once and return the output
        if is_shortform:
            if temperature is not None:
                generation_config.temperature = temperature

            decoder_input_ids = kwargs.pop("decoder_input_ids", None)
            if decoder_input_ids is None:
                one_tensor = torch.ones((batch_size, 1), device=self.device, dtype=torch.long)
                decoder_input_ids = torch.cat([t * one_tensor for t in init_tokens], dim=-1)

            if prompt_ids is not None:
                decoder_input_ids = torch.cat(
                    [prompt_ids[None].repeat(decoder_input_ids.shape[0], 1), decoder_input_ids], dim=-1
                )

            max_new_tokens = generation_config.max_new_tokens if generation_config.max_new_tokens is not None else 0
            if max_new_tokens + decoder_input_ids.shape[-1] > self.config.max_target_positions:
                raise ValueError(
                    f"The length of `decoder_input_ids` equal `prompt_ids` plus special start tokens is {decoder_input_ids.shape[-1]}, and the `max_new_tokens` "
                    f"is {max_new_tokens}. Thus, the combined length of "
                    f"`decoder_input_ids` and `max_new_tokens` is: {max_new_tokens + decoder_input_ids.shape[-1]}. This exceeds the "
                    f"`max_target_positions` of the Whisper model: {self.config.max_target_positions}. "
                    "You should either reduce the length of your prompt, or reduce the value of `max_new_tokens`, "
                    f"so that their combined length is less than {self.config.max_target_positions}."
                )

            outputs = super().generate(
                input_features,
                generation_config=generation_config,
                logits_processor=logits_processor,
                stopping_criteria=stopping_criteria,
                prefix_allowed_tokens_fn=prefix_allowed_tokens_fn,
                synced_gpus=synced_gpus,
                decoder_input_ids=decoder_input_ids,
                **kwargs,
            )

            if generation_config.return_token_timestamps and hasattr(generation_config, "alignment_heads"):
                outputs["token_timestamps"] = self._extract_token_timestamps(
                    outputs, generation_config.alignment_heads, num_frames=generation_config.num_frames
                )

            return outputs

        # 6. Else we're in longform mode which is more complex.
        # We need to chunk the audio input depending on when the model generates timestamp tokens

        # 6.1 Set and retrieve global longform generation variables
        self._set_condition_on_prev_tokens(
            condition_on_prev_tokens=condition_on_prev_tokens, generation_config=generation_config
        )

        timestamp_begin = generation_config.no_timestamps_token_id + 1
        temperatures = [temperature] if not isinstance(temperature, (list, tuple)) else temperature
        temperature = temperatures[0]
        batch_size = input_features.shape[0]

        max_frames, seek = self._retrieve_max_frames_and_seek(
            batch_size=batch_size, attention_mask=attention_mask, total_input_frames=total_input_frames
        )

        # 6.2 Preppare running variables, list for generation
        cur_bsz = batch_size
        current_segments = self._prepare_segments(
            prompt_ids=prompt_ids,
            batch_size=batch_size,
            generation_config=generation_config,
        )

        batch_idx_map = list(range(batch_size))
        do_condition_on_prev_tokens = [condition_on_prev_tokens for _ in range(batch_size)]

        # 6.2 Transcribe audio until we reach the end of all input audios
        while (seek < max_frames).any():
            # 6.3 NOTE: When in longform transcription mode and batch size > 1 we need to dynamically reduce the batch size during the loop
            # in case one audio finished earlier than another one. Thus, we need to keep a table of "previous-index-2-current-index" in order
            # to know which original audio is being decoded
            # Set updated index map, duration of previously decoded chunks and number of max frames of current decoding chunk
            input_features, cur_bsz, batch_idx_map = self._maybe_reduce_batch(
                input_features=input_features,
                seek=seek,
                max_frames=max_frames,
                cur_bsz=cur_bsz,
                batch_idx_map=batch_idx_map,
            )
            time_offset = seek * time_precision / input_stride
            seek_num_frames = (max_frames - seek).clamp(max=num_segment_frames)

            # 6.4 cut out next 30s segment from input features
            segment_input = self._get_input_segment(
                input_features=input_features,
                seek=seek,
                seek_num_frames=seek_num_frames,
                num_segment_frames=num_segment_frames,
                cur_bsz=cur_bsz,
                batch_idx_map=batch_idx_map,
            )

            # 6.5 prepare decoder input ids
            suppress_tokens = _get_attr_from_logit_processors(
                logits_processor, SuppressTokensLogitsProcessor, "suppress_tokens"
            )
            decoder_input_ids, kwargs = self._prepare_decoder_input_ids(
                cur_bsz=cur_bsz,
                init_tokens=init_tokens,
                current_segments=current_segments,
                batch_idx_map=batch_idx_map,
                do_condition_on_prev_tokens=do_condition_on_prev_tokens,
                prompt_ids=prompt_ids,
                generation_config=generation_config,
                config=self.config,
                device=segment_input.device,
                suppress_tokens=suppress_tokens,
                kwargs=kwargs,
            )

            # 6.6 set max new tokens or max length
            self._set_max_new_tokens_and_length(
                config=self.config,
                decoder_input_ids=decoder_input_ids,
                generation_config=generation_config,
            )

            # 6.7 Set current `begin_index` for all logit processors
            for proc in logits_processor:
                if hasattr(proc, "set_begin_index"):
                    proc.set_begin_index(decoder_input_ids.shape[-1])

            # 6.8 Run generate with fallback
            seek_sequences, seek_outputs, should_skip, do_condition_on_prev_tokens = self.generate_with_fallback(
                segment_input=segment_input,
                decoder_input_ids=decoder_input_ids,
                cur_bsz=cur_bsz,
                batch_idx_map=batch_idx_map,
                seek=seek,
                num_segment_frames=num_segment_frames,
                max_frames=max_frames,
                temperatures=temperatures,
                generation_config=generation_config,
                logits_processor=logits_processor,
                stopping_criteria=stopping_criteria,
                prefix_allowed_tokens_fn=prefix_allowed_tokens_fn,
                synced_gpus=synced_gpus,
                return_token_timestamps=return_token_timestamps,
                do_condition_on_prev_tokens=do_condition_on_prev_tokens,
                kwargs=kwargs,
            )

            # 6.9 In every generated sequence, split by timestamp tokens and extract segments
            for i, seek_sequence in enumerate(seek_sequences):
                prev_i = batch_idx_map[i]

                if should_skip[i]:
                    seek[prev_i] += seek_num_frames[prev_i]
                    continue

                segments, segment_offset = self._retrieve_segment(
                    seek_sequence=seek_sequence,
                    seek_outputs=seek_outputs,
                    time_offset=time_offset,
                    timestamp_begin=timestamp_begin,
                    seek_num_frames=seek_num_frames,
                    time_precision=time_precision,
                    input_stride=input_stride,
                    prev_idx=prev_i,
                    idx=i,
                    return_token_timestamps=return_token_timestamps,
                )

                current_segments[prev_i] += segments
                seek[prev_i] += segment_offset

        # 7. Once all segments are added to the list of all segments, called `current_segments`, we extract the predicted
        # output tokens from the list of dicts. If we use batch size > 1, we make sure to pad the output
        final_segments = (
            [x[1:] for x in current_segments]
            if (prompt_ids is not None and generation_config.prompt_condition_type == "first-segment")
            else current_segments
        )
        sequences = _pad_to_max_length(final_segments, generation_config.pad_token_id, padding="right")

        # 8. If we return all segments, the predicted output sequences are put under `"sequences"`.
        if return_segments:
            return {"sequences": sequences, "segments": final_segments}

        return sequences

    def generate_with_fallback(
        self,
        segment_input,
        decoder_input_ids,
        cur_bsz,
        batch_idx_map,
        seek,
        num_segment_frames,
        max_frames,
        temperatures,
        generation_config,
        logits_processor,
        stopping_criteria,
        prefix_allowed_tokens_fn,
        synced_gpus,
        return_token_timestamps,
        do_condition_on_prev_tokens,
        kwargs,
    ):
        kwargs = copy.copy(kwargs)

        # 6.6 Batch generate current chunk
        seek_sequence_list = [None for _ in range(cur_bsz)]
        seek_outputs_list = [None for _ in range(cur_bsz)]
        needs_fallback = [False for _ in range(cur_bsz)]
        should_skip = [False for _ in range(cur_bsz)]
        fallback_index_map = list(range(cur_bsz))

        if generation_config.no_speech_threshold is not None:
            self._setup_no_speech_detection(logits_processor, segment_input, decoder_input_ids, kwargs)

        for fallback_idx, temperature in enumerate(temperatures):
            generation_config.do_sample = temperature is not None and temperature > 0.0
            generation_config.temperature = temperature if generation_config.do_sample else 1.0
<<<<<<< HEAD
            if generation_config.do_sample:
                generation_config.num_beams = 1
=======
            generation_config.num_beams = kwargs.get("num_beams", 1) if not generation_config.do_sample else 1
>>>>>>> 863e2562

            generate_kwargs = copy.copy(kwargs)
            for key in ["do_sample", "temperature", "num_beams"]:
                if key in generate_kwargs:
                    del generate_kwargs[key]
            seek_outputs = super().generate(
                segment_input,
                generation_config,
                logits_processor,
                stopping_criteria,
                prefix_allowed_tokens_fn,
                synced_gpus,
                decoder_input_ids=decoder_input_ids,
                **generate_kwargs,
            )

            # post-process sequence tokens and outputs to be in list form
            seek_sequences, seek_outputs = self._postprocess_outputs(
                seek_outputs=seek_outputs,
                decoder_input_ids=decoder_input_ids,
                return_token_timestamps=return_token_timestamps,
                generation_config=generation_config,
            )

            # 6.7 Extract cut sequences from every sequence and check if fallback should be applied
            # Loop over each decoded audio individually as each decoding can be of a different length
            new_fallback_index_map = []
            new_segment_input = []
            new_decoder_input_ids = []
            new_decoder_attention_mask = []

            for i, seek_sequence in enumerate(seek_sequences):
                # make sure we cut a predicted EOS token if we are not finished with the generation yet
                prev_i = batch_idx_map[fallback_index_map[i]]
                is_not_final = (seek[prev_i] + num_segment_frames) < max_frames[prev_i]

                # remove eos token id
                if is_not_final and seek_sequence[-1] == generation_config.eos_token_id:
                    seek_sequence = seek_sequence[:-1]
                    if return_token_timestamps:
                        seek_outputs[i]["token_timestamps"] = seek_outputs[i]["token_timestamps"][:-1]

                # remove all padding tokens
                if seek_sequence[-1] == generation_config.pad_token_id:
                    num_paddings = (seek_sequence == generation_config.pad_token_id).sum()
                    seek_sequence = seek_sequence[:-num_paddings]
                    if return_token_timestamps:
                        seek_outputs[i]["token_timestamps"] = seek_outputs[i]["token_timestamps"][:-num_paddings]

                # check which sequences in batch need fallback & which should be skipped
                needs_fallback[i], should_skip[i] = self._need_fallback(
                    seek_sequence,
                    seek_outputs,
                    i,
                    logits_processor,
                    generation_config,
                    self.config.vocab_size,
                    temperature,
                )

                seek_sequence_list[fallback_index_map[i]] = seek_sequence
                seek_outputs_list[fallback_index_map[i]] = seek_outputs[i]
                is_low_temperature = temperature is None or temperature < 0.5
                do_condition_on_prev_tokens[fallback_index_map[i]] = (
                    generation_config.condition_on_prev_tokens and is_low_temperature
                )

                if needs_fallback[i]:
                    new_fallback_index_map.append(fallback_index_map[i])
                    new_segment_input.append(segment_input[i])
                    new_decoder_input_ids.append(decoder_input_ids[i])
                    if "decoder_attention_mask" in kwargs:
                        new_decoder_attention_mask.append(kwargs["decoder_attention_mask"][i])

            fallback_index_map = new_fallback_index_map

            # if no sequence needs to be run with temperature fallback, we're finished
            if len(fallback_index_map) == 0 or fallback_idx == len(temperatures) - 1:
                seek_sequences = seek_sequence_list
                seek_outputs = seek_outputs_list
                break

            # if we're still in the loop, make sure that decoder_input_ids and segment inputs are tensors
            decoder_input_ids = torch.stack(new_decoder_input_ids)
            segment_input = torch.stack(new_segment_input)
            if "decoder_attention_mask" in kwargs:
                kwargs["decoder_attention_mask"] = torch.stack(new_decoder_attention_mask)

        return seek_sequences, seek_outputs, should_skip, do_condition_on_prev_tokens

    @staticmethod
    def _prepare_segments(prompt_ids, batch_size, generation_config):
        if prompt_ids is not None and generation_config.prompt_condition_type == "first-segment":
            prev_sot_token_id = getattr(generation_config, "prev_sot_token_id", None)
            prompt_ids = prompt_ids[1:] if prompt_ids[0] == prev_sot_token_id else prompt_ids
            current_segments = [[{"tokens": prompt_ids}] for _ in range(batch_size)]
        else:
            current_segments = [[] for _ in range(batch_size)]

        return current_segments

    def _postprocess_outputs(self, seek_outputs, decoder_input_ids, return_token_timestamps, generation_config):
        # remove all previously passed decoder input ids
        if isinstance(seek_outputs, torch.Tensor):
            seek_outputs = seek_outputs[:, decoder_input_ids.shape[-1] :]
            return seek_outputs, seek_outputs

        if return_token_timestamps and hasattr(generation_config, "alignment_heads"):
            num_frames = getattr(generation_config, "num_frames", None)
            seek_outputs["token_timestamps"] = self._extract_token_timestamps(
                seek_outputs, generation_config.alignment_heads, num_frames=num_frames
            )
            seek_outputs["token_timestamps"] = seek_outputs["token_timestamps"][:, decoder_input_ids.shape[-1] :]

        seek_outputs["sequences"] = seek_outputs["sequences"][:, decoder_input_ids.shape[-1] :]

        def split_by_batch_index(values, key, batch_idx):
            if key == "scores":
                return [v[batch_idx].cpu() for v in values]
            elif key == "past_key_values":
                # we don't save `past_key_values` as this is too costly
                return None
            elif isinstance(values[batch_idx], tuple) and torch.is_tensor(values[batch_idx][0]):
                return tuple(tuple(w[batch_idx][None].cpu() for w in v) for v in values)
            return values[batch_idx].cpu()

        sequence_tokens = seek_outputs["sequences"]
        seek_outputs = [
            {k: split_by_batch_index(v, k, i) for k, v in seek_outputs.items()}
            for i in range(sequence_tokens.shape[0])
        ]

        return sequence_tokens, seek_outputs

    def _need_fallback(
        self,
        seek_sequence,
        seek_outputs,
        index,
        logits_processor,
        generation_config,
        vocab_size,
        temperature,
    ):
        needs_fallback = False
        should_skip = False
        if generation_config.compression_ratio_threshold is not None:
            compression_ratio = self._retrieve_compression_ratio(seek_sequence, vocab_size)

            if compression_ratio > generation_config.compression_ratio_threshold:
                needs_fallback = True

        if generation_config.logprob_threshold is not None:
            if "sequences_scores" in seek_outputs[0]:
                logprobs = [s["sequences_scores"] for s in seek_outputs][index]
            else:
                scores = seek_outputs[index]["scores"]
                logprobs = self._retrieve_avg_logprobs(
                    scores, seek_sequence, generation_config.eos_token_id, temperature
                )

            if logprobs < generation_config.logprob_threshold:
                needs_fallback = True

        if generation_config.no_speech_threshold is not None:
            no_speech_prob = _get_attr_from_logit_processors(
                logits_processor, WhisperNoSpeechDetection, "no_speech_prob"
            )

            if (
                logprobs < generation_config.logprob_threshold
                and no_speech_prob[index] > generation_config.no_speech_threshold
            ):
                needs_fallback = False
                should_skip = True

        return needs_fallback, should_skip

    @staticmethod
    def _setup_no_speech_detection(logits_processor, segment_input, decoder_input_ids, kwargs):
        set_inputs = _get_attr_from_logit_processors(logits_processor, WhisperNoSpeechDetection, "set_inputs")
        extra_kwargs = {k: v for k, v in kwargs.items() if torch.is_tensor(v)}
        set_inputs({"inputs": segment_input, "decoder_input_ids": decoder_input_ids, **extra_kwargs})

    @staticmethod
    def _retrieve_total_input_frames(input_features, input_stride, kwargs):
        if input_features is not None:
            return input_features.shape[0], input_features.shape[-1]

        if "encoder_outputs" in kwargs:
            encoder_outputs_shape = (
                kwargs["encoder_outputs"][0].shape
                if isinstance(kwargs["encoder_outputs"], BaseModelOutput)
                else kwargs["encoder_outputs"].shape
            )
            return encoder_outputs_shape[0], encoder_outputs_shape[1] * input_stride

        raise ValueError("Make sure to provide either `input_features` or `encoder_outputs` to `generate`.")

    @staticmethod
    def _maybe_warn_unused_inputs(
        condition_on_prev_tokens,
        temperature,
        compression_ratio_threshold,
        logprob_threshold,
        no_speech_threshold,
        total_input_frames,
    ):
        warning_prefix = (
            f"Audio input consists of only {total_input_frames}. "
            "Short-form transcription is activated."
            "{}, but will be ignored."
        )
        if condition_on_prev_tokens is not None:
            logger.warn(warning_prefix.format(f"condition_on_prev_tokens is set to {condition_on_prev_tokens}"))

        if compression_ratio_threshold is not None:
            logger.warn(warning_prefix.format(f"compression_ratio_threshold is set to {compression_ratio_threshold}"))

        if logprob_threshold is not None:
            logger.warn(warning_prefix.format(f"logprob_threshold is set to {logprob_threshold}"))

        if no_speech_threshold is not None:
            logger.warn(warning_prefix.format(f"no_speech_threshold is set to {no_speech_threshold}"))

        # when passing temperature as a list it cannot just be ignored => throw error in this case
        if isinstance(temperature, (list, tuple)):
            raise ValueError(
                f"Audio input consists of only {total_input_frames}. Short-form transcription is activated."
                f"temperature cannot be set to {temperature} which can only be used for temperature fallback for long-form generation. Make sure to set `temperature` to a float value or `None` for short-form generation."
            )

    @staticmethod
    def _set_return_outputs(
        return_dict_in_generate, return_token_timestamps, is_shortform, logprob_threshold, generation_config
    ):
        if return_dict_in_generate is None:
            return_dict_in_generate = generation_config.return_dict_in_generate

        generation_config.return_token_timestamps = return_token_timestamps
        if return_token_timestamps:
            return_dict_in_generate = True
            generation_config.output_attentions = True
            generation_config.output_scores = True

        if not is_shortform and logprob_threshold is not None:
            return_dict_in_generate = True
            generation_config.output_scores = True

        generation_config.return_dict_in_generate = return_dict_in_generate

    @staticmethod
    def _set_return_timestamps(return_timestamps, is_shortform, generation_config):
        if not is_shortform:
            if return_timestamps is False:
                raise ValueError(
                    "You have passed more than 3000 mel input features (> 30 seconds) which automatically enables long-form generation which "
                    "requires the model to predict timestamp tokens. Please either pass `return_timestamps=True` or make sure to pass no more than 3000 mel input features."
                )

            logger.info("Setting `return_timestamps=True` for long-form generation.")
            return_timestamps = True

        if return_timestamps and not hasattr(generation_config, "no_timestamps_token_id"):
            raise ValueError(
                "You are trying to return timestamps, but the generation config is not properly set. "
                "Make sure to initialize the generation config with the correct attributes that are needed such as `no_timestamps_token_id`. "
                "For more details on how to generate the approtiate config, refer to https://github.com/huggingface/transformers/issues/21878#issuecomment-1451902363"
            )

        generation_config.return_timestamps = return_timestamps

    @staticmethod
    def _set_language_and_task(language, task, is_multilingual, generation_config):
        if is_multilingual is not None:
            if not hasattr(generation_config, "is_multilingual"):
                raise ValueError(
                    "The generation config is outdated and is thus not compatible with the `is_multilingual` argument "
                    "to `generate`. Please update the generation config as per the instructions "
                    "https://github.com/huggingface/transformers/issues/25084#issuecomment-1664398224"
                )
            generation_config.is_multilingual = is_multilingual

        if hasattr(generation_config, "is_multilingual") and not generation_config.is_multilingual:
            if task is not None or language is not None:
                raise ValueError(
                    "Cannot specify `task` or `language` for an English-only model. If the model is intended to be "
                    "multilingual, pass `is_multilingual=True` to generate, or update the generation config."
                )

        if language is not None:
            if not hasattr(generation_config, "lang_to_id"):
                raise ValueError(
                    "The generation config is outdated and is thus not compatible with the `language` argument "
                    "to `generate`. Either set the language using the `forced_decoder_ids` in the model config, "
                    "or update the generation config as per the instructions https://github.com/huggingface/transformers/issues/25084#issuecomment-1664398224"
                )
            language = language.lower()
            generation_config.language = language

        if task is not None:
            if not hasattr(generation_config, "task_to_id"):
                raise ValueError(
                    "The generation config is outdated and is thus not compatible with the `task` argument "
                    "to `generate`. Either set the task using the `forced_decoder_ids` in the model config, "
                    "or update the generation config as per the instructions https://github.com/huggingface/transformers/issues/25084#issuecomment-1664398224"
                )
            generation_config.task = task

    def _retrieve_init_tokens(self, input_features, generation_config, config, num_segment_frames, kwargs):
        def replace_or_add(lst: List[int], num: int, itr: Iterator[int]):
            """short function to replace num with a itr in lst"""
            found = any(i in lst for i in itr)
            if found:
                lst = [num if i in itr else i for i in lst]
            else:
                lst.append(num)
            return lst

        task = getattr(generation_config, "task", None)
        language = getattr(generation_config, "language", None)

        forced_decoder_ids = generation_config.forced_decoder_ids
        if forced_decoder_ids is not None:
            if language is None and task is None and forced_decoder_ids[0][1] is None:
                logger.warning_once(
                    "Due to a bug fix in https://github.com/huggingface/transformers/pull/28687 transcription using a multilingual Whisper will default to language detection followed by transcription instead of translation to English."
                    "This might be a breaking change for your use case. If you want to instead always translate your audio to English, make sure to pass `language='en'`."
                )
        elif hasattr(config, "forced_decoder_ids") and config.forced_decoder_ids is not None:
            forced_decoder_ids = config.forced_decoder_ids

        if forced_decoder_ids is not None and task is not None:
            logger.info(
                f"You have passed task={task}, but also have set `forced_decoder_ids` to {forced_decoder_ids} which creates a conflict. `forced_decoder_ids` will be ignored in favor of task={task}."
            )
            forced_decoder_ids = None
        elif forced_decoder_ids is not None and language is not None:
            logger.info(
                f"You have passed language={language}, but also have set `forced_decoder_ids` to {forced_decoder_ids} which creates a conflict. `forced_decoder_ids` will be ignored in favor of language={language}."
            )
            forced_decoder_ids = None

        init_tokens = [generation_config.decoder_start_token_id]
        if forced_decoder_ids is not None and forced_decoder_ids[0][0] == 1:
            i = 1
            while len(forced_decoder_ids) > 0 and forced_decoder_ids[0][0] == i:
                init_tokens += [forced_decoder_ids[0][1]]
                forced_decoder_ids = forced_decoder_ids[1:]
                i += 1

            if len(forced_decoder_ids) > 0:
                raise ValueError(
                    f"You are using token ids in `forced_decoder_ids` that do not seem to correctly follow the prompt pattern of Whisper. Make sure that {forced_decoder_ids} has an entry for all indices >= 1 and < {forced_decoder_ids[0][0]}.",
                )

        # from v4.39 the forced decoder ids are always None in favour of decoder input ids
        generation_config.forced_decoder_ids = None

        is_lang_id_undefined = len(init_tokens) <= 1 or (len(init_tokens) > 1 and init_tokens[1] is None)
        if language is not None:
            if language in generation_config.lang_to_id.keys():
                language_token = language
            elif language in TO_LANGUAGE_CODE.keys():
                language_token = f"<|{TO_LANGUAGE_CODE[language]}|>"
            elif language in TO_LANGUAGE_CODE.values():
                language_token = f"<|{language}|>"
            else:
                is_language_code = len(language) == 2
                raise ValueError(
                    f"Unsupported language: {language}. Language should be one of:"
                    f" {list(TO_LANGUAGE_CODE.values()) if is_language_code else list(TO_LANGUAGE_CODE.keys())}."
                )
            if language_token not in generation_config.lang_to_id:
                raise ValueError(
                    f"{language_token} is not supported by this specific model as it is not in the `generation_config.lang_to_id`."
                    "(You should just add it to the generation config)"
                )

            lang_id = generation_config.lang_to_id[language_token]

            # if language is defined it'll overwrite language ids that might have already been defined via the generation_config
            replace_or_add(init_tokens, lang_id, generation_config.lang_to_id.values())
        elif hasattr(generation_config, "lang_to_id") and is_lang_id_undefined:
            # language is not defined or intentially set to `None` to trigger language detection
            lang_ids = self.detect_language(
                input_features=input_features,
                encoder_outputs=kwargs.get("encoder_outputs", None),
                generation_config=generation_config,
                num_segment_frames=num_segment_frames,
            )

            if torch.unique(lang_ids).shape[0] > 1:
                raise ValueError(
                    "Multiple languages detected when trying to predict the most likely target language for transcription. It is currently not supported to transcribe to different languages in a single batch. Please make sure to either force a single language by passing `language='...'` or make sure all input audio is of the same language."
                )

            lang_id = lang_ids[0].item()

            # append or replace lang_id to init_tokens
            if len(init_tokens) > 1:
                init_tokens[1] = lang_id
            else:
                init_tokens.append(lang_id)

        if task is not None:
            if task in TASK_IDS:
                init_tokens.append(generation_config.task_to_id[generation_config.task])
                task_id = generation_config.task_to_id[generation_config.task]

                # if task is defined it'll overwrite task ids that might have already been defined via the generation_config
                replace_or_add(init_tokens, task_id, generation_config.task_to_id.values())
            else:
                raise ValueError(f"The `{task}`task is not supported. The task should be one of `{TASK_IDS}`")
        elif language is not None and hasattr(generation_config, "task_to_id"):
            # if language is defined, but no task id is in `init_tokens`, default to transcribe
            if not any(i in init_tokens for i in generation_config.task_to_id.values()):
                init_tokens.append(generation_config.task_to_id["transcribe"])

        if (
            not generation_config.return_timestamps
            and hasattr(generation_config, "no_timestamps_token_id")
            and init_tokens[-1] != generation_config.no_timestamps_token_id
        ):
            init_tokens.append(generation_config.no_timestamps_token_id)
        elif generation_config.return_timestamps and init_tokens[-1] == generation_config.no_timestamps_token_id:
            logger.info(
                "<|notimestamps|> prompt token is removed from generation_config since `return_timestamps` is set to `'True'`."
            )
            init_tokens = init_tokens[:-1]

        # let's make sure we don't pass `None` tokens as prompt tokens
        init_tokens = [t for t in init_tokens if t is not None]

        return init_tokens

    def detect_language(
        self,
        input_features: Optional[torch.FloatTensor] = None,
        encoder_outputs: Optional[Union[torch.FloatTensor, BaseModelOutput]] = None,
        generation_config: Optional[GenerationConfig] = None,
        num_segment_frames: int = 3000,
    ) -> torch.Tensor:
        """
        Detects language from log-mel input features or encoder_outputs

        Parameters:
            input_features (`torch.Tensor` of shape `(batch_size, feature_size, sequence_length)`, *optional*):
                Float values of log-mel features extracted from the raw speech waveform. The raw speech waveform can be obtained by
                loading a `.flac` or `.wav` audio file into an array of type `List[float]` or a `numpy.ndarray`, *e.g.* via
                the soundfile library (`pip install soundfile`). To prepare the array into `input_features`, the
                [`AutoFeatureExtractor`] should be used for extracting the mel features, padding and conversion into a
                tensor of type `torch.FloatTensor`. See [`~WhisperFeatureExtractor.__call__`] for details.
            encoder_outputs (`tuple(tuple(torch.FloatTensor)`, *optional*):
                Tuple consists of (`last_hidden_state`, *optional*: `hidden_states`, *optional*: `attentions`)
                `last_hidden_state` of shape `(batch_size, sequence_length, hidden_size)`, *optional*) is a sequence of
                hidden-states at the output of the last layer of the encoder. Used in the cross-attention of the decoder.
            generation_config (`~generation.GenerationConfig`, *optional*):
                The generation configuration to be used as base parametrization for the generation call. `**kwargs`
                passed to generate matching the attributes of `generation_config` will override them. If
                `generation_config` is not provided, the default will be used, which had the following loading
                priority: 1) from the `generation_config.json` model file, if it exists; 2) from the model
                configuration. Please note that unspecified parameters will inherit [`~generation.GenerationConfig`]'s
                default values, whose documentation should be checked to parameterize generation.
            num_segment_frames (`int`, defaults to 3000):
                The number of log-mel frames the model expects

        Return:
            A `torch.LongTensor` representing the detected language ids.
        """
        if input_features is None and encoder_outputs is None:
            raise ValueError("You have to specify either `input_features` or `encoder_outputs`")
        elif input_features is not None and encoder_outputs is not None:
            raise ValueError("Make sure to specificy only one of `input_features` or `encoder_outputs` - not both!")
        elif input_features is not None:
            inputs = {"input_features": input_features[:, :, :num_segment_frames]}
            batch_size = input_features.shape[0]
        elif encoder_outputs is not None:
            inputs = {"encoder_outputs": encoder_outputs}
            batch_size = (
                encoder_outputs[0].shape[0] if isinstance(encoder_outputs, BaseModelOutput) else encoder_outputs[0]
            )

        generation_config = generation_config or self.generation_config
        decoder_input_ids = (
            torch.ones((batch_size, 1), device=self.device, dtype=torch.long)
            * generation_config.decoder_start_token_id
        )

        with torch.no_grad():
            logits = self(**inputs, decoder_input_ids=decoder_input_ids).logits[:, -1]

        non_lang_mask = torch.ones_like(logits[0], dtype=torch.bool)
        non_lang_mask[list(generation_config.lang_to_id.values())] = False

        logits[:, non_lang_mask] = -np.inf

        lang_ids = logits.argmax(-1)

        return lang_ids

    @staticmethod
    def _check_decoder_input_ids(kwargs):
        decoder_input_ids = kwargs.get("decoder_input_ids", None)
        assistant_model = kwargs.get("assistant_model", None)
        if decoder_input_ids is not None and assistant_model is not None:
            raise ValueError(
                "Passing `decoder_input_ids` is deprecated. Consider passing `prompt_ids` instead.",
            )

    @staticmethod
    def _set_num_frames(return_token_timestamps, generation_config, kwargs):
        if return_token_timestamps:
            if getattr(generation_config, "task", None) == "translate":
                logger.warning("Token-level timestamps may not be reliable for task 'translate'.")
            if not hasattr(generation_config, "alignment_heads"):
                raise ValueError(
                    "Model generation config has no `alignment_heads`, token-level timestamps not available. "
                    "See https://gist.github.com/hollance/42e32852f24243b748ae6bc1f985b13a on how to add this property to the generation config."
                )
            generation_config.num_frames = kwargs.pop("num_frames", None)

    @staticmethod
    def _set_thresholds_and_condition(
        generation_config,
        logprob_threshold,
        compression_ratio_threshold,
        no_speech_threshold,
        condition_on_prev_tokens,
    ):
        generation_config.logprob_threshold = (
            logprob_threshold
            if logprob_threshold is not None
            else getattr(generation_config, "logprob_threshold", None)
        )
        generation_config.compression_ratio_threshold = (
            compression_ratio_threshold
            if compression_ratio_threshold is not None
            else getattr(generation_config, "compression_ratio_threshold", None)
        )
        generation_config.no_speech_threshold = (
            no_speech_threshold
            if no_speech_threshold is not None
            else getattr(generation_config, "no_speech_threshold", None)
        )
        generation_config.condition_on_prev_tokens = (
            condition_on_prev_tokens
            if condition_on_prev_tokens is not None
            else getattr(generation_config, "condition_on_prev_tokens", None)
        )

    @staticmethod
    def _set_prompt_condition_type(generation_config, prompt_condition_type):
        allowed_cond_types = ["first-segment", "all-segments"]

        # default to "first-segment"
        prompt_condition_type = prompt_condition_type or allowed_cond_types[0]

        if prompt_condition_type not in allowed_cond_types:
            raise ValueError(
                f"`prompt_condition_type={prompt_condition_type} does not exist. Make sure to set `prompt_condition_type` to one of {', '.join(allowed_cond_types)}"
            )

        if generation_config.condition_on_prev_tokens is not True and prompt_condition_type == "all-segments":
            raise ValueError(
                "Make sure to set `condition_on_prev_tokens=True` when setting `prompt_condition_type='all-segments'`."
            )

        generation_config.prompt_condition_type = prompt_condition_type

    @staticmethod
    def _set_condition_on_prev_tokens(condition_on_prev_tokens, generation_config):
        condition_on_prev_tokens = (
            condition_on_prev_tokens
            if condition_on_prev_tokens is not None
            else getattr(generation_config, "condition_on_prev_tokens", False)
        )
        generation_config.condition_on_prev_tokens = condition_on_prev_tokens

    @staticmethod
    def _retrieve_max_frames_and_seek(batch_size, attention_mask, total_input_frames):
        if batch_size > 1 and attention_mask is None:
            raise ValueError(
                "When doing batched long-form audio transcription, make sure to pass an `attention_mask`. You can retrieve the `attention_mask` by doing `processor(audio, ..., return_attention_mask=True)` "
            )
        elif batch_size > 1:
            max_frames = attention_mask.sum(-1).cpu().to(torch.long)
            seek = torch.zeros((batch_size,), dtype=torch.long)
        else:
            max_frames = torch.ones((1,), dtype=torch.long) * total_input_frames
            seek = torch.zeros((1,), dtype=torch.long)

        return max_frames, seek

    def _retrieve_logit_processors(self, generation_config, logits_processor, begin_index, is_shortform, num_beams):
        if generation_config.return_timestamps is True:
            timestamp_processor = WhisperTimeStampLogitsProcessor(generation_config, begin_index=begin_index)
            logits_processor = (
                [timestamp_processor] if logits_processor is None else [timestamp_processor] + logits_processor
            )

        if generation_config.suppress_tokens is not None:
            suppress_tokens_processor = SuppressTokensLogitsProcessor(generation_config.suppress_tokens)
            logits_processor = (
                [suppress_tokens_processor]
                if logits_processor is None
                else [suppress_tokens_processor] + logits_processor
            )
            generation_config.suppress_tokens = None

        if generation_config.begin_suppress_tokens is not None:
            begin_suppress_processor = SuppressTokensAtBeginLogitsProcessor(
                generation_config.begin_suppress_tokens, begin_index=begin_index
            )
            logits_processor = (
                [begin_suppress_processor]
                if logits_processor is None
                else [begin_suppress_processor] + logits_processor
            )
            generation_config.begin_suppress_tokens = None

        if generation_config.no_speech_threshold is not None and not is_shortform:
            no_speech_detector = WhisperNoSpeechDetection(
                no_speech_token=generation_config.no_timestamps_token_id - 1,
                begin_index=begin_index,
                scores_is_logprobs=num_beams > 1,
            )
            logits_processor = (
                [no_speech_detector] if logits_processor is None else [no_speech_detector] + logits_processor
            )
            no_speech_detector.set_model(self)

        return logits_processor

    @staticmethod
    def _maybe_reduce_batch(input_features, seek, max_frames, cur_bsz, batch_idx_map):
        prev_bsz = cur_bsz
        new_batch_idx_map = []
        for i in range(prev_bsz):
            prev_i = batch_idx_map[i]
            if seek[prev_i] >= max_frames[prev_i]:
                cut_index = i + (cur_bsz - prev_bsz)
                cur_bsz -= 1
                input_features = torch.cat([input_features[:cut_index], input_features[cut_index + 1 :]], dim=0)
            else:
                # cut out index that goes away
                new_batch_idx_map.append(prev_i)

        return input_features, cur_bsz, new_batch_idx_map

    @staticmethod
    def _get_input_segment(input_features, seek, seek_num_frames, num_segment_frames, cur_bsz, batch_idx_map):
        segment_input = []
        for i in range(cur_bsz):
            prev_i = batch_idx_map[i]
            segment_input_slice = input_features[i : i + 1, :, seek[prev_i] : seek[prev_i] + seek_num_frames[prev_i]]

            if segment_input_slice.shape[-1] < num_segment_frames:
                # pad to 3000 if necessary
                segment_input_slice = F.pad(
                    segment_input_slice, pad=(0, num_segment_frames - segment_input_slice.shape[-1])
                )

            segment_input.append(segment_input_slice)

        segment_input = torch.cat(segment_input, dim=0)

        return segment_input

    @staticmethod
    def _prepare_decoder_input_ids(
        cur_bsz,
        init_tokens,
        current_segments,
        batch_idx_map,
        do_condition_on_prev_tokens,
        prompt_ids,
        generation_config,
        config,
        device,
        suppress_tokens,
        kwargs,
    ):
        cut_off_length = config.max_target_positions // 2 - 1

        one_tensor = torch.ones((cur_bsz, 1), device=device, dtype=torch.long)
        decoder_input_ids = torch.cat([t * one_tensor for t in init_tokens], dim=-1)

        prev_start_of_text = getattr(generation_config, "prev_sot_token_id", None)
        if prev_start_of_text is None:
            prev_start_of_text = suppress_tokens[-2] if suppress_tokens is not None else None

        if any(do_condition_on_prev_tokens) and len(current_segments[0]) > 0:
            # according to https://github.com/openai/whisper/blob/e58f28804528831904c3b6f2c0e473f346223433/whisper/decoding.py#L609
            active_segments = [current_segments[i] if do_condition_on_prev_tokens[i] else None for i in batch_idx_map]

            if prompt_ids is not None and generation_config.prompt_condition_type == "all-segments":
                prev_ids = prompt_ids
            else:
                prev_ids = prev_start_of_text * one_tensor[0] if prev_start_of_text is not None else None

            prev_tokens = _pad_to_max_length(
                active_segments,
                generation_config.pad_token_id,
                padding="left",
                bos_token_tensor=prev_ids,
                cut_off_length=cut_off_length,
            )
            decoder_input_ids = torch.cat([prev_tokens, decoder_input_ids], dim=-1)

            kwargs["decoder_attention_mask"] = decoder_input_ids != generation_config.pad_token_id
        elif prompt_ids is not None:
            prev_tokens = prompt_ids[None].repeat(decoder_input_ids.shape[0], 1)
            decoder_input_ids = torch.cat([prev_tokens, decoder_input_ids], dim=-1)
            # make sure `"decoder_attention_mask"` is not passed to forward
            kwargs.pop("decoder_attention_mask", None)
        else:
            # make sure `"decoder_attention_mask"` is not passed to forward
            kwargs.pop("decoder_attention_mask", None)

        return decoder_input_ids, kwargs

    @staticmethod
    def _set_max_new_tokens_and_length(config, decoder_input_ids, generation_config):
        num_initial_tokens = min(config.max_target_positions // 2 - 1, decoder_input_ids.shape[-1] - 1)

        # Make sure we don't get larger than `max_length`
        if generation_config.max_length is not None and generation_config.max_new_tokens is None:
            max_length = min(generation_config.max_length + num_initial_tokens, config.max_target_positions)
            logger.info(
                f"Increase max_length from {generation_config.max_length} to {max_length} since input is conditioned on previous segment."
            )
        elif (
            generation_config.max_new_tokens is not None
            and generation_config.max_new_tokens + decoder_input_ids.shape[-1] > config.max_target_positions
        ):
            max_new_tokens = config.max_target_positions - decoder_input_ids.shape[-1]
            generation_config.max_new_tokens = max_new_tokens

    @staticmethod
    def _retrieve_compression_ratio(tokens, vocab_size):
        """Compute byte length of zlib compressed token bytes vs. byte length of raw token bytes"""
        length = int(math.log2(vocab_size) / 8) + 1
        token_bytes = b"".join([t.to_bytes(length, "little") for t in tokens.tolist()])
        compression_ratio = len(token_bytes) / len(zlib.compress(token_bytes))

        return compression_ratio

    @staticmethod
    def _retrieve_avg_logprobs(scores, tokens, eos_token_id, temperature):
        rescale_temperature = temperature if temperature > 0.0 else 1
        scores = torch.stack(scores).to(tokens.device)

        if scores.shape[0] > tokens.shape[0]:
            scores = scores[: tokens.shape[0]]
        else:
            tokens = tokens[-scores.shape[0] :]

        logprobs = F.log_softmax((scores * rescale_temperature).float(), dim=-1).to(scores.dtype)

        # retrieve logprob of selected tokens and sum
        sum_logprobs = sum((logprobs[i][tokens[i]] * (tokens[i] != eos_token_id)) for i in range(logprobs.shape[0]))
        length = (tokens != eos_token_id).sum(-1) if eos_token_id is not None else tokens.shape[0]

        avg_logprobs = sum_logprobs / (length + 1)
        return avg_logprobs

    @staticmethod
    def _retrieve_segment(
        seek_sequence,
        seek_outputs,
        time_offset,
        timestamp_begin,
        seek_num_frames,
        time_precision,
        input_stride,
        prev_idx,
        idx,
        return_token_timestamps,
    ):
        # find the predicted "end of segment" predictions of Whisper
        # "end of segment" predictions occur whenever Whisper predicts a timestamp token
        timestamp_tokens: torch.Tensor = seek_sequence.ge(timestamp_begin)
        single_timestamp_ending = timestamp_tokens[-2:].tolist() == [False, True]
        timestamp_segment_indices = torch.where(timestamp_tokens[:-1] & timestamp_tokens[1:])[0]
        timestamp_segment_indices.add_(1)
        token_timestamps = seek_outputs[idx]["token_timestamps"] if return_token_timestamps else []

        # If whisper predicted a "end of segment" via a timestep token, let's go ever each
        # "end of segment" prediction and slice the decoding into segments accordingly
        if len(timestamp_segment_indices) > 0:
            # if the output contains two consecutive timestamp tokens
            slices = timestamp_segment_indices.tolist()
            segments = []
            if single_timestamp_ending:
                slices.append(len(seek_sequence))

            last_slice = 0
            # Add each segment to list of all segments
            for current_slice in slices:
                sliced_tokens = seek_sequence[last_slice:current_slice]
                start_timestamp_pos = sliced_tokens[0].item() - timestamp_begin
                end_timestamp_pos = sliced_tokens[-1].item() - timestamp_begin
                segments.append(
                    {
                        "start": time_offset[prev_idx] + start_timestamp_pos * time_precision,
                        "end": time_offset[prev_idx] + end_timestamp_pos * time_precision,
                        "tokens": sliced_tokens,
                        "result": seek_outputs[idx],
                    }
                )
                if return_token_timestamps:
                    segments[-1]["token_timestamps"] = (
                        token_timestamps[last_slice:current_slice] + time_offset[prev_idx]
                    )
                last_slice = current_slice

            if single_timestamp_ending:
                # single timestamp at the end means no speech after the last timestamp.
                segment_offset = seek_num_frames[prev_idx]
            else:
                # otherwise, ignore the unfinished segment and seek to the last timestamp
                # here we throw away all predictions after the last predicted "end of segment"
                # since we are cutting right in the middle of an audio
                last_timestamp_pos = seek_sequence[last_slice - 1].item() - timestamp_begin
                segment_offset = last_timestamp_pos * input_stride
        else:
            # If whisper does not predict any "end of segment" token, then
            # the whole decoding is considered a segment and we add it to the list of segments
            timestamps = seek_sequence[timestamp_tokens.nonzero().flatten()]
            last_timestamp_pos = seek_num_frames[prev_idx]
            if timestamps.numel() > 0 and timestamps[-1].item() != timestamp_begin:
                # no consecutive timestamps but it has a timestamp; use the last one.
                last_timestamp_pos = timestamps[-1].item() - timestamp_begin
            segments = [
                {
                    "start": time_offset[prev_idx],
                    "end": time_offset[prev_idx] + last_timestamp_pos * time_precision,
                    "tokens": seek_sequence,
                    "result": seek_outputs[idx],
                }
            ]
            if return_token_timestamps:
                segments[-1]["token_timestamps"] = token_timestamps + time_offset[prev_idx]
            segment_offset = seek_num_frames[prev_idx]

        return segments, segment_offset<|MERGE_RESOLUTION|>--- conflicted
+++ resolved
@@ -769,12 +769,8 @@
         for fallback_idx, temperature in enumerate(temperatures):
             generation_config.do_sample = temperature is not None and temperature > 0.0
             generation_config.temperature = temperature if generation_config.do_sample else 1.0
-<<<<<<< HEAD
             if generation_config.do_sample:
                 generation_config.num_beams = 1
-=======
-            generation_config.num_beams = kwargs.get("num_beams", 1) if not generation_config.do_sample else 1
->>>>>>> 863e2562
 
             generate_kwargs = copy.copy(kwargs)
             for key in ["do_sample", "temperature", "num_beams"]:
