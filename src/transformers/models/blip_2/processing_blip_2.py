--- conflicted
+++ resolved
@@ -56,12 +56,9 @@
     image_processor_class = "BlipImageProcessor"
     tokenizer_class = "AutoTokenizer"
 
-<<<<<<< HEAD
-    def __init__(self, image_processor, tokenizer, num_query_tokens=None):
-=======
+
     # Copied from transformers.models.blip.processing_blip.BlipProcessor.__init__
-    def __init__(self, image_processor, tokenizer, **kwargs):
->>>>>>> 1c37e8c1
+    def __init__(self, image_processor, tokenizer, num_query_tokens=None, **kwargs):
         tokenizer.return_token_type_ids = False
         self.current_processor = image_processor
         self.image_token = AddedToken("<image>", normalized=False, special=True)
