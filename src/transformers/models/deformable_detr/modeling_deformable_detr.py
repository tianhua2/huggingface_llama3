# coding=utf-8
# Copyright 2022 SenseTime and The HuggingFace Inc. team. All rights reserved.
#
# Licensed under the Apache License, Version 2.0 (the "License");
# you may not use this file except in compliance with the License.
# You may obtain a copy of the License at
#
#     http://www.apache.org/licenses/LICENSE-2.0
#
# Unless required by applicable law or agreed to in writing, software
# distributed under the License is distributed on an "AS IS" BASIS,
# WITHOUT WARRANTIES OR CONDITIONS OF ANY KIND, either express or implied.
# See the License for the specific language governing permissions and
# limitations under the License.
""" PyTorch Deformable DETR model."""


import copy
import math
import warnings
from dataclasses import dataclass
from typing import Dict, List, Optional, Tuple, Union

import torch
import torch.nn.functional as F
from torch import Tensor, nn
from torch.autograd import Function
from torch.autograd.function import once_differentiable

from ...activations import ACT2FN
from ...modeling_attn_mask_utils import _prepare_4d_attention_mask
from ...modeling_outputs import BaseModelOutput
from ...modeling_utils import PreTrainedModel
from ...pytorch_utils import meshgrid
from ...utils import (
    ModelOutput,
    add_start_docstrings,
    add_start_docstrings_to_model_forward,
    is_ninja_available,
    is_scipy_available,
    is_timm_available,
    is_torch_cuda_available,
    is_vision_available,
    logging,
    replace_return_docstrings,
    requires_backends,
)
<<<<<<< HEAD
=======
from ...modeling_attn_mask_utils import _prepare_4d_attention_mask
from ...modeling_outputs import BaseModelOutput
from ...modeling_utils import PreTrainedModel
from ...pytorch_utils import meshgrid
from ...utils import is_accelerate_available, is_ninja_available, logging
>>>>>>> ce4fff0b
from ...utils.backbone_utils import load_backbone
from .configuration_deformable_detr import DeformableDetrConfig
from .load_custom import load_cuda_kernels


logger = logging.get_logger(__name__)

# Move this to not compile only when importing, this needs to happen later, like in __init__.
if is_torch_cuda_available() and is_ninja_available():
    logger.info("Loading custom CUDA kernels...")
    try:
        MultiScaleDeformableAttention = load_cuda_kernels()
    except Exception as e:
        logger.warning(f"Could not load the custom kernel for multi-scale deformable attention: {e}")
        MultiScaleDeformableAttention = None
else:
    MultiScaleDeformableAttention = None

if is_vision_available():
    from transformers.image_transforms import center_to_corners_format

if is_accelerate_available():
    from accelerate import PartialState
    from accelerate.utils import reduce


class MultiScaleDeformableAttentionFunction(Function):
    @staticmethod
    def forward(
        context,
        value,
        value_spatial_shapes,
        value_level_start_index,
        sampling_locations,
        attention_weights,
        im2col_step,
    ):
        context.im2col_step = im2col_step
        output = MultiScaleDeformableAttention.ms_deform_attn_forward(
            value,
            value_spatial_shapes,
            value_level_start_index,
            sampling_locations,
            attention_weights,
            context.im2col_step,
        )
        context.save_for_backward(
            value, value_spatial_shapes, value_level_start_index, sampling_locations, attention_weights
        )
        return output

    @staticmethod
    @once_differentiable
    def backward(context, grad_output):
        (
            value,
            value_spatial_shapes,
            value_level_start_index,
            sampling_locations,
            attention_weights,
        ) = context.saved_tensors
        grad_value, grad_sampling_loc, grad_attn_weight = MultiScaleDeformableAttention.ms_deform_attn_backward(
            value,
            value_spatial_shapes,
            value_level_start_index,
            sampling_locations,
            attention_weights,
            grad_output,
            context.im2col_step,
        )

        return grad_value, None, None, grad_sampling_loc, grad_attn_weight, None


if is_scipy_available():
    from scipy.optimize import linear_sum_assignment

if is_timm_available():
    from timm import create_model

logger = logging.get_logger(__name__)

_CONFIG_FOR_DOC = "DeformableDetrConfig"
_CHECKPOINT_FOR_DOC = "sensetime/deformable-detr"

DEFORMABLE_DETR_PRETRAINED_MODEL_ARCHIVE_LIST = [
    "sensetime/deformable-detr",
    # See all Deformable DETR models at https://huggingface.co/models?filter=deformable-detr
]


@dataclass
class DeformableDetrDecoderOutput(ModelOutput):
    """
    Base class for outputs of the DeformableDetrDecoder. This class adds two attributes to
    BaseModelOutputWithCrossAttentions, namely:
    - a stacked tensor of intermediate decoder hidden states (i.e. the output of each decoder layer)
    - a stacked tensor of intermediate reference points.

    Args:
        last_hidden_state (`torch.FloatTensor` of shape `(batch_size, sequence_length, hidden_size)`):
            Sequence of hidden-states at the output of the last layer of the model.
        intermediate_hidden_states (`torch.FloatTensor` of shape `(batch_size, config.decoder_layers, num_queries, hidden_size)`):
            Stacked intermediate hidden states (output of each layer of the decoder).
        intermediate_reference_points (`torch.FloatTensor` of shape `(batch_size, config.decoder_layers, sequence_length, hidden_size)`):
            Stacked intermediate reference points (reference points of each layer of the decoder).
        hidden_states (`tuple(torch.FloatTensor)`, *optional*, returned when `output_hidden_states=True` is passed or when `config.output_hidden_states=True`):
            Tuple of `torch.FloatTensor` (one for the output of the embeddings + one for the output of each layer) of
            shape `(batch_size, sequence_length, hidden_size)`. Hidden-states of the model at the output of each layer
            plus the initial embedding outputs.
        attentions (`tuple(torch.FloatTensor)`, *optional*, returned when `output_attentions=True` is passed or when `config.output_attentions=True`):
            Tuple of `torch.FloatTensor` (one for each layer) of shape `(batch_size, num_heads, sequence_length,
            sequence_length)`. Attentions weights after the attention softmax, used to compute the weighted average in
            the self-attention heads.
        cross_attentions (`tuple(torch.FloatTensor)`, *optional*, returned when `output_attentions=True` and `config.add_cross_attention=True` is passed or when `config.output_attentions=True`):
            Tuple of `torch.FloatTensor` (one for each layer) of shape `(batch_size, num_heads, sequence_length,
            sequence_length)`. Attentions weights of the decoder's cross-attention layer, after the attention softmax,
            used to compute the weighted average in the cross-attention heads.
    """

    last_hidden_state: torch.FloatTensor = None
    intermediate_hidden_states: torch.FloatTensor = None
    intermediate_reference_points: torch.FloatTensor = None
    hidden_states: Optional[Tuple[torch.FloatTensor]] = None
    attentions: Optional[Tuple[torch.FloatTensor]] = None
    cross_attentions: Optional[Tuple[torch.FloatTensor]] = None


@dataclass
class DeformableDetrModelOutput(ModelOutput):
    """
    Base class for outputs of the Deformable DETR encoder-decoder model.

    Args:
        init_reference_points (`torch.FloatTensor` of shape  `(batch_size, num_queries, 4)`):
            Initial reference points sent through the Transformer decoder.
        last_hidden_state (`torch.FloatTensor` of shape `(batch_size, num_queries, hidden_size)`):
            Sequence of hidden-states at the output of the last layer of the decoder of the model.
        intermediate_hidden_states (`torch.FloatTensor` of shape `(batch_size, config.decoder_layers, num_queries, hidden_size)`):
            Stacked intermediate hidden states (output of each layer of the decoder).
        intermediate_reference_points (`torch.FloatTensor` of shape `(batch_size, config.decoder_layers, num_queries, 4)`):
            Stacked intermediate reference points (reference points of each layer of the decoder).
        decoder_hidden_states (`tuple(torch.FloatTensor)`, *optional*, returned when `output_hidden_states=True` is passed or when `config.output_hidden_states=True`):
            Tuple of `torch.FloatTensor` (one for the output of the embeddings + one for the output of each layer) of
            shape `(batch_size, num_queries, hidden_size)`. Hidden-states of the decoder at the output of each layer
            plus the initial embedding outputs.
        decoder_attentions (`tuple(torch.FloatTensor)`, *optional*, returned when `output_attentions=True` is passed or when `config.output_attentions=True`):
            Tuple of `torch.FloatTensor` (one for each layer) of shape `(batch_size, num_heads, num_queries,
            num_queries)`. Attentions weights of the decoder, after the attention softmax, used to compute the weighted
            average in the self-attention heads.
        cross_attentions (`tuple(torch.FloatTensor)`, *optional*, returned when `output_attentions=True` is passed or when `config.output_attentions=True`):
            Tuple of `torch.FloatTensor` (one for each layer) of shape `(batch_size, num_queries, num_heads, 4, 4)`.
            Attentions weights of the decoder's cross-attention layer, after the attention softmax, used to compute the
            weighted average in the cross-attention heads.
        encoder_last_hidden_state (`torch.FloatTensor` of shape `(batch_size, sequence_length, hidden_size)`, *optional*):
            Sequence of hidden-states at the output of the last layer of the encoder of the model.
        encoder_hidden_states (`tuple(torch.FloatTensor)`, *optional*, returned when `output_hidden_states=True` is passed or when `config.output_hidden_states=True`):
            Tuple of `torch.FloatTensor` (one for the output of the embeddings + one for the output of each layer) of
            shape `(batch_size, sequence_length, hidden_size)`. Hidden-states of the encoder at the output of each
            layer plus the initial embedding outputs.
        encoder_attentions (`tuple(torch.FloatTensor)`, *optional*, returned when `output_attentions=True` is passed or when `config.output_attentions=True`):
            Tuple of `torch.FloatTensor` (one for each layer) of shape `(batch_size, num_queries, num_heads, 4, 4)`.
            Attentions weights of the encoder, after the attention softmax, used to compute the weighted average in the
            self-attention heads.
        enc_outputs_class (`torch.FloatTensor` of shape `(batch_size, sequence_length, config.num_labels)`, *optional*, returned when `config.with_box_refine=True` and `config.two_stage=True`):
            Predicted bounding boxes scores where the top `config.two_stage_num_proposals` scoring bounding boxes are
            picked as region proposals in the first stage. Output of bounding box binary classification (i.e.
            foreground and background).
        enc_outputs_coord_logits (`torch.FloatTensor` of shape `(batch_size, sequence_length, 4)`, *optional*, returned when `config.with_box_refine=True` and `config.two_stage=True`):
            Logits of predicted bounding boxes coordinates in the first stage.
    """

    init_reference_points: torch.FloatTensor = None
    last_hidden_state: torch.FloatTensor = None
    intermediate_hidden_states: torch.FloatTensor = None
    intermediate_reference_points: torch.FloatTensor = None
    decoder_hidden_states: Optional[Tuple[torch.FloatTensor]] = None
    decoder_attentions: Optional[Tuple[torch.FloatTensor]] = None
    cross_attentions: Optional[Tuple[torch.FloatTensor]] = None
    encoder_last_hidden_state: Optional[torch.FloatTensor] = None
    encoder_hidden_states: Optional[Tuple[torch.FloatTensor]] = None
    encoder_attentions: Optional[Tuple[torch.FloatTensor]] = None
    enc_outputs_class: Optional[torch.FloatTensor] = None
    enc_outputs_coord_logits: Optional[torch.FloatTensor] = None


@dataclass
class DeformableDetrObjectDetectionOutput(ModelOutput):
    """
    Output type of [`DeformableDetrForObjectDetection`].

    Args:
        loss (`torch.FloatTensor` of shape `(1,)`, *optional*, returned when `labels` are provided)):
            Total loss as a linear combination of a negative log-likehood (cross-entropy) for class prediction and a
            bounding box loss. The latter is defined as a linear combination of the L1 loss and the generalized
            scale-invariant IoU loss.
        loss_dict (`Dict`, *optional*):
            A dictionary containing the individual losses. Useful for logging.
        logits (`torch.FloatTensor` of shape `(batch_size, num_queries, num_classes + 1)`):
            Classification logits (including no-object) for all queries.
        pred_boxes (`torch.FloatTensor` of shape `(batch_size, num_queries, 4)`):
            Normalized boxes coordinates for all queries, represented as (center_x, center_y, width, height). These
            values are normalized in [0, 1], relative to the size of each individual image in the batch (disregarding
            possible padding). You can use [`~DeformableDetrProcessor.post_process_object_detection`] to retrieve the
            unnormalized bounding boxes.
        auxiliary_outputs (`list[Dict]`, *optional*):
            Optional, only returned when auxilary losses are activated (i.e. `config.auxiliary_loss` is set to `True`)
            and labels are provided. It is a list of dictionaries containing the two above keys (`logits` and
            `pred_boxes`) for each decoder layer.
        last_hidden_state (`torch.FloatTensor` of shape `(batch_size, num_queries, hidden_size)`, *optional*):
            Sequence of hidden-states at the output of the last layer of the decoder of the model.
        decoder_hidden_states (`tuple(torch.FloatTensor)`, *optional*, returned when `output_hidden_states=True` is passed or when `config.output_hidden_states=True`):
            Tuple of `torch.FloatTensor` (one for the output of the embeddings + one for the output of each layer) of
            shape `(batch_size, num_queries, hidden_size)`. Hidden-states of the decoder at the output of each layer
            plus the initial embedding outputs.
        decoder_attentions (`tuple(torch.FloatTensor)`, *optional*, returned when `output_attentions=True` is passed or when `config.output_attentions=True`):
            Tuple of `torch.FloatTensor` (one for each layer) of shape `(batch_size, num_heads, num_queries,
            num_queries)`. Attentions weights of the decoder, after the attention softmax, used to compute the weighted
            average in the self-attention heads.
        cross_attentions (`tuple(torch.FloatTensor)`, *optional*, returned when `output_attentions=True` is passed or when `config.output_attentions=True`):
            Tuple of `torch.FloatTensor` (one for each layer) of shape `(batch_size, num_queries, num_heads, 4, 4)`.
            Attentions weights of the decoder's cross-attention layer, after the attention softmax, used to compute the
            weighted average in the cross-attention heads.
        encoder_last_hidden_state (`torch.FloatTensor` of shape `(batch_size, sequence_length, hidden_size)`, *optional*):
            Sequence of hidden-states at the output of the last layer of the encoder of the model.
        encoder_hidden_states (`tuple(torch.FloatTensor)`, *optional*, returned when `output_hidden_states=True` is passed or when `config.output_hidden_states=True`):
            Tuple of `torch.FloatTensor` (one for the output of the embeddings + one for the output of each layer) of
            shape `(batch_size, sequence_length, hidden_size)`. Hidden-states of the encoder at the output of each
            layer plus the initial embedding outputs.
        encoder_attentions (`tuple(torch.FloatTensor)`, *optional*, returned when `output_attentions=True` is passed or when `config.output_attentions=True`):
            Tuple of `torch.FloatTensor` (one for each layer) of shape `(batch_size, sequence_length, num_heads, 4,
            4)`. Attentions weights of the encoder, after the attention softmax, used to compute the weighted average
            in the self-attention heads.
        intermediate_hidden_states (`torch.FloatTensor` of shape `(batch_size, config.decoder_layers, num_queries, hidden_size)`):
            Stacked intermediate hidden states (output of each layer of the decoder).
        intermediate_reference_points (`torch.FloatTensor` of shape `(batch_size, config.decoder_layers, num_queries, 4)`):
            Stacked intermediate reference points (reference points of each layer of the decoder).
        init_reference_points (`torch.FloatTensor` of shape  `(batch_size, num_queries, 4)`):
            Initial reference points sent through the Transformer decoder.
        enc_outputs_class (`torch.FloatTensor` of shape `(batch_size, sequence_length, config.num_labels)`, *optional*, returned when `config.with_box_refine=True` and `config.two_stage=True`):
            Predicted bounding boxes scores where the top `config.two_stage_num_proposals` scoring bounding boxes are
            picked as region proposals in the first stage. Output of bounding box binary classification (i.e.
            foreground and background).
        enc_outputs_coord_logits (`torch.FloatTensor` of shape `(batch_size, sequence_length, 4)`, *optional*, returned when `config.with_box_refine=True` and `config.two_stage=True`):
            Logits of predicted bounding boxes coordinates in the first stage.
    """

    loss: Optional[torch.FloatTensor] = None
    loss_dict: Optional[Dict] = None
    logits: torch.FloatTensor = None
    pred_boxes: torch.FloatTensor = None
    auxiliary_outputs: Optional[List[Dict]] = None
    init_reference_points: Optional[torch.FloatTensor] = None
    last_hidden_state: Optional[torch.FloatTensor] = None
    intermediate_hidden_states: Optional[torch.FloatTensor] = None
    intermediate_reference_points: Optional[torch.FloatTensor] = None
    decoder_hidden_states: Optional[Tuple[torch.FloatTensor]] = None
    decoder_attentions: Optional[Tuple[torch.FloatTensor]] = None
    cross_attentions: Optional[Tuple[torch.FloatTensor]] = None
    encoder_last_hidden_state: Optional[torch.FloatTensor] = None
    encoder_hidden_states: Optional[Tuple[torch.FloatTensor]] = None
    encoder_attentions: Optional[Tuple[torch.FloatTensor]] = None
    enc_outputs_class: Optional = None
    enc_outputs_coord_logits: Optional = None


def _get_clones(module, N):
    return nn.ModuleList([copy.deepcopy(module) for i in range(N)])


def inverse_sigmoid(x, eps=1e-5):
    x = x.clamp(min=0, max=1)
    x1 = x.clamp(min=eps)
    x2 = (1 - x).clamp(min=eps)
    return torch.log(x1 / x2)


# Copied from transformers.models.detr.modeling_detr.DetrFrozenBatchNorm2d with Detr->DeformableDetr
class DeformableDetrFrozenBatchNorm2d(nn.Module):
    """
    BatchNorm2d where the batch statistics and the affine parameters are fixed.

    Copy-paste from torchvision.misc.ops with added eps before rqsrt, without which any other models than
    torchvision.models.resnet[18,34,50,101] produce nans.
    """

    def __init__(self, n):
        super().__init__()
        self.register_buffer("weight", torch.ones(n))
        self.register_buffer("bias", torch.zeros(n))
        self.register_buffer("running_mean", torch.zeros(n))
        self.register_buffer("running_var", torch.ones(n))

    def _load_from_state_dict(
        self, state_dict, prefix, local_metadata, strict, missing_keys, unexpected_keys, error_msgs
    ):
        num_batches_tracked_key = prefix + "num_batches_tracked"
        if num_batches_tracked_key in state_dict:
            del state_dict[num_batches_tracked_key]

        super()._load_from_state_dict(
            state_dict, prefix, local_metadata, strict, missing_keys, unexpected_keys, error_msgs
        )

    def forward(self, x):
        # move reshapes to the beginning
        # to make it user-friendly
        weight = self.weight.reshape(1, -1, 1, 1)
        bias = self.bias.reshape(1, -1, 1, 1)
        running_var = self.running_var.reshape(1, -1, 1, 1)
        running_mean = self.running_mean.reshape(1, -1, 1, 1)
        epsilon = 1e-5
        scale = weight * (running_var + epsilon).rsqrt()
        bias = bias - running_mean * scale
        return x * scale + bias


# Copied from transformers.models.detr.modeling_detr.replace_batch_norm with Detr->DeformableDetr
def replace_batch_norm(model):
    r"""
    Recursively replace all `torch.nn.BatchNorm2d` with `DeformableDetrFrozenBatchNorm2d`.

    Args:
        model (torch.nn.Module):
            input model
    """
    for name, module in model.named_children():
        if isinstance(module, nn.BatchNorm2d):
            new_module = DeformableDetrFrozenBatchNorm2d(module.num_features)

            if not module.weight.device == torch.device("meta"):
                new_module.weight.data.copy_(module.weight)
                new_module.bias.data.copy_(module.bias)
                new_module.running_mean.data.copy_(module.running_mean)
                new_module.running_var.data.copy_(module.running_var)

            model._modules[name] = new_module

        if len(list(module.children())) > 0:
            replace_batch_norm(module)


class DeformableDetrConvEncoder(nn.Module):
    """
    Convolutional backbone, using either the AutoBackbone API or one from the timm library.

    nn.BatchNorm2d layers are replaced by DeformableDetrFrozenBatchNorm2d as defined above.

    """

    def __init__(self, config):
        super().__init__()

        self.config = config

        if config.use_timm_backbone:
            requires_backends(self, ["timm"])
            kwargs = {}
            if config.dilation:
                kwargs["output_stride"] = 16
            backbone = create_model(
                config.backbone,
                pretrained=config.use_pretrained_backbone,
                features_only=True,
                out_indices=(2, 3, 4) if config.num_feature_levels > 1 else (4,),
                in_chans=config.num_channels,
                **kwargs,
            )
        else:
            backbone = load_backbone(config)

        # replace batch norm by frozen batch norm
        with torch.no_grad():
            replace_batch_norm(backbone)
        self.model = backbone
        self.intermediate_channel_sizes = (
            self.model.feature_info.channels() if config.use_timm_backbone else self.model.channels
        )

        backbone_model_type = config.backbone if config.use_timm_backbone else config.backbone_config.model_type
        if "resnet" in backbone_model_type:
            for name, parameter in self.model.named_parameters():
                if config.use_timm_backbone:
                    if "layer2" not in name and "layer3" not in name and "layer4" not in name:
                        parameter.requires_grad_(False)
                else:
                    if "stage.1" not in name and "stage.2" not in name and "stage.3" not in name:
                        parameter.requires_grad_(False)

    # Copied from transformers.models.detr.modeling_detr.DetrConvEncoder.forward with Detr->DeformableDetr
    def forward(self, pixel_values: torch.Tensor, pixel_mask: torch.Tensor):
        # send pixel_values through the model to get list of feature maps
        features = self.model(pixel_values) if self.config.use_timm_backbone else self.model(pixel_values).feature_maps

        out = []
        for feature_map in features:
            # downsample pixel_mask to match shape of corresponding feature_map
            mask = nn.functional.interpolate(pixel_mask[None].float(), size=feature_map.shape[-2:]).to(torch.bool)[0]
            out.append((feature_map, mask))
        return out


# Copied from transformers.models.detr.modeling_detr.DetrConvModel with Detr->DeformableDetr
class DeformableDetrConvModel(nn.Module):
    """
    This module adds 2D position embeddings to all intermediate feature maps of the convolutional encoder.
    """

    def __init__(self, conv_encoder, position_embedding):
        super().__init__()
        self.conv_encoder = conv_encoder
        self.position_embedding = position_embedding

    def forward(self, pixel_values, pixel_mask):
        # send pixel_values and pixel_mask through backbone to get list of (feature_map, pixel_mask) tuples
        out = self.conv_encoder(pixel_values, pixel_mask)
        pos = []
        for feature_map, mask in out:
            # position encoding
            pos.append(self.position_embedding(feature_map, mask).to(feature_map.dtype))

        return out, pos


class DeformableDetrSinePositionEmbedding(nn.Module):
    """
    This is a more standard version of the position embedding, very similar to the one used by the Attention is all you
    need paper, generalized to work on images.
    """

    def __init__(self, embedding_dim=64, temperature=10000, normalize=False, scale=None):
        super().__init__()
        self.embedding_dim = embedding_dim
        self.temperature = temperature
        self.normalize = normalize
        if scale is not None and normalize is False:
            raise ValueError("normalize should be True if scale is passed")
        if scale is None:
            scale = 2 * math.pi
        self.scale = scale

    def forward(self, pixel_values, pixel_mask):
        if pixel_mask is None:
            raise ValueError("No pixel mask provided")
        y_embed = pixel_mask.cumsum(1, dtype=torch.float32)
        x_embed = pixel_mask.cumsum(2, dtype=torch.float32)
        if self.normalize:
            eps = 1e-6
            y_embed = (y_embed - 0.5) / (y_embed[:, -1:, :] + eps) * self.scale
            x_embed = (x_embed - 0.5) / (x_embed[:, :, -1:] + eps) * self.scale

        dim_t = torch.arange(self.embedding_dim, dtype=torch.int64, device=pixel_values.device).float()
        dim_t = self.temperature ** (2 * torch.div(dim_t, 2, rounding_mode="floor") / self.embedding_dim)

        pos_x = x_embed[:, :, :, None] / dim_t
        pos_y = y_embed[:, :, :, None] / dim_t
        pos_x = torch.stack((pos_x[:, :, :, 0::2].sin(), pos_x[:, :, :, 1::2].cos()), dim=4).flatten(3)
        pos_y = torch.stack((pos_y[:, :, :, 0::2].sin(), pos_y[:, :, :, 1::2].cos()), dim=4).flatten(3)
        pos = torch.cat((pos_y, pos_x), dim=3).permute(0, 3, 1, 2)
        return pos


# Copied from transformers.models.detr.modeling_detr.DetrLearnedPositionEmbedding
class DeformableDetrLearnedPositionEmbedding(nn.Module):
    """
    This module learns positional embeddings up to a fixed maximum size.
    """

    def __init__(self, embedding_dim=256):
        super().__init__()
        self.row_embeddings = nn.Embedding(50, embedding_dim)
        self.column_embeddings = nn.Embedding(50, embedding_dim)

    def forward(self, pixel_values, pixel_mask=None):
        height, width = pixel_values.shape[-2:]
        width_values = torch.arange(width, device=pixel_values.device)
        height_values = torch.arange(height, device=pixel_values.device)
        x_emb = self.column_embeddings(width_values)
        y_emb = self.row_embeddings(height_values)
        pos = torch.cat([x_emb.unsqueeze(0).repeat(height, 1, 1), y_emb.unsqueeze(1).repeat(1, width, 1)], dim=-1)
        pos = pos.permute(2, 0, 1)
        pos = pos.unsqueeze(0)
        pos = pos.repeat(pixel_values.shape[0], 1, 1, 1)
        return pos


# Copied from transformers.models.detr.modeling_detr.build_position_encoding with Detr->DeformableDetr
def build_position_encoding(config):
    n_steps = config.d_model // 2
    if config.position_embedding_type == "sine":
        # TODO find a better way of exposing other arguments
        position_embedding = DeformableDetrSinePositionEmbedding(n_steps, normalize=True)
    elif config.position_embedding_type == "learned":
        position_embedding = DeformableDetrLearnedPositionEmbedding(n_steps)
    else:
        raise ValueError(f"Not supported {config.position_embedding_type}")

    return position_embedding


def multi_scale_deformable_attention(
    value: Tensor, value_spatial_shapes: Tensor, sampling_locations: Tensor, attention_weights: Tensor
) -> Tensor:
    batch_size, _, num_heads, hidden_dim = value.shape
    _, num_queries, num_heads, num_levels, num_points, _ = sampling_locations.shape
    value_list = value.split([height.item() * width.item() for height, width in value_spatial_shapes], dim=1)
    sampling_grids = 2 * sampling_locations - 1
    sampling_value_list = []
    for level_id, (height, width) in enumerate(value_spatial_shapes):
        # batch_size, height*width, num_heads, hidden_dim
        # -> batch_size, height*width, num_heads*hidden_dim
        # -> batch_size, num_heads*hidden_dim, height*width
        # -> batch_size*num_heads, hidden_dim, height, width
        value_l_ = (
            value_list[level_id].flatten(2).transpose(1, 2).reshape(batch_size * num_heads, hidden_dim, height, width)
        )
        # batch_size, num_queries, num_heads, num_points, 2
        # -> batch_size, num_heads, num_queries, num_points, 2
        # -> batch_size*num_heads, num_queries, num_points, 2
        sampling_grid_l_ = sampling_grids[:, :, :, level_id].transpose(1, 2).flatten(0, 1)
        # batch_size*num_heads, hidden_dim, num_queries, num_points
        sampling_value_l_ = nn.functional.grid_sample(
            value_l_, sampling_grid_l_, mode="bilinear", padding_mode="zeros", align_corners=False
        )
        sampling_value_list.append(sampling_value_l_)
    # (batch_size, num_queries, num_heads, num_levels, num_points)
    # -> (batch_size, num_heads, num_queries, num_levels, num_points)
    # -> (batch_size, num_heads, 1, num_queries, num_levels*num_points)
    attention_weights = attention_weights.transpose(1, 2).reshape(
        batch_size * num_heads, 1, num_queries, num_levels * num_points
    )
    output = (
        (torch.stack(sampling_value_list, dim=-2).flatten(-2) * attention_weights)
        .sum(-1)
        .view(batch_size, num_heads * hidden_dim, num_queries)
    )
    return output.transpose(1, 2).contiguous()


class DeformableDetrMultiscaleDeformableAttention(nn.Module):
    """
    Multiscale deformable attention as proposed in Deformable DETR.
    """

    def __init__(self, config: DeformableDetrConfig, num_heads: int, n_points: int):
        super().__init__()
        if config.d_model % num_heads != 0:
            raise ValueError(
                f"embed_dim (d_model) must be divisible by num_heads, but got {config.d_model} and {num_heads}"
            )
        dim_per_head = config.d_model // num_heads
        # check if dim_per_head is power of 2
        if not ((dim_per_head & (dim_per_head - 1) == 0) and dim_per_head != 0):
            warnings.warn(
                "You'd better set embed_dim (d_model) in DeformableDetrMultiscaleDeformableAttention to make the"
                " dimension of each attention head a power of 2 which is more efficient in the authors' CUDA"
                " implementation."
            )

        self.im2col_step = 64

        self.d_model = config.d_model
        self.n_levels = config.num_feature_levels
        self.n_heads = num_heads
        self.n_points = n_points

        self.sampling_offsets = nn.Linear(config.d_model, num_heads * self.n_levels * n_points * 2)
        self.attention_weights = nn.Linear(config.d_model, num_heads * self.n_levels * n_points)
        self.value_proj = nn.Linear(config.d_model, config.d_model)
        self.output_proj = nn.Linear(config.d_model, config.d_model)

        self.disable_custom_kernels = config.disable_custom_kernels

        self._reset_parameters()

    def _reset_parameters(self):
        nn.init.constant_(self.sampling_offsets.weight.data, 0.0)
        default_dtype = torch.get_default_dtype()
        thetas = torch.arange(self.n_heads, dtype=torch.int64).to(default_dtype) * (2.0 * math.pi / self.n_heads)
        grid_init = torch.stack([thetas.cos(), thetas.sin()], -1)
        grid_init = (
            (grid_init / grid_init.abs().max(-1, keepdim=True)[0])
            .view(self.n_heads, 1, 1, 2)
            .repeat(1, self.n_levels, self.n_points, 1)
        )
        for i in range(self.n_points):
            grid_init[:, :, i, :] *= i + 1
        with torch.no_grad():
            self.sampling_offsets.bias = nn.Parameter(grid_init.view(-1))
        nn.init.constant_(self.attention_weights.weight.data, 0.0)
        nn.init.constant_(self.attention_weights.bias.data, 0.0)
        nn.init.xavier_uniform_(self.value_proj.weight.data)
        nn.init.constant_(self.value_proj.bias.data, 0.0)
        nn.init.xavier_uniform_(self.output_proj.weight.data)
        nn.init.constant_(self.output_proj.bias.data, 0.0)

    def with_pos_embed(self, tensor: torch.Tensor, position_embeddings: Optional[Tensor]):
        return tensor if position_embeddings is None else tensor + position_embeddings

    def forward(
        self,
        hidden_states: torch.Tensor,
        attention_mask: Optional[torch.Tensor] = None,
        encoder_hidden_states=None,
        encoder_attention_mask=None,
        position_embeddings: Optional[torch.Tensor] = None,
        reference_points=None,
        spatial_shapes=None,
        level_start_index=None,
        output_attentions: bool = False,
    ):
        # add position embeddings to the hidden states before projecting to queries and keys
        if position_embeddings is not None:
            hidden_states = self.with_pos_embed(hidden_states, position_embeddings)

        batch_size, num_queries, _ = hidden_states.shape
        batch_size, sequence_length, _ = encoder_hidden_states.shape
        if (spatial_shapes[:, 0] * spatial_shapes[:, 1]).sum() != sequence_length:
            raise ValueError(
                "Make sure to align the spatial shapes with the sequence length of the encoder hidden states"
            )

        value = self.value_proj(encoder_hidden_states)
        if attention_mask is not None:
            # we invert the attention_mask
            value = value.masked_fill(~attention_mask[..., None], float(0))
        value = value.view(batch_size, sequence_length, self.n_heads, self.d_model // self.n_heads)
        sampling_offsets = self.sampling_offsets(hidden_states).view(
            batch_size, num_queries, self.n_heads, self.n_levels, self.n_points, 2
        )
        attention_weights = self.attention_weights(hidden_states).view(
            batch_size, num_queries, self.n_heads, self.n_levels * self.n_points
        )
        attention_weights = F.softmax(attention_weights, -1).view(
            batch_size, num_queries, self.n_heads, self.n_levels, self.n_points
        )
        # batch_size, num_queries, n_heads, n_levels, n_points, 2
        if reference_points.shape[-1] == 2:
            offset_normalizer = torch.stack([spatial_shapes[..., 1], spatial_shapes[..., 0]], -1)
            sampling_locations = (
                reference_points[:, :, None, :, None, :]
                + sampling_offsets / offset_normalizer[None, None, None, :, None, :]
            )
        elif reference_points.shape[-1] == 4:
            sampling_locations = (
                reference_points[:, :, None, :, None, :2]
                + sampling_offsets / self.n_points * reference_points[:, :, None, :, None, 2:] * 0.5
            )
        else:
            raise ValueError(f"Last dim of reference_points must be 2 or 4, but got {reference_points.shape[-1]}")

        if self.disable_custom_kernels:
            # PyTorch implementation
            output = multi_scale_deformable_attention(value, spatial_shapes, sampling_locations, attention_weights)
        else:
            try:
                # custom kernel
                output = MultiScaleDeformableAttentionFunction.apply(
                    value,
                    spatial_shapes,
                    level_start_index,
                    sampling_locations,
                    attention_weights,
                    self.im2col_step,
                )
            except Exception:
                # PyTorch implementation
                output = multi_scale_deformable_attention(value, spatial_shapes, sampling_locations, attention_weights)
        output = self.output_proj(output)

        return output, attention_weights


class DeformableDetrMultiheadAttention(nn.Module):
    """
    Multi-headed attention from 'Attention Is All You Need' paper.

    Here, we add position embeddings to the queries and keys (as explained in the Deformable DETR paper).
    """

    def __init__(
        self,
        embed_dim: int,
        num_heads: int,
        dropout: float = 0.0,
        bias: bool = True,
    ):
        super().__init__()
        self.embed_dim = embed_dim
        self.num_heads = num_heads
        self.dropout = dropout
        self.head_dim = embed_dim // num_heads
        if self.head_dim * num_heads != self.embed_dim:
            raise ValueError(
                f"embed_dim must be divisible by num_heads (got `embed_dim`: {self.embed_dim} and `num_heads`:"
                f" {num_heads})."
            )
        self.scaling = self.head_dim**-0.5

        self.k_proj = nn.Linear(embed_dim, embed_dim, bias=bias)
        self.v_proj = nn.Linear(embed_dim, embed_dim, bias=bias)
        self.q_proj = nn.Linear(embed_dim, embed_dim, bias=bias)
        self.out_proj = nn.Linear(embed_dim, embed_dim, bias=bias)

    def _shape(self, tensor: torch.Tensor, seq_len: int, batch_size: int):
        return tensor.view(batch_size, seq_len, self.num_heads, self.head_dim).transpose(1, 2).contiguous()

    def with_pos_embed(self, tensor: torch.Tensor, position_embeddings: Optional[Tensor]):
        return tensor if position_embeddings is None else tensor + position_embeddings

    def forward(
        self,
        hidden_states: torch.Tensor,
        attention_mask: Optional[torch.Tensor] = None,
        position_embeddings: Optional[torch.Tensor] = None,
        output_attentions: bool = False,
    ) -> Tuple[torch.Tensor, Optional[torch.Tensor], Optional[Tuple[torch.Tensor]]]:
        """Input shape: Batch x Time x Channel"""

        batch_size, target_len, embed_dim = hidden_states.size()
        # add position embeddings to the hidden states before projecting to queries and keys
        if position_embeddings is not None:
            hidden_states_original = hidden_states
            hidden_states = self.with_pos_embed(hidden_states, position_embeddings)

        # get queries, keys and values
        query_states = self.q_proj(hidden_states) * self.scaling
        key_states = self._shape(self.k_proj(hidden_states), -1, batch_size)
        value_states = self._shape(self.v_proj(hidden_states_original), -1, batch_size)

        proj_shape = (batch_size * self.num_heads, -1, self.head_dim)
        query_states = self._shape(query_states, target_len, batch_size).view(*proj_shape)
        key_states = key_states.view(*proj_shape)
        value_states = value_states.view(*proj_shape)

        source_len = key_states.size(1)

        attn_weights = torch.bmm(query_states, key_states.transpose(1, 2))

        if attn_weights.size() != (batch_size * self.num_heads, target_len, source_len):
            raise ValueError(
                f"Attention weights should be of size {(batch_size * self.num_heads, target_len, source_len)}, but is"
                f" {attn_weights.size()}"
            )

        # expand attention_mask
        if attention_mask is not None:
            # [batch_size, seq_len] -> [batch_size, 1, target_seq_len, source_seq_len]
            attention_mask = _prepare_4d_attention_mask(attention_mask, hidden_states.dtype)

        if attention_mask is not None:
            if attention_mask.size() != (batch_size, 1, target_len, source_len):
                raise ValueError(
                    f"Attention mask should be of size {(batch_size, 1, target_len, source_len)}, but is"
                    f" {attention_mask.size()}"
                )
            attn_weights = attn_weights.view(batch_size, self.num_heads, target_len, source_len) + attention_mask
            attn_weights = attn_weights.view(batch_size * self.num_heads, target_len, source_len)

        attn_weights = nn.functional.softmax(attn_weights, dim=-1)

        if output_attentions:
            # this operation is a bit awkward, but it's required to
            # make sure that attn_weights keeps its gradient.
            # In order to do so, attn_weights have to reshaped
            # twice and have to be reused in the following
            attn_weights_reshaped = attn_weights.view(batch_size, self.num_heads, target_len, source_len)
            attn_weights = attn_weights_reshaped.view(batch_size * self.num_heads, target_len, source_len)
        else:
            attn_weights_reshaped = None

        attn_probs = nn.functional.dropout(attn_weights, p=self.dropout, training=self.training)

        attn_output = torch.bmm(attn_probs, value_states)

        if attn_output.size() != (batch_size * self.num_heads, target_len, self.head_dim):
            raise ValueError(
                f"`attn_output` should be of size {(batch_size, self.num_heads, target_len, self.head_dim)}, but is"
                f" {attn_output.size()}"
            )

        attn_output = attn_output.view(batch_size, self.num_heads, target_len, self.head_dim)
        attn_output = attn_output.transpose(1, 2)
        attn_output = attn_output.reshape(batch_size, target_len, embed_dim)

        attn_output = self.out_proj(attn_output)

        return attn_output, attn_weights_reshaped


class DeformableDetrEncoderLayer(nn.Module):
    def __init__(self, config: DeformableDetrConfig):
        super().__init__()
        self.embed_dim = config.d_model
        self.self_attn = DeformableDetrMultiscaleDeformableAttention(
            config, num_heads=config.encoder_attention_heads, n_points=config.encoder_n_points
        )
        self.self_attn_layer_norm = nn.LayerNorm(self.embed_dim)
        self.dropout = config.dropout
        self.activation_fn = ACT2FN[config.activation_function]
        self.activation_dropout = config.activation_dropout
        self.fc1 = nn.Linear(self.embed_dim, config.encoder_ffn_dim)
        self.fc2 = nn.Linear(config.encoder_ffn_dim, self.embed_dim)
        self.final_layer_norm = nn.LayerNorm(self.embed_dim)

    def forward(
        self,
        hidden_states: torch.Tensor,
        attention_mask: torch.Tensor,
        position_embeddings: torch.Tensor = None,
        reference_points=None,
        spatial_shapes=None,
        level_start_index=None,
        output_attentions: bool = False,
    ):
        """
        Args:
            hidden_states (`torch.FloatTensor` of shape `(batch_size, sequence_length, hidden_size)`):
                Input to the layer.
            attention_mask (`torch.FloatTensor` of shape `(batch_size, sequence_length)`):
                Attention mask.
            position_embeddings (`torch.FloatTensor`, *optional*):
                Position embeddings, to be added to `hidden_states`.
            reference_points (`torch.FloatTensor`, *optional*):
                Reference points.
            spatial_shapes (`torch.LongTensor`, *optional*):
                Spatial shapes of the backbone feature maps.
            level_start_index (`torch.LongTensor`, *optional*):
                Level start index.
            output_attentions (`bool`, *optional*):
                Whether or not to return the attentions tensors of all attention layers. See `attentions` under
                returned tensors for more detail.
        """
        residual = hidden_states

        # Apply Multi-scale Deformable Attention Module on the multi-scale feature maps.
        hidden_states, attn_weights = self.self_attn(
            hidden_states=hidden_states,
            attention_mask=attention_mask,
            encoder_hidden_states=hidden_states,
            encoder_attention_mask=attention_mask,
            position_embeddings=position_embeddings,
            reference_points=reference_points,
            spatial_shapes=spatial_shapes,
            level_start_index=level_start_index,
            output_attentions=output_attentions,
        )

        hidden_states = nn.functional.dropout(hidden_states, p=self.dropout, training=self.training)
        hidden_states = residual + hidden_states
        hidden_states = self.self_attn_layer_norm(hidden_states)

        residual = hidden_states
        hidden_states = self.activation_fn(self.fc1(hidden_states))
        hidden_states = nn.functional.dropout(hidden_states, p=self.activation_dropout, training=self.training)

        hidden_states = self.fc2(hidden_states)
        hidden_states = nn.functional.dropout(hidden_states, p=self.dropout, training=self.training)

        hidden_states = residual + hidden_states
        hidden_states = self.final_layer_norm(hidden_states)

        if self.training:
            if torch.isinf(hidden_states).any() or torch.isnan(hidden_states).any():
                clamp_value = torch.finfo(hidden_states.dtype).max - 1000
                hidden_states = torch.clamp(hidden_states, min=-clamp_value, max=clamp_value)

        outputs = (hidden_states,)

        if output_attentions:
            outputs += (attn_weights,)

        return outputs


class DeformableDetrDecoderLayer(nn.Module):
    def __init__(self, config: DeformableDetrConfig):
        super().__init__()
        self.embed_dim = config.d_model

        # self-attention
        self.self_attn = DeformableDetrMultiheadAttention(
            embed_dim=self.embed_dim,
            num_heads=config.decoder_attention_heads,
            dropout=config.attention_dropout,
        )
        self.dropout = config.dropout
        self.activation_fn = ACT2FN[config.activation_function]
        self.activation_dropout = config.activation_dropout

        self.self_attn_layer_norm = nn.LayerNorm(self.embed_dim)
        # cross-attention
        self.encoder_attn = DeformableDetrMultiscaleDeformableAttention(
            config,
            num_heads=config.decoder_attention_heads,
            n_points=config.decoder_n_points,
        )
        self.encoder_attn_layer_norm = nn.LayerNorm(self.embed_dim)
        # feedforward neural networks
        self.fc1 = nn.Linear(self.embed_dim, config.decoder_ffn_dim)
        self.fc2 = nn.Linear(config.decoder_ffn_dim, self.embed_dim)
        self.final_layer_norm = nn.LayerNorm(self.embed_dim)

    def forward(
        self,
        hidden_states: torch.Tensor,
        position_embeddings: Optional[torch.Tensor] = None,
        reference_points=None,
        spatial_shapes=None,
        level_start_index=None,
        encoder_hidden_states: Optional[torch.Tensor] = None,
        encoder_attention_mask: Optional[torch.Tensor] = None,
        output_attentions: Optional[bool] = False,
    ):
        """
        Args:
            hidden_states (`torch.FloatTensor`):
                Input to the layer of shape `(seq_len, batch, embed_dim)`.
            position_embeddings (`torch.FloatTensor`, *optional*):
                Position embeddings that are added to the queries and keys in the self-attention layer.
            reference_points (`torch.FloatTensor`, *optional*):
                Reference points.
            spatial_shapes (`torch.LongTensor`, *optional*):
                Spatial shapes.
            level_start_index (`torch.LongTensor`, *optional*):
                Level start index.
            encoder_hidden_states (`torch.FloatTensor`):
                cross attention input to the layer of shape `(seq_len, batch, embed_dim)`
            encoder_attention_mask (`torch.FloatTensor`): encoder attention mask of size
                `(batch, 1, target_len, source_len)` where padding elements are indicated by very large negative
                values.
            output_attentions (`bool`, *optional*):
                Whether or not to return the attentions tensors of all attention layers. See `attentions` under
                returned tensors for more detail.
        """
        residual = hidden_states

        # Self Attention
        hidden_states, self_attn_weights = self.self_attn(
            hidden_states=hidden_states,
            position_embeddings=position_embeddings,
            output_attentions=output_attentions,
        )

        hidden_states = nn.functional.dropout(hidden_states, p=self.dropout, training=self.training)
        hidden_states = residual + hidden_states
        hidden_states = self.self_attn_layer_norm(hidden_states)

        second_residual = hidden_states

        # Cross-Attention
        cross_attn_weights = None
        hidden_states, cross_attn_weights = self.encoder_attn(
            hidden_states=hidden_states,
            attention_mask=encoder_attention_mask,
            encoder_hidden_states=encoder_hidden_states,
            encoder_attention_mask=encoder_attention_mask,
            position_embeddings=position_embeddings,
            reference_points=reference_points,
            spatial_shapes=spatial_shapes,
            level_start_index=level_start_index,
            output_attentions=output_attentions,
        )

        hidden_states = nn.functional.dropout(hidden_states, p=self.dropout, training=self.training)
        hidden_states = second_residual + hidden_states

        hidden_states = self.encoder_attn_layer_norm(hidden_states)

        # Fully Connected
        residual = hidden_states
        hidden_states = self.activation_fn(self.fc1(hidden_states))
        hidden_states = nn.functional.dropout(hidden_states, p=self.activation_dropout, training=self.training)
        hidden_states = self.fc2(hidden_states)
        hidden_states = nn.functional.dropout(hidden_states, p=self.dropout, training=self.training)
        hidden_states = residual + hidden_states
        hidden_states = self.final_layer_norm(hidden_states)

        outputs = (hidden_states,)

        if output_attentions:
            outputs += (self_attn_weights, cross_attn_weights)

        return outputs


# Copied from transformers.models.detr.modeling_detr.DetrClassificationHead
class DeformableDetrClassificationHead(nn.Module):
    """Head for sentence-level classification tasks."""

    def __init__(self, input_dim: int, inner_dim: int, num_classes: int, pooler_dropout: float):
        super().__init__()
        self.dense = nn.Linear(input_dim, inner_dim)
        self.dropout = nn.Dropout(p=pooler_dropout)
        self.out_proj = nn.Linear(inner_dim, num_classes)

    def forward(self, hidden_states: torch.Tensor):
        hidden_states = self.dropout(hidden_states)
        hidden_states = self.dense(hidden_states)
        hidden_states = torch.tanh(hidden_states)
        hidden_states = self.dropout(hidden_states)
        hidden_states = self.out_proj(hidden_states)
        return hidden_states


class DeformableDetrPreTrainedModel(PreTrainedModel):
    config_class = DeformableDetrConfig
    base_model_prefix = "model"
    main_input_name = "pixel_values"
    supports_gradient_checkpointing = True
    _no_split_modules = [r"DeformableDetrConvEncoder", r"DeformableDetrEncoderLayer", r"DeformableDetrDecoderLayer"]
    supports_gradient_checkpointing = True

    def _init_weights(self, module):
        std = self.config.init_std

        if isinstance(module, DeformableDetrLearnedPositionEmbedding):
            nn.init.uniform_(module.row_embeddings.weight)
            nn.init.uniform_(module.column_embeddings.weight)
        elif isinstance(module, DeformableDetrMultiscaleDeformableAttention):
            module._reset_parameters()
        elif isinstance(module, (nn.Linear, nn.Conv2d, nn.BatchNorm2d)):
            # Slightly different from the TF version which uses truncated_normal for initialization
            # cf https://github.com/pytorch/pytorch/pull/5617
            module.weight.data.normal_(mean=0.0, std=std)
            if module.bias is not None:
                module.bias.data.zero_()
        elif isinstance(module, nn.Embedding):
            module.weight.data.normal_(mean=0.0, std=std)
            if module.padding_idx is not None:
                module.weight.data[module.padding_idx].zero_()
        if hasattr(module, "reference_points") and not self.config.two_stage:
            nn.init.xavier_uniform_(module.reference_points.weight.data, gain=1.0)
            nn.init.constant_(module.reference_points.bias.data, 0.0)
        if hasattr(module, "level_embed"):
            nn.init.normal_(module.level_embed)


DEFORMABLE_DETR_START_DOCSTRING = r"""
    This model inherits from [`PreTrainedModel`]. Check the superclass documentation for the generic methods the
    library implements for all its model (such as downloading or saving, resizing the input embeddings, pruning heads
    etc.)

    This model is also a PyTorch [torch.nn.Module](https://pytorch.org/docs/stable/nn.html#torch.nn.Module) subclass.
    Use it as a regular PyTorch Module and refer to the PyTorch documentation for all matter related to general usage
    and behavior.

    Parameters:
        config ([`DeformableDetrConfig`]):
            Model configuration class with all the parameters of the model. Initializing with a config file does not
            load the weights associated with the model, only the configuration. Check out the
            [`~PreTrainedModel.from_pretrained`] method to load the model weights.
"""

DEFORMABLE_DETR_INPUTS_DOCSTRING = r"""
    Args:
        pixel_values (`torch.FloatTensor` of shape `(batch_size, num_channels, height, width)`):
            Pixel values. Padding will be ignored by default should you provide it.

            Pixel values can be obtained using [`AutoImageProcessor`]. See [`DeformableDetrImageProcessor.__call__`]
            for details.

        pixel_mask (`torch.LongTensor` of shape `(batch_size, height, width)`, *optional*):
            Mask to avoid performing attention on padding pixel values. Mask values selected in `[0, 1]`:

            - 1 for pixels that are real (i.e. **not masked**),
            - 0 for pixels that are padding (i.e. **masked**).

            [What are attention masks?](../glossary#attention-mask)

        decoder_attention_mask (`torch.FloatTensor` of shape `(batch_size, num_queries)`, *optional*):
            Not used by default. Can be used to mask object queries.
        encoder_outputs (`tuple(tuple(torch.FloatTensor)`, *optional*):
            Tuple consists of (`last_hidden_state`, *optional*: `hidden_states`, *optional*: `attentions`)
            `last_hidden_state` of shape `(batch_size, sequence_length, hidden_size)`, *optional*) is a sequence of
            hidden-states at the output of the last layer of the encoder. Used in the cross-attention of the decoder.
        inputs_embeds (`torch.FloatTensor` of shape `(batch_size, sequence_length, hidden_size)`, *optional*):
            Optionally, instead of passing the flattened feature map (output of the backbone + projection layer), you
            can choose to directly pass a flattened representation of an image.
        decoder_inputs_embeds (`torch.FloatTensor` of shape `(batch_size, num_queries, hidden_size)`, *optional*):
            Optionally, instead of initializing the queries with a tensor of zeros, you can choose to directly pass an
            embedded representation.
        output_attentions (`bool`, *optional*):
            Whether or not to return the attentions tensors of all attention layers. See `attentions` under returned
            tensors for more detail.
        output_hidden_states (`bool`, *optional*):
            Whether or not to return the hidden states of all layers. See `hidden_states` under returned tensors for
            more detail.
        return_dict (`bool`, *optional*):
            Whether or not to return a [`~file_utils.ModelOutput`] instead of a plain tuple.
"""


class DeformableDetrEncoder(DeformableDetrPreTrainedModel):
    """
    Transformer encoder consisting of *config.encoder_layers* deformable attention layers. Each layer is a
    [`DeformableDetrEncoderLayer`].

    The encoder updates the flattened multi-scale feature maps through multiple deformable attention layers.

    Args:
        config: DeformableDetrConfig
    """

    def __init__(self, config: DeformableDetrConfig):
        super().__init__(config)
        self.gradient_checkpointing = False

        self.dropout = config.dropout
        self.layers = nn.ModuleList([DeformableDetrEncoderLayer(config) for _ in range(config.encoder_layers)])

        # Initialize weights and apply final processing
        self.post_init()

    @staticmethod
    def get_reference_points(spatial_shapes, valid_ratios, device):
        """
        Get reference points for each feature map. Used in decoder.

        Args:
            spatial_shapes (`torch.LongTensor` of shape `(num_feature_levels, 2)`):
                Spatial shapes of each feature map.
            valid_ratios (`torch.FloatTensor` of shape `(batch_size, num_feature_levels, 2)`):
                Valid ratios of each feature map.
            device (`torch.device`):
                Device on which to create the tensors.
        Returns:
            `torch.FloatTensor` of shape `(batch_size, num_queries, num_feature_levels, 2)`
        """
        reference_points_list = []
        for level, (height, width) in enumerate(spatial_shapes):
            ref_y, ref_x = meshgrid(
                torch.linspace(0.5, height - 0.5, height, dtype=valid_ratios.dtype, device=device),
                torch.linspace(0.5, width - 0.5, width, dtype=valid_ratios.dtype, device=device),
                indexing="ij",
            )
            # TODO: valid_ratios could be useless here. check https://github.com/fundamentalvision/Deformable-DETR/issues/36
            ref_y = ref_y.reshape(-1)[None] / (valid_ratios[:, None, level, 1] * height)
            ref_x = ref_x.reshape(-1)[None] / (valid_ratios[:, None, level, 0] * width)
            ref = torch.stack((ref_x, ref_y), -1)
            reference_points_list.append(ref)
        reference_points = torch.cat(reference_points_list, 1)
        reference_points = reference_points[:, :, None] * valid_ratios[:, None]
        return reference_points

    def forward(
        self,
        inputs_embeds=None,
        attention_mask=None,
        position_embeddings=None,
        spatial_shapes=None,
        level_start_index=None,
        valid_ratios=None,
        output_attentions=None,
        output_hidden_states=None,
        return_dict=None,
    ):
        r"""
        Args:
            inputs_embeds (`torch.FloatTensor` of shape `(batch_size, sequence_length, hidden_size)`):
                Flattened feature map (output of the backbone + projection layer) that is passed to the encoder.
            attention_mask (`torch.Tensor` of shape `(batch_size, sequence_length)`, *optional*):
                Mask to avoid performing attention on padding pixel features. Mask values selected in `[0, 1]`:
                - 1 for pixel features that are real (i.e. **not masked**),
                - 0 for pixel features that are padding (i.e. **masked**).
                [What are attention masks?](../glossary#attention-mask)
            position_embeddings (`torch.FloatTensor` of shape `(batch_size, sequence_length, hidden_size)`):
                Position embeddings that are added to the queries and keys in each self-attention layer.
            spatial_shapes (`torch.LongTensor` of shape `(num_feature_levels, 2)`):
                Spatial shapes of each feature map.
            level_start_index (`torch.LongTensor` of shape `(num_feature_levels)`):
                Starting index of each feature map.
            valid_ratios (`torch.FloatTensor` of shape `(batch_size, num_feature_levels, 2)`):
                Ratio of valid area in each feature level.
            output_attentions (`bool`, *optional*):
                Whether or not to return the attentions tensors of all attention layers. See `attentions` under
                returned tensors for more detail.
            output_hidden_states (`bool`, *optional*):
                Whether or not to return the hidden states of all layers. See `hidden_states` under returned tensors
                for more detail.
            return_dict (`bool`, *optional*):
                Whether or not to return a [`~file_utils.ModelOutput`] instead of a plain tuple.
        """
        output_attentions = output_attentions if output_attentions is not None else self.config.output_attentions
        output_hidden_states = (
            output_hidden_states if output_hidden_states is not None else self.config.output_hidden_states
        )
        return_dict = return_dict if return_dict is not None else self.config.use_return_dict

        hidden_states = inputs_embeds
        hidden_states = nn.functional.dropout(hidden_states, p=self.dropout, training=self.training)

        reference_points = self.get_reference_points(spatial_shapes, valid_ratios, device=inputs_embeds.device)

        encoder_states = () if output_hidden_states else None
        all_attentions = () if output_attentions else None
        for i, encoder_layer in enumerate(self.layers):
            if output_hidden_states:
                encoder_states = encoder_states + (hidden_states,)
            if self.gradient_checkpointing and self.training:
                layer_outputs = self._gradient_checkpointing_func(
                    encoder_layer.__call__,
                    hidden_states,
                    attention_mask,
                    position_embeddings,
                    reference_points,
                    spatial_shapes,
                    level_start_index,
                    output_attentions,
                )
            else:
                layer_outputs = encoder_layer(
                    hidden_states,
                    attention_mask,
                    position_embeddings=position_embeddings,
                    reference_points=reference_points,
                    spatial_shapes=spatial_shapes,
                    level_start_index=level_start_index,
                    output_attentions=output_attentions,
                )

            hidden_states = layer_outputs[0]

            if output_attentions:
                all_attentions = all_attentions + (layer_outputs[1],)

        if output_hidden_states:
            encoder_states = encoder_states + (hidden_states,)

        if not return_dict:
            return tuple(v for v in [hidden_states, encoder_states, all_attentions] if v is not None)
        return BaseModelOutput(
            last_hidden_state=hidden_states, hidden_states=encoder_states, attentions=all_attentions
        )


class DeformableDetrDecoder(DeformableDetrPreTrainedModel):
    """
    Transformer decoder consisting of *config.decoder_layers* layers. Each layer is a [`DeformableDetrDecoderLayer`].

    The decoder updates the query embeddings through multiple self-attention and cross-attention layers.

    Some tweaks for Deformable DETR:

    - `position_embeddings`, `reference_points`, `spatial_shapes` and `valid_ratios` are added to the forward pass.
    - it also returns a stack of intermediate outputs and reference points from all decoding layers.

    Args:
        config: DeformableDetrConfig
    """

    def __init__(self, config: DeformableDetrConfig):
        super().__init__(config)

        self.dropout = config.dropout
        self.layers = nn.ModuleList([DeformableDetrDecoderLayer(config) for _ in range(config.decoder_layers)])
        self.gradient_checkpointing = False

        # hack implementation for iterative bounding box refinement and two-stage Deformable DETR
        self.bbox_embed = None
        self.class_embed = None

        # Initialize weights and apply final processing
        self.post_init()

    def forward(
        self,
        inputs_embeds=None,
        encoder_hidden_states=None,
        encoder_attention_mask=None,
        position_embeddings=None,
        reference_points=None,
        spatial_shapes=None,
        level_start_index=None,
        valid_ratios=None,
        output_attentions=None,
        output_hidden_states=None,
        return_dict=None,
    ):
        r"""
        Args:
            inputs_embeds (`torch.FloatTensor` of shape `(batch_size, num_queries, hidden_size)`):
                The query embeddings that are passed into the decoder.
            encoder_hidden_states (`torch.FloatTensor` of shape `(batch_size, sequence_length, hidden_size)`, *optional*):
                Sequence of hidden-states at the output of the last layer of the encoder. Used in the cross-attention
                of the decoder.
            encoder_attention_mask (`torch.LongTensor` of shape `(batch_size, sequence_length)`, *optional*):
                Mask to avoid performing cross-attention on padding pixel_values of the encoder. Mask values selected
                in `[0, 1]`:
                - 1 for pixels that are real (i.e. **not masked**),
                - 0 for pixels that are padding (i.e. **masked**).
            position_embeddings (`torch.FloatTensor` of shape `(batch_size, num_queries, hidden_size)`, *optional*):
                Position embeddings that are added to the queries and keys in each self-attention layer.
            reference_points (`torch.FloatTensor` of shape `(batch_size, num_queries, 4)` is `as_two_stage` else `(batch_size, num_queries, 2)` or , *optional*):
                Reference point in range `[0, 1]`, top-left (0,0), bottom-right (1, 1), including padding area.
            spatial_shapes (`torch.FloatTensor` of shape `(num_feature_levels, 2)`):
                Spatial shapes of the feature maps.
            level_start_index (`torch.LongTensor` of shape `(num_feature_levels)`, *optional*):
                Indexes for the start of each feature level. In range `[0, sequence_length]`.
            valid_ratios (`torch.FloatTensor` of shape `(batch_size, num_feature_levels, 2)`, *optional*):
                Ratio of valid area in each feature level.

            output_attentions (`bool`, *optional*):
                Whether or not to return the attentions tensors of all attention layers. See `attentions` under
                returned tensors for more detail.
            output_hidden_states (`bool`, *optional*):
                Whether or not to return the hidden states of all layers. See `hidden_states` under returned tensors
                for more detail.
            return_dict (`bool`, *optional*):
                Whether or not to return a [`~file_utils.ModelOutput`] instead of a plain tuple.
        """
        output_attentions = output_attentions if output_attentions is not None else self.config.output_attentions
        output_hidden_states = (
            output_hidden_states if output_hidden_states is not None else self.config.output_hidden_states
        )
        return_dict = return_dict if return_dict is not None else self.config.use_return_dict

        if inputs_embeds is not None:
            hidden_states = inputs_embeds

        # decoder layers
        all_hidden_states = () if output_hidden_states else None
        all_self_attns = () if output_attentions else None
        all_cross_attentions = () if (output_attentions and encoder_hidden_states is not None) else None
        intermediate = ()
        intermediate_reference_points = ()

        for idx, decoder_layer in enumerate(self.layers):
            if reference_points.shape[-1] == 4:
                reference_points_input = (
                    reference_points[:, :, None] * torch.cat([valid_ratios, valid_ratios], -1)[:, None]
                )
            else:
                if reference_points.shape[-1] != 2:
                    raise ValueError("Reference points' last dimension must be of size 2")
                reference_points_input = reference_points[:, :, None] * valid_ratios[:, None]

            if output_hidden_states:
                all_hidden_states += (hidden_states,)

            if self.gradient_checkpointing and self.training:
                layer_outputs = self._gradient_checkpointing_func(
                    decoder_layer.__call__,
                    hidden_states,
                    position_embeddings,
                    reference_points_input,
                    spatial_shapes,
                    level_start_index,
                    encoder_hidden_states,
                    encoder_attention_mask,
                    output_attentions,
                )
            else:
                layer_outputs = decoder_layer(
                    hidden_states,
                    position_embeddings=position_embeddings,
                    encoder_hidden_states=encoder_hidden_states,
                    reference_points=reference_points_input,
                    spatial_shapes=spatial_shapes,
                    level_start_index=level_start_index,
                    encoder_attention_mask=encoder_attention_mask,
                    output_attentions=output_attentions,
                )

            hidden_states = layer_outputs[0]

            # hack implementation for iterative bounding box refinement
            if self.bbox_embed is not None:
                tmp = self.bbox_embed[idx](hidden_states)
                if reference_points.shape[-1] == 4:
                    new_reference_points = tmp + inverse_sigmoid(reference_points)
                    new_reference_points = new_reference_points.sigmoid()
                else:
                    if reference_points.shape[-1] != 2:
                        raise ValueError(
                            f"Reference points' last dimension must be of size 2, but is {reference_points.shape[-1]}"
                        )
                    new_reference_points = tmp
                    new_reference_points[..., :2] = tmp[..., :2] + inverse_sigmoid(reference_points)
                    new_reference_points = new_reference_points.sigmoid()
                reference_points = new_reference_points.detach()

            intermediate += (hidden_states,)
            intermediate_reference_points += (reference_points,)

            if output_attentions:
                all_self_attns += (layer_outputs[1],)

                if encoder_hidden_states is not None:
                    all_cross_attentions += (layer_outputs[2],)

        # Keep batch_size as first dimension
        intermediate = torch.stack(intermediate, dim=1)
        intermediate_reference_points = torch.stack(intermediate_reference_points, dim=1)

        # add hidden states from the last decoder layer
        if output_hidden_states:
            all_hidden_states += (hidden_states,)

        if not return_dict:
            return tuple(
                v
                for v in [
                    hidden_states,
                    intermediate,
                    intermediate_reference_points,
                    all_hidden_states,
                    all_self_attns,
                    all_cross_attentions,
                ]
                if v is not None
            )
        return DeformableDetrDecoderOutput(
            last_hidden_state=hidden_states,
            intermediate_hidden_states=intermediate,
            intermediate_reference_points=intermediate_reference_points,
            hidden_states=all_hidden_states,
            attentions=all_self_attns,
            cross_attentions=all_cross_attentions,
        )


@add_start_docstrings(
    """
    The bare Deformable DETR Model (consisting of a backbone and encoder-decoder Transformer) outputting raw
    hidden-states without any specific head on top.
    """,
    DEFORMABLE_DETR_START_DOCSTRING,
)
class DeformableDetrModel(DeformableDetrPreTrainedModel):
    def __init__(self, config: DeformableDetrConfig):
        super().__init__(config)

        # Create backbone + positional encoding
        backbone = DeformableDetrConvEncoder(config)
        position_embeddings = build_position_encoding(config)
        self.backbone = DeformableDetrConvModel(backbone, position_embeddings)

        # Create input projection layers
        if config.num_feature_levels > 1:
            num_backbone_outs = len(backbone.intermediate_channel_sizes)
            input_proj_list = []
            for _ in range(num_backbone_outs):
                in_channels = backbone.intermediate_channel_sizes[_]
                input_proj_list.append(
                    nn.Sequential(
                        nn.Conv2d(in_channels, config.d_model, kernel_size=1),
                        nn.GroupNorm(32, config.d_model),
                    )
                )
            for _ in range(config.num_feature_levels - num_backbone_outs):
                input_proj_list.append(
                    nn.Sequential(
                        nn.Conv2d(in_channels, config.d_model, kernel_size=3, stride=2, padding=1),
                        nn.GroupNorm(32, config.d_model),
                    )
                )
                in_channels = config.d_model
            self.input_proj = nn.ModuleList(input_proj_list)
        else:
            self.input_proj = nn.ModuleList(
                [
                    nn.Sequential(
                        nn.Conv2d(backbone.intermediate_channel_sizes[-1], config.d_model, kernel_size=1),
                        nn.GroupNorm(32, config.d_model),
                    )
                ]
            )

        if not config.two_stage:
            self.query_position_embeddings = nn.Embedding(config.num_queries, config.d_model * 2)

        self.encoder = DeformableDetrEncoder(config)
        self.decoder = DeformableDetrDecoder(config)

        self.level_embed = nn.Parameter(torch.Tensor(config.num_feature_levels, config.d_model))

        if config.two_stage:
            self.enc_output = nn.Linear(config.d_model, config.d_model)
            self.enc_output_norm = nn.LayerNorm(config.d_model)
            self.pos_trans = nn.Linear(config.d_model * 2, config.d_model * 2)
            self.pos_trans_norm = nn.LayerNorm(config.d_model * 2)
        else:
            self.reference_points = nn.Linear(config.d_model, 2)

        self.post_init()

    def get_encoder(self):
        return self.encoder

    def get_decoder(self):
        return self.decoder

    def freeze_backbone(self):
        for name, param in self.backbone.conv_encoder.model.named_parameters():
            param.requires_grad_(False)

    def unfreeze_backbone(self):
        for name, param in self.backbone.conv_encoder.model.named_parameters():
            param.requires_grad_(True)

    def get_valid_ratio(self, mask, dtype=torch.float32):
        """Get the valid ratio of all feature maps."""

        _, height, width = mask.shape
        valid_height = torch.sum(mask[:, :, 0], 1)
        valid_width = torch.sum(mask[:, 0, :], 1)
        valid_ratio_height = valid_height.to(dtype) / height
        valid_ratio_width = valid_width.to(dtype) / width
        valid_ratio = torch.stack([valid_ratio_width, valid_ratio_height], -1)
        return valid_ratio

    def get_proposal_pos_embed(self, proposals):
        """Get the position embedding of the proposals."""

        num_pos_feats = self.config.d_model // 2
        temperature = 10000
        scale = 2 * math.pi

        dim_t = torch.arange(num_pos_feats, dtype=torch.int64, device=proposals.device).float()
        dim_t = temperature ** (2 * torch.div(dim_t, 2, rounding_mode="floor") / num_pos_feats)
        # batch_size, num_queries, 4
        proposals = proposals.sigmoid() * scale
        # batch_size, num_queries, 4, 128
        pos = proposals[:, :, :, None] / dim_t
        # batch_size, num_queries, 4, 64, 2 -> batch_size, num_queries, 512
        pos = torch.stack((pos[:, :, :, 0::2].sin(), pos[:, :, :, 1::2].cos()), dim=4).flatten(2)
        return pos

    def gen_encoder_output_proposals(self, enc_output, padding_mask, spatial_shapes):
        """Generate the encoder output proposals from encoded enc_output.

        Args:
            enc_output (Tensor[batch_size, sequence_length, hidden_size]): Output of the encoder.
            padding_mask (Tensor[batch_size, sequence_length]): Padding mask for `enc_output`.
            spatial_shapes (Tensor[num_feature_levels, 2]): Spatial shapes of the feature maps.

        Returns:
            `tuple(torch.FloatTensor)`: A tuple of feature map and bbox prediction.
                - object_query (Tensor[batch_size, sequence_length, hidden_size]): Object query features. Later used to
                  directly predict a bounding box. (without the need of a decoder)
                - output_proposals (Tensor[batch_size, sequence_length, 4]): Normalized proposals, after an inverse
                  sigmoid.
        """
        batch_size = enc_output.shape[0]
        proposals = []
        _cur = 0
        for level, (height, width) in enumerate(spatial_shapes):
            mask_flatten_ = padding_mask[:, _cur : (_cur + height * width)].view(batch_size, height, width, 1)
            valid_height = torch.sum(~mask_flatten_[:, :, 0, 0], 1)
            valid_width = torch.sum(~mask_flatten_[:, 0, :, 0], 1)

            grid_y, grid_x = meshgrid(
                torch.linspace(0, height - 1, height, dtype=torch.float32, device=enc_output.device),
                torch.linspace(0, width - 1, width, dtype=torch.float32, device=enc_output.device),
                indexing="ij",
            )
            grid = torch.cat([grid_x.unsqueeze(-1), grid_y.unsqueeze(-1)], -1)

            scale = torch.cat([valid_width.unsqueeze(-1), valid_height.unsqueeze(-1)], 1).view(batch_size, 1, 1, 2)
            grid = (grid.unsqueeze(0).expand(batch_size, -1, -1, -1) + 0.5) / scale
            width_heigth = torch.ones_like(grid) * 0.05 * (2.0**level)
            proposal = torch.cat((grid, width_heigth), -1).view(batch_size, -1, 4)
            proposals.append(proposal)
            _cur += height * width
        output_proposals = torch.cat(proposals, 1)
        output_proposals_valid = ((output_proposals > 0.01) & (output_proposals < 0.99)).all(-1, keepdim=True)
        output_proposals = torch.log(output_proposals / (1 - output_proposals))  # inverse sigmoid
        output_proposals = output_proposals.masked_fill(padding_mask.unsqueeze(-1), float("inf"))
        output_proposals = output_proposals.masked_fill(~output_proposals_valid, float("inf"))

        # assign each pixel as an object query
        object_query = enc_output
        object_query = object_query.masked_fill(padding_mask.unsqueeze(-1), float(0))
        object_query = object_query.masked_fill(~output_proposals_valid, float(0))
        object_query = self.enc_output_norm(self.enc_output(object_query))
        return object_query, output_proposals

    @add_start_docstrings_to_model_forward(DEFORMABLE_DETR_INPUTS_DOCSTRING)
    @replace_return_docstrings(output_type=DeformableDetrModelOutput, config_class=_CONFIG_FOR_DOC)
    def forward(
        self,
        pixel_values: torch.FloatTensor,
        pixel_mask: Optional[torch.LongTensor] = None,
        decoder_attention_mask: Optional[torch.FloatTensor] = None,
        encoder_outputs: Optional[torch.FloatTensor] = None,
        inputs_embeds: Optional[torch.FloatTensor] = None,
        decoder_inputs_embeds: Optional[torch.FloatTensor] = None,
        output_attentions: Optional[bool] = None,
        output_hidden_states: Optional[bool] = None,
        return_dict: Optional[bool] = None,
    ) -> Union[Tuple[torch.FloatTensor], DeformableDetrModelOutput]:
        r"""
        Returns:

        Examples:

        ```python
        >>> from transformers import AutoImageProcessor, DeformableDetrModel
        >>> from PIL import Image
        >>> import requests

        >>> url = "http://images.cocodataset.org/val2017/000000039769.jpg"
        >>> image = Image.open(requests.get(url, stream=True).raw)

        >>> image_processor = AutoImageProcessor.from_pretrained("SenseTime/deformable-detr")
        >>> model = DeformableDetrModel.from_pretrained("SenseTime/deformable-detr")

        >>> inputs = image_processor(images=image, return_tensors="pt")

        >>> outputs = model(**inputs)

        >>> last_hidden_states = outputs.last_hidden_state
        >>> list(last_hidden_states.shape)
        [1, 300, 256]
        ```"""
        output_attentions = output_attentions if output_attentions is not None else self.config.output_attentions
        output_hidden_states = (
            output_hidden_states if output_hidden_states is not None else self.config.output_hidden_states
        )
        return_dict = return_dict if return_dict is not None else self.config.use_return_dict

        batch_size, num_channels, height, width = pixel_values.shape
        device = pixel_values.device

        if pixel_mask is None:
            pixel_mask = torch.ones(((batch_size, height, width)), dtype=torch.long, device=device)

        # Extract multi-scale feature maps of same resolution `config.d_model` (cf Figure 4 in paper)
        # First, sent pixel_values + pixel_mask through Backbone to obtain the features
        # which is a list of tuples
        features, position_embeddings_list = self.backbone(pixel_values, pixel_mask)

        # Then, apply 1x1 convolution to reduce the channel dimension to d_model (256 by default)
        sources = []
        masks = []
        for level, (source, mask) in enumerate(features):
            sources.append(self.input_proj[level](source))
            masks.append(mask)
            if mask is None:
                raise ValueError("No attention mask was provided")

        # Lowest resolution feature maps are obtained via 3x3 stride 2 convolutions on the final stage
        if self.config.num_feature_levels > len(sources):
            _len_sources = len(sources)
            for level in range(_len_sources, self.config.num_feature_levels):
                if level == _len_sources:
                    source = self.input_proj[level](features[-1][0])
                else:
                    source = self.input_proj[level](sources[-1])
                mask = nn.functional.interpolate(pixel_mask[None].float(), size=source.shape[-2:]).to(torch.bool)[0]
                pos_l = self.backbone.position_embedding(source, mask).to(source.dtype)
                sources.append(source)
                masks.append(mask)
                position_embeddings_list.append(pos_l)

        # Create queries
        query_embeds = None
        if not self.config.two_stage:
            query_embeds = self.query_position_embeddings.weight

        # Prepare encoder inputs (by flattening)
        source_flatten = []
        mask_flatten = []
        lvl_pos_embed_flatten = []
        spatial_shapes = []
        for level, (source, mask, pos_embed) in enumerate(zip(sources, masks, position_embeddings_list)):
            batch_size, num_channels, height, width = source.shape
            spatial_shape = (height, width)
            spatial_shapes.append(spatial_shape)
            source = source.flatten(2).transpose(1, 2)
            mask = mask.flatten(1)
            pos_embed = pos_embed.flatten(2).transpose(1, 2)
            lvl_pos_embed = pos_embed + self.level_embed[level].view(1, 1, -1)
            lvl_pos_embed_flatten.append(lvl_pos_embed)
            source_flatten.append(source)
            mask_flatten.append(mask)
        source_flatten = torch.cat(source_flatten, 1)
        mask_flatten = torch.cat(mask_flatten, 1)
        lvl_pos_embed_flatten = torch.cat(lvl_pos_embed_flatten, 1)
        spatial_shapes = torch.as_tensor(spatial_shapes, dtype=torch.long, device=source_flatten.device)
        level_start_index = torch.cat((spatial_shapes.new_zeros((1,)), spatial_shapes.prod(1).cumsum(0)[:-1]))
        valid_ratios = torch.stack([self.get_valid_ratio(m, dtype=source_flatten.dtype) for m in masks], 1)
        valid_ratios = valid_ratios.float()

        # Fourth, sent source_flatten + mask_flatten + lvl_pos_embed_flatten (backbone + proj layer output) through encoder
        # Also provide spatial_shapes, level_start_index and valid_ratios
        if encoder_outputs is None:
            encoder_outputs = self.encoder(
                inputs_embeds=source_flatten,
                attention_mask=mask_flatten,
                position_embeddings=lvl_pos_embed_flatten,
                spatial_shapes=spatial_shapes,
                level_start_index=level_start_index,
                valid_ratios=valid_ratios,
                output_attentions=output_attentions,
                output_hidden_states=output_hidden_states,
                return_dict=return_dict,
            )
        # If the user passed a tuple for encoder_outputs, we wrap it in a BaseModelOutput when return_dict=True
        elif return_dict and not isinstance(encoder_outputs, BaseModelOutput):
            encoder_outputs = BaseModelOutput(
                last_hidden_state=encoder_outputs[0],
                hidden_states=encoder_outputs[1] if len(encoder_outputs) > 1 else None,
                attentions=encoder_outputs[2] if len(encoder_outputs) > 2 else None,
            )

        # Fifth, prepare decoder inputs
        batch_size, _, num_channels = encoder_outputs[0].shape
        enc_outputs_class = None
        enc_outputs_coord_logits = None
        if self.config.two_stage:
            object_query_embedding, output_proposals = self.gen_encoder_output_proposals(
                encoder_outputs[0], ~mask_flatten, spatial_shapes
            )

            # hack implementation for two-stage Deformable DETR
            # apply a detection head to each pixel (A.4 in paper)
            # linear projection for bounding box binary classification (i.e. foreground and background)
            enc_outputs_class = self.decoder.class_embed[-1](object_query_embedding)
            # 3-layer FFN to predict bounding boxes coordinates (bbox regression branch)
            delta_bbox = self.decoder.bbox_embed[-1](object_query_embedding)
            enc_outputs_coord_logits = delta_bbox + output_proposals

            # only keep top scoring `config.two_stage_num_proposals` proposals
            topk = self.config.two_stage_num_proposals
            topk_proposals = torch.topk(enc_outputs_class[..., 0], topk, dim=1)[1]
            topk_coords_logits = torch.gather(
                enc_outputs_coord_logits, 1, topk_proposals.unsqueeze(-1).repeat(1, 1, 4)
            )

            topk_coords_logits = topk_coords_logits.detach()
            reference_points = topk_coords_logits.sigmoid()
            init_reference_points = reference_points
            pos_trans_out = self.pos_trans_norm(self.pos_trans(self.get_proposal_pos_embed(topk_coords_logits)))
            query_embed, target = torch.split(pos_trans_out, num_channels, dim=2)
        else:
            query_embed, target = torch.split(query_embeds, num_channels, dim=1)
            query_embed = query_embed.unsqueeze(0).expand(batch_size, -1, -1)
            target = target.unsqueeze(0).expand(batch_size, -1, -1)
            reference_points = self.reference_points(query_embed).sigmoid()
            init_reference_points = reference_points

        decoder_outputs = self.decoder(
            inputs_embeds=target,
            position_embeddings=query_embed,
            encoder_hidden_states=encoder_outputs[0],
            encoder_attention_mask=mask_flatten,
            reference_points=reference_points,
            spatial_shapes=spatial_shapes,
            level_start_index=level_start_index,
            valid_ratios=valid_ratios,
            output_attentions=output_attentions,
            output_hidden_states=output_hidden_states,
            return_dict=return_dict,
        )

        if not return_dict:
            enc_outputs = tuple(value for value in [enc_outputs_class, enc_outputs_coord_logits] if value is not None)
            tuple_outputs = (init_reference_points,) + decoder_outputs + encoder_outputs + enc_outputs

            return tuple_outputs

        return DeformableDetrModelOutput(
            init_reference_points=init_reference_points,
            last_hidden_state=decoder_outputs.last_hidden_state,
            intermediate_hidden_states=decoder_outputs.intermediate_hidden_states,
            intermediate_reference_points=decoder_outputs.intermediate_reference_points,
            decoder_hidden_states=decoder_outputs.hidden_states,
            decoder_attentions=decoder_outputs.attentions,
            cross_attentions=decoder_outputs.cross_attentions,
            encoder_last_hidden_state=encoder_outputs.last_hidden_state,
            encoder_hidden_states=encoder_outputs.hidden_states,
            encoder_attentions=encoder_outputs.attentions,
            enc_outputs_class=enc_outputs_class,
            enc_outputs_coord_logits=enc_outputs_coord_logits,
        )


@add_start_docstrings(
    """
    Deformable DETR Model (consisting of a backbone and encoder-decoder Transformer) with object detection heads on
    top, for tasks such as COCO detection.
    """,
    DEFORMABLE_DETR_START_DOCSTRING,
)
class DeformableDetrForObjectDetection(DeformableDetrPreTrainedModel):
    # When using clones, all layers > 0 will be clones, but layer 0 *is* required
    _tied_weights_keys = [r"bbox_embed\.[1-9]\d*", r"class_embed\.[1-9]\d*"]
    # We can't initialize the model on meta device as some weights are modified during the initialization
    _no_split_modules = None

    def __init__(self, config: DeformableDetrConfig):
        super().__init__(config)

        # Deformable DETR encoder-decoder model
        self.model = DeformableDetrModel(config)

        # Detection heads on top
        self.class_embed = nn.Linear(config.d_model, config.num_labels)
        self.bbox_embed = DeformableDetrMLPPredictionHead(
            input_dim=config.d_model, hidden_dim=config.d_model, output_dim=4, num_layers=3
        )

        prior_prob = 0.01
        bias_value = -math.log((1 - prior_prob) / prior_prob)
        self.class_embed.bias.data = torch.ones(config.num_labels) * bias_value
        nn.init.constant_(self.bbox_embed.layers[-1].weight.data, 0)
        nn.init.constant_(self.bbox_embed.layers[-1].bias.data, 0)

        # if two-stage, the last class_embed and bbox_embed is for region proposal generation
        num_pred = (config.decoder_layers + 1) if config.two_stage else config.decoder_layers
        if config.with_box_refine:
            self.class_embed = _get_clones(self.class_embed, num_pred)
            self.bbox_embed = _get_clones(self.bbox_embed, num_pred)
            nn.init.constant_(self.bbox_embed[0].layers[-1].bias.data[2:], -2.0)
            # hack implementation for iterative bounding box refinement
            self.model.decoder.bbox_embed = self.bbox_embed
        else:
            nn.init.constant_(self.bbox_embed.layers[-1].bias.data[2:], -2.0)
            self.class_embed = nn.ModuleList([self.class_embed for _ in range(num_pred)])
            self.bbox_embed = nn.ModuleList([self.bbox_embed for _ in range(num_pred)])
            self.model.decoder.bbox_embed = None
        if config.two_stage:
            # hack implementation for two-stage
            self.model.decoder.class_embed = self.class_embed
            for box_embed in self.bbox_embed:
                nn.init.constant_(box_embed.layers[-1].bias.data[2:], 0.0)

        # Initialize weights and apply final processing
        self.post_init()

    # taken from https://github.com/facebookresearch/detr/blob/master/models/detr.py
    @torch.jit.unused
    def _set_aux_loss(self, outputs_class, outputs_coord):
        # this is a workaround to make torchscript happy, as torchscript
        # doesn't support dictionary with non-homogeneous values, such
        # as a dict having both a Tensor and a list.
        return [{"logits": a, "pred_boxes": b} for a, b in zip(outputs_class[:-1], outputs_coord[:-1])]

    @add_start_docstrings_to_model_forward(DEFORMABLE_DETR_INPUTS_DOCSTRING)
    @replace_return_docstrings(output_type=DeformableDetrObjectDetectionOutput, config_class=_CONFIG_FOR_DOC)
    def forward(
        self,
        pixel_values: torch.FloatTensor,
        pixel_mask: Optional[torch.LongTensor] = None,
        decoder_attention_mask: Optional[torch.FloatTensor] = None,
        encoder_outputs: Optional[torch.FloatTensor] = None,
        inputs_embeds: Optional[torch.FloatTensor] = None,
        decoder_inputs_embeds: Optional[torch.FloatTensor] = None,
        labels: Optional[List[dict]] = None,
        output_attentions: Optional[bool] = None,
        output_hidden_states: Optional[bool] = None,
        return_dict: Optional[bool] = None,
    ) -> Union[Tuple[torch.FloatTensor], DeformableDetrObjectDetectionOutput]:
        r"""
        labels (`List[Dict]` of len `(batch_size,)`, *optional*):
            Labels for computing the bipartite matching loss. List of dicts, each dictionary containing at least the
            following 2 keys: 'class_labels' and 'boxes' (the class labels and bounding boxes of an image in the batch
            respectively). The class labels themselves should be a `torch.LongTensor` of len `(number of bounding boxes
            in the image,)` and the boxes a `torch.FloatTensor` of shape `(number of bounding boxes in the image, 4)`.

        Returns:

        Examples:

        ```python
        >>> from transformers import AutoImageProcessor, DeformableDetrForObjectDetection
        >>> from PIL import Image
        >>> import requests

        >>> url = "http://images.cocodataset.org/val2017/000000039769.jpg"
        >>> image = Image.open(requests.get(url, stream=True).raw)

        >>> image_processor = AutoImageProcessor.from_pretrained("SenseTime/deformable-detr")
        >>> model = DeformableDetrForObjectDetection.from_pretrained("SenseTime/deformable-detr")

        >>> inputs = image_processor(images=image, return_tensors="pt")
        >>> outputs = model(**inputs)

        >>> # convert outputs (bounding boxes and class logits) to Pascal VOC format (xmin, ymin, xmax, ymax)
        >>> target_sizes = torch.tensor([image.size[::-1]])
        >>> results = image_processor.post_process_object_detection(outputs, threshold=0.5, target_sizes=target_sizes)[
        ...     0
        ... ]
        >>> for score, label, box in zip(results["scores"], results["labels"], results["boxes"]):
        ...     box = [round(i, 2) for i in box.tolist()]
        ...     print(
        ...         f"Detected {model.config.id2label[label.item()]} with confidence "
        ...         f"{round(score.item(), 3)} at location {box}"
        ...     )
        Detected cat with confidence 0.8 at location [16.5, 52.84, 318.25, 470.78]
        Detected cat with confidence 0.789 at location [342.19, 24.3, 640.02, 372.25]
        Detected remote with confidence 0.633 at location [40.79, 72.78, 176.76, 117.25]
        ```"""
        return_dict = return_dict if return_dict is not None else self.config.use_return_dict

        # First, sent images through DETR base model to obtain encoder + decoder outputs
        outputs = self.model(
            pixel_values,
            pixel_mask=pixel_mask,
            decoder_attention_mask=decoder_attention_mask,
            encoder_outputs=encoder_outputs,
            inputs_embeds=inputs_embeds,
            decoder_inputs_embeds=decoder_inputs_embeds,
            output_attentions=output_attentions,
            output_hidden_states=output_hidden_states,
            return_dict=return_dict,
        )

        hidden_states = outputs.intermediate_hidden_states if return_dict else outputs[2]
        init_reference = outputs.init_reference_points if return_dict else outputs[0]
        inter_references = outputs.intermediate_reference_points if return_dict else outputs[3]

        # class logits + predicted bounding boxes
        outputs_classes = []
        outputs_coords = []

        for level in range(hidden_states.shape[1]):
            if level == 0:
                reference = init_reference
            else:
                reference = inter_references[:, level - 1]
            reference = inverse_sigmoid(reference)
            outputs_class = self.class_embed[level](hidden_states[:, level])
            delta_bbox = self.bbox_embed[level](hidden_states[:, level])
            if reference.shape[-1] == 4:
                outputs_coord_logits = delta_bbox + reference
            elif reference.shape[-1] == 2:
                delta_bbox[..., :2] += reference
                outputs_coord_logits = delta_bbox
            else:
                raise ValueError(f"reference.shape[-1] should be 4 or 2, but got {reference.shape[-1]}")
            outputs_coord = outputs_coord_logits.sigmoid()
            outputs_classes.append(outputs_class)
            outputs_coords.append(outputs_coord)
        outputs_class = torch.stack(outputs_classes)
        outputs_coord = torch.stack(outputs_coords)

        logits = outputs_class[-1]
        pred_boxes = outputs_coord[-1]

        loss, loss_dict, auxiliary_outputs = None, None, None
        if labels is not None:
            # First: create the matcher
            matcher = DeformableDetrHungarianMatcher(
                class_cost=self.config.class_cost, bbox_cost=self.config.bbox_cost, giou_cost=self.config.giou_cost
            )
            # Second: create the criterion
            losses = ["labels", "boxes", "cardinality"]
            criterion = DeformableDetrLoss(
                matcher=matcher,
                num_classes=self.config.num_labels,
                focal_alpha=self.config.focal_alpha,
                losses=losses,
            )
            criterion.to(self.device)
            # Third: compute the losses, based on outputs and labels
            outputs_loss = {}
            outputs_loss["logits"] = logits
            outputs_loss["pred_boxes"] = pred_boxes
            if self.config.auxiliary_loss:
                auxiliary_outputs = self._set_aux_loss(outputs_class, outputs_coord)
                outputs_loss["auxiliary_outputs"] = auxiliary_outputs
            if self.config.two_stage:
                enc_outputs_coord = outputs.enc_outputs_coord_logits.sigmoid()
                outputs_loss["enc_outputs"] = {"logits": outputs.enc_outputs_class, "pred_boxes": enc_outputs_coord}

            loss_dict = criterion(outputs_loss, labels)
            # Fourth: compute total loss, as a weighted sum of the various losses
            weight_dict = {"loss_ce": 1, "loss_bbox": self.config.bbox_loss_coefficient}
            weight_dict["loss_giou"] = self.config.giou_loss_coefficient
            if self.config.auxiliary_loss:
                aux_weight_dict = {}
                for i in range(self.config.decoder_layers - 1):
                    aux_weight_dict.update({k + f"_{i}": v for k, v in weight_dict.items()})
                weight_dict.update(aux_weight_dict)
            loss = sum(loss_dict[k] * weight_dict[k] for k in loss_dict.keys() if k in weight_dict)

        if not return_dict:
            if auxiliary_outputs is not None:
                output = (logits, pred_boxes) + auxiliary_outputs + outputs
            else:
                output = (logits, pred_boxes) + outputs
            tuple_outputs = ((loss, loss_dict) + output) if loss is not None else output

            return tuple_outputs

        dict_outputs = DeformableDetrObjectDetectionOutput(
            loss=loss,
            loss_dict=loss_dict,
            logits=logits,
            pred_boxes=pred_boxes,
            auxiliary_outputs=auxiliary_outputs,
            last_hidden_state=outputs.last_hidden_state,
            decoder_hidden_states=outputs.decoder_hidden_states,
            decoder_attentions=outputs.decoder_attentions,
            cross_attentions=outputs.cross_attentions,
            encoder_last_hidden_state=outputs.encoder_last_hidden_state,
            encoder_hidden_states=outputs.encoder_hidden_states,
            encoder_attentions=outputs.encoder_attentions,
            intermediate_hidden_states=outputs.intermediate_hidden_states,
            intermediate_reference_points=outputs.intermediate_reference_points,
            init_reference_points=outputs.init_reference_points,
            enc_outputs_class=outputs.enc_outputs_class,
            enc_outputs_coord_logits=outputs.enc_outputs_coord_logits,
        )

        return dict_outputs


# Copied from transformers.models.detr.modeling_detr.dice_loss
def dice_loss(inputs, targets, num_boxes):
    """
    Compute the DICE loss, similar to generalized IOU for masks

    Args:
        inputs: A float tensor of arbitrary shape.
                The predictions for each example.
        targets: A float tensor with the same shape as inputs. Stores the binary
                 classification label for each element in inputs (0 for the negative class and 1 for the positive
                 class).
    """
    inputs = inputs.sigmoid()
    inputs = inputs.flatten(1)
    numerator = 2 * (inputs * targets).sum(1)
    denominator = inputs.sum(-1) + targets.sum(-1)
    loss = 1 - (numerator + 1) / (denominator + 1)
    return loss.sum() / num_boxes


# Copied from transformers.models.detr.modeling_detr.sigmoid_focal_loss
def sigmoid_focal_loss(inputs, targets, num_boxes, alpha: float = 0.25, gamma: float = 2):
    """
    Loss used in RetinaNet for dense detection: https://arxiv.org/abs/1708.02002.

    Args:
        inputs (`torch.FloatTensor` of arbitrary shape):
            The predictions for each example.
        targets (`torch.FloatTensor` with the same shape as `inputs`)
            A tensor storing the binary classification label for each element in the `inputs` (0 for the negative class
            and 1 for the positive class).
        alpha (`float`, *optional*, defaults to `0.25`):
            Optional weighting factor in the range (0,1) to balance positive vs. negative examples.
        gamma (`int`, *optional*, defaults to `2`):
            Exponent of the modulating factor (1 - p_t) to balance easy vs hard examples.

    Returns:
        Loss tensor
    """
    prob = inputs.sigmoid()
    ce_loss = nn.functional.binary_cross_entropy_with_logits(inputs, targets, reduction="none")
    # add modulating factor
    p_t = prob * targets + (1 - prob) * (1 - targets)
    loss = ce_loss * ((1 - p_t) ** gamma)

    if alpha >= 0:
        alpha_t = alpha * targets + (1 - alpha) * (1 - targets)
        loss = alpha_t * loss

    return loss.mean(1).sum() / num_boxes


class DeformableDetrLoss(nn.Module):
    """
    This class computes the losses for `DeformableDetrForObjectDetection`. The process happens in two steps: 1) we
    compute hungarian assignment between ground truth boxes and the outputs of the model 2) we supervise each pair of
    matched ground-truth / prediction (supervise class and box).

    Args:
        matcher (`DeformableDetrHungarianMatcher`):
            Module able to compute a matching between targets and proposals.
        num_classes (`int`):
            Number of object categories, omitting the special no-object category.
        focal_alpha (`float`):
            Alpha parameter in focal loss.
        losses (`List[str]`):
            List of all the losses to be applied. See `get_loss` for a list of all available losses.
    """

    def __init__(self, matcher, num_classes, focal_alpha, losses):
        super().__init__()
        self.matcher = matcher
        self.num_classes = num_classes
        self.focal_alpha = focal_alpha
        self.losses = losses

    # removed logging parameter, which was part of the original implementation
    def loss_labels(self, outputs, targets, indices, num_boxes):
        """
        Classification loss (Binary focal loss) targets dicts must contain the key "class_labels" containing a tensor
        of dim [nb_target_boxes]
        """
        if "logits" not in outputs:
            raise KeyError("No logits were found in the outputs")
        source_logits = outputs["logits"]

        idx = self._get_source_permutation_idx(indices)
        target_classes_o = torch.cat([t["class_labels"][J] for t, (_, J) in zip(targets, indices)])
        target_classes = torch.full(
            source_logits.shape[:2], self.num_classes, dtype=torch.int64, device=source_logits.device
        )
        target_classes[idx] = target_classes_o

        target_classes_onehot = torch.zeros(
            [source_logits.shape[0], source_logits.shape[1], source_logits.shape[2] + 1],
            dtype=source_logits.dtype,
            layout=source_logits.layout,
            device=source_logits.device,
        )
        target_classes_onehot.scatter_(2, target_classes.unsqueeze(-1), 1)

        target_classes_onehot = target_classes_onehot[:, :, :-1]
        loss_ce = (
            sigmoid_focal_loss(source_logits, target_classes_onehot, num_boxes, alpha=self.focal_alpha, gamma=2)
            * source_logits.shape[1]
        )
        losses = {"loss_ce": loss_ce}

        return losses

    @torch.no_grad()
    # Copied from transformers.models.detr.modeling_detr.DetrLoss.loss_cardinality
    def loss_cardinality(self, outputs, targets, indices, num_boxes):
        """
        Compute the cardinality error, i.e. the absolute error in the number of predicted non-empty boxes.

        This is not really a loss, it is intended for logging purposes only. It doesn't propagate gradients.
        """
        logits = outputs["logits"]
        device = logits.device
        target_lengths = torch.as_tensor([len(v["class_labels"]) for v in targets], device=device)
        # Count the number of predictions that are NOT "no-object" (which is the last class)
        card_pred = (logits.argmax(-1) != logits.shape[-1] - 1).sum(1)
        card_err = nn.functional.l1_loss(card_pred.float(), target_lengths.float())
        losses = {"cardinality_error": card_err}
        return losses

    # Copied from transformers.models.detr.modeling_detr.DetrLoss.loss_boxes
    def loss_boxes(self, outputs, targets, indices, num_boxes):
        """
        Compute the losses related to the bounding boxes, the L1 regression loss and the GIoU loss.

        Targets dicts must contain the key "boxes" containing a tensor of dim [nb_target_boxes, 4]. The target boxes
        are expected in format (center_x, center_y, w, h), normalized by the image size.
        """
        if "pred_boxes" not in outputs:
            raise KeyError("No predicted boxes found in outputs")
        idx = self._get_source_permutation_idx(indices)
        source_boxes = outputs["pred_boxes"][idx]
        target_boxes = torch.cat([t["boxes"][i] for t, (_, i) in zip(targets, indices)], dim=0)

        loss_bbox = nn.functional.l1_loss(source_boxes, target_boxes, reduction="none")

        losses = {}
        losses["loss_bbox"] = loss_bbox.sum() / num_boxes

        loss_giou = 1 - torch.diag(
            generalized_box_iou(center_to_corners_format(source_boxes), center_to_corners_format(target_boxes))
        )
        losses["loss_giou"] = loss_giou.sum() / num_boxes
        return losses

    # Copied from transformers.models.detr.modeling_detr.DetrLoss._get_source_permutation_idx
    def _get_source_permutation_idx(self, indices):
        # permute predictions following indices
        batch_idx = torch.cat([torch.full_like(source, i) for i, (source, _) in enumerate(indices)])
        source_idx = torch.cat([source for (source, _) in indices])
        return batch_idx, source_idx

    # Copied from transformers.models.detr.modeling_detr.DetrLoss._get_target_permutation_idx
    def _get_target_permutation_idx(self, indices):
        # permute targets following indices
        batch_idx = torch.cat([torch.full_like(target, i) for i, (_, target) in enumerate(indices)])
        target_idx = torch.cat([target for (_, target) in indices])
        return batch_idx, target_idx

    def get_loss(self, loss, outputs, targets, indices, num_boxes):
        loss_map = {
            "labels": self.loss_labels,
            "cardinality": self.loss_cardinality,
            "boxes": self.loss_boxes,
        }
        if loss not in loss_map:
            raise ValueError(f"Loss {loss} not supported")
        return loss_map[loss](outputs, targets, indices, num_boxes)

    def forward(self, outputs, targets):
        """
        This performs the loss computation.

        Args:
             outputs (`dict`, *optional*):
                Dictionary of tensors, see the output specification of the model for the format.
             targets (`List[dict]`, *optional*):
                List of dicts, such that `len(targets) == batch_size`. The expected keys in each dict depends on the
                losses applied, see each loss' doc.
        """
        outputs_without_aux = {k: v for k, v in outputs.items() if k != "auxiliary_outputs" and k != "enc_outputs"}

        # Retrieve the matching between the outputs of the last layer and the targets
        indices = self.matcher(outputs_without_aux, targets)

        # Compute the average number of target boxes accross all nodes, for normalization purposes
        num_boxes = sum(len(t["class_labels"]) for t in targets)
        num_boxes = torch.as_tensor([num_boxes], dtype=torch.float, device=next(iter(outputs.values())).device)
        world_size = 1
        if PartialState._shared_state != {}:
            num_boxes = reduce(num_boxes)
            world_size = PartialState().num_processes
        num_boxes = torch.clamp(num_boxes / world_size, min=1).item()

        # Compute all the requested losses
        losses = {}
        for loss in self.losses:
            losses.update(self.get_loss(loss, outputs, targets, indices, num_boxes))

        # In case of auxiliary losses, we repeat this process with the output of each intermediate layer.
        if "auxiliary_outputs" in outputs:
            for i, auxiliary_outputs in enumerate(outputs["auxiliary_outputs"]):
                indices = self.matcher(auxiliary_outputs, targets)
                for loss in self.losses:
                    l_dict = self.get_loss(loss, auxiliary_outputs, targets, indices, num_boxes)
                    l_dict = {k + f"_{i}": v for k, v in l_dict.items()}
                    losses.update(l_dict)

        if "enc_outputs" in outputs:
            enc_outputs = outputs["enc_outputs"]
            bin_targets = copy.deepcopy(targets)
            for bt in bin_targets:
                bt["class_labels"] = torch.zeros_like(bt["class_labels"])
            indices = self.matcher(enc_outputs, bin_targets)
            for loss in self.losses:
                l_dict = self.get_loss(loss, enc_outputs, bin_targets, indices, num_boxes)
                l_dict = {k + "_enc": v for k, v in l_dict.items()}
                losses.update(l_dict)

        return losses


# Copied from transformers.models.detr.modeling_detr.DetrMLPPredictionHead
class DeformableDetrMLPPredictionHead(nn.Module):
    """
    Very simple multi-layer perceptron (MLP, also called FFN), used to predict the normalized center coordinates,
    height and width of a bounding box w.r.t. an image.

    Copied from https://github.com/facebookresearch/detr/blob/master/models/detr.py

    """

    def __init__(self, input_dim, hidden_dim, output_dim, num_layers):
        super().__init__()
        self.num_layers = num_layers
        h = [hidden_dim] * (num_layers - 1)
        self.layers = nn.ModuleList(nn.Linear(n, k) for n, k in zip([input_dim] + h, h + [output_dim]))

    def forward(self, x):
        for i, layer in enumerate(self.layers):
            x = nn.functional.relu(layer(x)) if i < self.num_layers - 1 else layer(x)
        return x


class DeformableDetrHungarianMatcher(nn.Module):
    """
    This class computes an assignment between the targets and the predictions of the network.

    For efficiency reasons, the targets don't include the no_object. Because of this, in general, there are more
    predictions than targets. In this case, we do a 1-to-1 matching of the best predictions, while the others are
    un-matched (and thus treated as non-objects).

    Args:
        class_cost:
            The relative weight of the classification error in the matching cost.
        bbox_cost:
            The relative weight of the L1 error of the bounding box coordinates in the matching cost.
        giou_cost:
            The relative weight of the giou loss of the bounding box in the matching cost.
    """

    def __init__(self, class_cost: float = 1, bbox_cost: float = 1, giou_cost: float = 1):
        super().__init__()
        requires_backends(self, ["scipy"])

        self.class_cost = class_cost
        self.bbox_cost = bbox_cost
        self.giou_cost = giou_cost
        if class_cost == 0 and bbox_cost == 0 and giou_cost == 0:
            raise ValueError("All costs of the Matcher can't be 0")

    @torch.no_grad()
    def forward(self, outputs, targets):
        """
        Args:
            outputs (`dict`):
                A dictionary that contains at least these entries:
                * "logits": Tensor of dim [batch_size, num_queries, num_classes] with the classification logits
                * "pred_boxes": Tensor of dim [batch_size, num_queries, 4] with the predicted box coordinates.
            targets (`List[dict]`):
                A list of targets (len(targets) = batch_size), where each target is a dict containing:
                * "class_labels": Tensor of dim [num_target_boxes] (where num_target_boxes is the number of
                  ground-truth
                 objects in the target) containing the class labels
                * "boxes": Tensor of dim [num_target_boxes, 4] containing the target box coordinates.

        Returns:
            `List[Tuple]`: A list of size `batch_size`, containing tuples of (index_i, index_j) where:
            - index_i is the indices of the selected predictions (in order)
            - index_j is the indices of the corresponding selected targets (in order)
            For each batch element, it holds: len(index_i) = len(index_j) = min(num_queries, num_target_boxes)
        """
        batch_size, num_queries = outputs["logits"].shape[:2]

        # We flatten to compute the cost matrices in a batch
        out_prob = outputs["logits"].flatten(0, 1).sigmoid()  # [batch_size * num_queries, num_classes]
        out_bbox = outputs["pred_boxes"].flatten(0, 1)  # [batch_size * num_queries, 4]

        # Also concat the target labels and boxes
        target_ids = torch.cat([v["class_labels"] for v in targets])
        target_bbox = torch.cat([v["boxes"] for v in targets])

        # Compute the classification cost.
        alpha = 0.25
        gamma = 2.0
        neg_cost_class = (1 - alpha) * (out_prob**gamma) * (-(1 - out_prob + 1e-8).log())
        pos_cost_class = alpha * ((1 - out_prob) ** gamma) * (-(out_prob + 1e-8).log())
        class_cost = pos_cost_class[:, target_ids] - neg_cost_class[:, target_ids]

        # Compute the L1 cost between boxes
        bbox_cost = torch.cdist(out_bbox, target_bbox, p=1)

        # Compute the giou cost between boxes
        giou_cost = -generalized_box_iou(center_to_corners_format(out_bbox), center_to_corners_format(target_bbox))

        # Final cost matrix
        cost_matrix = self.bbox_cost * bbox_cost + self.class_cost * class_cost + self.giou_cost * giou_cost
        cost_matrix = cost_matrix.view(batch_size, num_queries, -1).cpu()

        sizes = [len(v["boxes"]) for v in targets]
        indices = [linear_sum_assignment(c[i]) for i, c in enumerate(cost_matrix.split(sizes, -1))]
        return [(torch.as_tensor(i, dtype=torch.int64), torch.as_tensor(j, dtype=torch.int64)) for i, j in indices]


# Copied from transformers.models.detr.modeling_detr._upcast
def _upcast(t: Tensor) -> Tensor:
    # Protects from numerical overflows in multiplications by upcasting to the equivalent higher type
    if t.is_floating_point():
        return t if t.dtype in (torch.float32, torch.float64) else t.float()
    else:
        return t if t.dtype in (torch.int32, torch.int64) else t.int()


# Copied from transformers.models.detr.modeling_detr.box_area
def box_area(boxes: Tensor) -> Tensor:
    """
    Computes the area of a set of bounding boxes, which are specified by its (x1, y1, x2, y2) coordinates.

    Args:
        boxes (`torch.FloatTensor` of shape `(number_of_boxes, 4)`):
            Boxes for which the area will be computed. They are expected to be in (x1, y1, x2, y2) format with `0 <= x1
            < x2` and `0 <= y1 < y2`.

    Returns:
        `torch.FloatTensor`: a tensor containing the area for each box.
    """
    boxes = _upcast(boxes)
    return (boxes[:, 2] - boxes[:, 0]) * (boxes[:, 3] - boxes[:, 1])


# Copied from transformers.models.detr.modeling_detr.box_iou
def box_iou(boxes1, boxes2):
    area1 = box_area(boxes1)
    area2 = box_area(boxes2)

    left_top = torch.max(boxes1[:, None, :2], boxes2[:, :2])  # [N,M,2]
    right_bottom = torch.min(boxes1[:, None, 2:], boxes2[:, 2:])  # [N,M,2]

    width_height = (right_bottom - left_top).clamp(min=0)  # [N,M,2]
    inter = width_height[:, :, 0] * width_height[:, :, 1]  # [N,M]

    union = area1[:, None] + area2 - inter

    iou = inter / union
    return iou, union


# Copied from transformers.models.detr.modeling_detr.generalized_box_iou
def generalized_box_iou(boxes1, boxes2):
    """
    Generalized IoU from https://giou.stanford.edu/. The boxes should be in [x0, y0, x1, y1] (corner) format.

    Returns:
        `torch.FloatTensor`: a [N, M] pairwise matrix, where N = len(boxes1) and M = len(boxes2)
    """
    # degenerate boxes gives inf / nan results
    # so do an early check
    if not (boxes1[:, 2:] >= boxes1[:, :2]).all():
        raise ValueError(f"boxes1 must be in [x0, y0, x1, y1] (corner) format, but got {boxes1}")
    if not (boxes2[:, 2:] >= boxes2[:, :2]).all():
        raise ValueError(f"boxes2 must be in [x0, y0, x1, y1] (corner) format, but got {boxes2}")
    iou, union = box_iou(boxes1, boxes2)

    top_left = torch.min(boxes1[:, None, :2], boxes2[:, :2])
    bottom_right = torch.max(boxes1[:, None, 2:], boxes2[:, 2:])

    width_height = (bottom_right - top_left).clamp(min=0)  # [N,M,2]
    area = width_height[:, :, 0] * width_height[:, :, 1]

    return iou - (area - union) / area


# Copied from transformers.models.detr.modeling_detr._max_by_axis
def _max_by_axis(the_list):
    # type: (List[List[int]]) -> List[int]
    maxes = the_list[0]
    for sublist in the_list[1:]:
        for index, item in enumerate(sublist):
            maxes[index] = max(maxes[index], item)
    return maxes


# Copied from transformers.models.detr.modeling_detr.NestedTensor
class NestedTensor(object):
    def __init__(self, tensors, mask: Optional[Tensor]):
        self.tensors = tensors
        self.mask = mask

    def to(self, device):
        cast_tensor = self.tensors.to(device)
        mask = self.mask
        if mask is not None:
            cast_mask = mask.to(device)
        else:
            cast_mask = None
        return NestedTensor(cast_tensor, cast_mask)

    def decompose(self):
        return self.tensors, self.mask

    def __repr__(self):
        return str(self.tensors)


# Copied from transformers.models.detr.modeling_detr.nested_tensor_from_tensor_list
def nested_tensor_from_tensor_list(tensor_list: List[Tensor]):
    if tensor_list[0].ndim == 3:
        max_size = _max_by_axis([list(img.shape) for img in tensor_list])
        batch_shape = [len(tensor_list)] + max_size
        batch_size, num_channels, height, width = batch_shape
        dtype = tensor_list[0].dtype
        device = tensor_list[0].device
        tensor = torch.zeros(batch_shape, dtype=dtype, device=device)
        mask = torch.ones((batch_size, height, width), dtype=torch.bool, device=device)
        for img, pad_img, m in zip(tensor_list, tensor, mask):
            pad_img[: img.shape[0], : img.shape[1], : img.shape[2]].copy_(img)
            m[: img.shape[1], : img.shape[2]] = False
    else:
        raise ValueError("Only 3-dimensional tensors are supported")
    return NestedTensor(tensor, mask)<|MERGE_RESOLUTION|>--- conflicted
+++ resolved
@@ -36,6 +36,7 @@
     ModelOutput,
     add_start_docstrings,
     add_start_docstrings_to_model_forward,
+    is_accelerate_available,
     is_ninja_available,
     is_scipy_available,
     is_timm_available,
@@ -45,14 +46,7 @@
     replace_return_docstrings,
     requires_backends,
 )
-<<<<<<< HEAD
-=======
-from ...modeling_attn_mask_utils import _prepare_4d_attention_mask
-from ...modeling_outputs import BaseModelOutput
-from ...modeling_utils import PreTrainedModel
-from ...pytorch_utils import meshgrid
-from ...utils import is_accelerate_available, is_ninja_available, logging
->>>>>>> ce4fff0b
+
 from ...utils.backbone_utils import load_backbone
 from .configuration_deformable_detr import DeformableDetrConfig
 from .load_custom import load_cuda_kernels
