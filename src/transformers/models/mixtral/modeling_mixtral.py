--- conflicted
+++ resolved
@@ -887,11 +887,8 @@
         output_attentions: Optional[bool] = False,
         output_router_logits: Optional[bool] = False,
         use_cache: Optional[bool] = False,
-<<<<<<< HEAD
+        cache_position: Optional[torch.LongTensor] = None,
         **kwargs,
-=======
-        cache_position: Optional[torch.LongTensor] = None,
->>>>>>> 915cce39
     ) -> Tuple[torch.FloatTensor, Optional[Tuple[torch.FloatTensor, torch.FloatTensor]]]:
         """
         Args:
@@ -908,14 +905,11 @@
             use_cache (`bool`, *optional*):
                 If set to `True`, `past_key_values` key value states are returned and can be used to speed up decoding
                 (see `past_key_values`).
-<<<<<<< HEAD
+            cache_position (`torch.LongTensor` of shape `(sequence_length)`, *optional*):
+                Indices depicting the position of the input sequence tokens in the sequence.
             kwargs (`dict`, *optional*):
                 Arbitrary kwargs to be ignored, used for FSDP and other methods that injects code
                 into the model
-=======
-            cache_position (`torch.LongTensor` of shape `(sequence_length)`, *optional*):
-                Indices depicting the position of the input sequence tokens in the sequence.
->>>>>>> 915cce39
         """
 
         residual = hidden_states
