# Copyright 2022 The HuggingFace Team. All rights reserved.
#
# Licensed under the Apache License, Version 2.0 (the "License");
# you may not use this file except in compliance with the License.
# You may obtain a copy of the License at
#
#     http://www.apache.org/licenses/LICENSE-2.0
#
# Unless required by applicable law or agreed to in writing, software
# distributed under the License is distributed on an "AS IS" BASIS,
# WITHOUT WARRANTIES OR CONDITIONS OF ANY KIND, either express or implied.
# See the License for the specific language governing permissions and
# limitations under the License.
from typing import TYPE_CHECKING

<<<<<<< HEAD
# rely on isort to merge the imports
from ...utils import (
    OptionalDependencyNotAvailable,
    _LazyModule,
    is_flax_available,
    is_tf_available,
    is_torch_available,
)
=======
from ...utils import OptionalDependencyNotAvailable, _LazyModule, is_tf_available, is_torch_available
>>>>>>> 75a208ef


_import_structure = {
    "configuration_resnet": ["RESNET_PRETRAINED_CONFIG_ARCHIVE_MAP", "ResNetConfig", "ResNetOnnxConfig"]
}

try:
    if not is_torch_available():
        raise OptionalDependencyNotAvailable()
except OptionalDependencyNotAvailable:
    pass
else:
    _import_structure["modeling_resnet"] = [
        "RESNET_PRETRAINED_MODEL_ARCHIVE_LIST",
        "ResNetForImageClassification",
        "ResNetModel",
        "ResNetPreTrainedModel",
        "ResNetBackbone",
    ]

try:
    if not is_tf_available():
        raise OptionalDependencyNotAvailable()
except OptionalDependencyNotAvailable:
    pass
else:
    _import_structure["modeling_tf_resnet"] = [
        "TF_RESNET_PRETRAINED_MODEL_ARCHIVE_LIST",
        "TFResNetForImageClassification",
        "TFResNetModel",
        "TFResNetPreTrainedModel",
    ]

try:
    if not is_flax_available():
        raise OptionalDependencyNotAvailable()
except OptionalDependencyNotAvailable:
    pass
else:
    _import_structure["modeling_flax_resnet"] = [
        "FlaxResNetForImageClassification",
        "FlaxResNetModel",
        "FlaxResNetPreTrainedModel",
    ]

if TYPE_CHECKING:
    from .configuration_resnet import RESNET_PRETRAINED_CONFIG_ARCHIVE_MAP, ResNetConfig, ResNetOnnxConfig

    try:
        if not is_torch_available():
            raise OptionalDependencyNotAvailable()
    except OptionalDependencyNotAvailable:
        pass
    else:
        from .modeling_resnet import (
            RESNET_PRETRAINED_MODEL_ARCHIVE_LIST,
            ResNetBackbone,
            ResNetForImageClassification,
            ResNetModel,
            ResNetPreTrainedModel,
        )

    try:
        if not is_tf_available():
            raise OptionalDependencyNotAvailable()
    except OptionalDependencyNotAvailable:
        pass
    else:
        from .modeling_tf_resnet import (
            TF_RESNET_PRETRAINED_MODEL_ARCHIVE_LIST,
            TFResNetForImageClassification,
            TFResNetModel,
            TFResNetPreTrainedModel,
        )

    try:
        if not is_flax_available():
            raise OptionalDependencyNotAvailable()
    except OptionalDependencyNotAvailable:
        pass
    else:
        from .modeling_flax_resnet import FlaxResNetForImageClassification, FlaxResNetModel, FlaxResNetPreTrainedModel


else:
    import sys

    sys.modules[__name__] = _LazyModule(__name__, globals()["__file__"], _import_structure)<|MERGE_RESOLUTION|>--- conflicted
+++ resolved
@@ -13,8 +13,6 @@
 # limitations under the License.
 from typing import TYPE_CHECKING
 
-<<<<<<< HEAD
-# rely on isort to merge the imports
 from ...utils import (
     OptionalDependencyNotAvailable,
     _LazyModule,
@@ -22,9 +20,6 @@
     is_tf_available,
     is_torch_available,
 )
-=======
-from ...utils import OptionalDependencyNotAvailable, _LazyModule, is_tf_available, is_torch_available
->>>>>>> 75a208ef
 
 
 _import_structure = {
