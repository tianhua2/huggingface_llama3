--- conflicted
+++ resolved
@@ -505,13 +505,10 @@
     _no_split_modules = ["GPTJBlock"]
     _skip_keys_device_placement = "past_key_values"
     _supports_flash_attn_2 = True
-<<<<<<< HEAD
     _supports_cache_class = True
     _supports_quantized_cache = True
     _supports_static_cache = True
-=======
     _supports_param_buffer_assignment = False
->>>>>>> 2af199c4
 
     def __init__(self, *inputs, **kwargs):
         super().__init__(*inputs, **kwargs)
