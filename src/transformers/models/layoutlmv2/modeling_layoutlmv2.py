--- conflicted
+++ resolved
@@ -17,12 +17,8 @@
 
 import copy
 import math
-<<<<<<< HEAD
 from dataclasses import dataclass
-from typing import Dict, Optional, Tuple
-=======
-from typing import Optional, Tuple, Union
->>>>>>> de8b06f9
+from typing import Dict, Optional, Tuple, Union
 
 import torch
 import torch.utils.checkpoint
@@ -30,7 +26,6 @@
 from torch.nn import BCEWithLogitsLoss, CrossEntropyLoss, MSELoss
 
 from ...activations import ACT2FN
-<<<<<<< HEAD
 from ...file_utils import (
     ModelOutput,
     add_start_docstrings,
@@ -39,8 +34,6 @@
     replace_return_docstrings,
     requires_backends,
 )
-=======
->>>>>>> de8b06f9
 from ...modeling_outputs import (
     BaseModelOutput,
     BaseModelOutputWithPooling,
