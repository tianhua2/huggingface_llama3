# coding=utf-8
# Copyright 2018 DPR Authors
#
# Licensed under the Apache License, Version 2.0 (the "License");
# you may not use this file except in compliance with the License.
# You may obtain a copy of the License at
#
#     http://www.apache.org/licenses/LICENSE-2.0
#
# Unless required by applicable law or agreed to in writing, software
# distributed under the License is distributed on an "AS IS" BASIS,
# WITHOUT WARRANTIES OR CONDITIONS OF ANY KIND, either express or implied.
# See the License for the specific language governing permissions and
# limitations under the License.
""" TensorFlow DPR model for Open Domain Question Answering."""

from dataclasses import dataclass
from typing import Optional, Tuple, Union

import tensorflow as tf

from ...file_utils import (
    ModelOutput,
    add_start_docstrings,
    add_start_docstrings_to_model_forward,
    replace_return_docstrings,
)
from ...modeling_tf_outputs import TFBaseModelOutputWithPooling
from ...modeling_tf_utils import TFPreTrainedModel, get_initializer, input_processing, shape_list
from ...utils import logging
from ..bert.modeling_tf_bert import TFBertMainLayer
from .configuration_dpr import DPRConfig


logger = logging.get_logger(__name__)

_CONFIG_FOR_DOC = "DPRConfig"

TF_DPR_CONTEXT_ENCODER_PRETRAINED_MODEL_ARCHIVE_LIST = [
    "facebook/dpr-ctx_encoder-single-nq-base",
    "facebook/dpr-ctx_encoder-multiset-base",
]
TF_DPR_QUESTION_ENCODER_PRETRAINED_MODEL_ARCHIVE_LIST = [
    "facebook/dpr-question_encoder-single-nq-base",
    "facebook/dpr-question_encoder-multiset-base",
]
TF_DPR_READER_PRETRAINED_MODEL_ARCHIVE_LIST = [
    "facebook/dpr-reader-single-nq-base",
    "facebook/dpr-reader-multiset-base",
]


##########
# Outputs
##########


@dataclass
class TFDPRContextEncoderOutput(ModelOutput):
    r"""
    Class for outputs of :class:`~transformers.TFDPRContextEncoder`.

    Args:
        pooler_output: (:obj:``tf.Tensor`` of shape ``(batch_size, embeddings_size)``):
            The DPR encoder outputs the `pooler_output` that corresponds to the context representation. Last layer
            hidden-state of the first token of the sequence (classification token) further processed by a Linear layer.
            This output is to be used to embed contexts for nearest neighbors queries with questions embeddings.
        hidden_states (:obj:`tuple(tf.Tensor)`, `optional`, returned when ``output_hidden_states=True`` is passed or when ``config.output_hidden_states=True``):
            Tuple of :obj:`tf.Tensor` (one for the output of the embeddings + one for the output of each layer) of
            shape :obj:`(batch_size, sequence_length, hidden_size)`.

            Hidden-states of the model at the output of each layer plus the initial embedding outputs.
        attentions (:obj:`tuple(tf.Tensor)`, `optional`, returned when ``output_attentions=True`` is passed or when ``config.output_attentions=True``):
            Tuple of :obj:`tf.Tensor` (one for each layer) of shape :obj:`(batch_size, num_heads, sequence_length,
            sequence_length)`.

            Attentions weights after the attention softmax, used to compute the weighted average in the self-attention
            heads.
    """

    pooler_output: tf.Tensor = None
    hidden_states: Optional[Tuple[tf.Tensor]] = None
    attentions: Optional[Tuple[tf.Tensor]] = None


@dataclass
class TFDPRQuestionEncoderOutput(ModelOutput):
    """
    Class for outputs of :class:`~transformers.TFDPRQuestionEncoder`.

    Args:
        pooler_output: (:obj:``tf.Tensor`` of shape ``(batch_size, embeddings_size)``):
            The DPR encoder outputs the `pooler_output` that corresponds to the question representation. Last layer
            hidden-state of the first token of the sequence (classification token) further processed by a Linear layer.
            This output is to be used to embed questions for nearest neighbors queries with context embeddings.
        hidden_states (:obj:`tuple(tf.Tensor)`, `optional`, returned when ``output_hidden_states=True`` is passed or when ``config.output_hidden_states=True``):
            Tuple of :obj:`tf.Tensor` (one for the output of the embeddings + one for the output of each layer) of
            shape :obj:`(batch_size, sequence_length, hidden_size)`.

            Hidden-states of the model at the output of each layer plus the initial embedding outputs.
        attentions (:obj:`tuple(tf.Tensor)`, `optional`, returned when ``output_attentions=True`` is passed or when ``config.output_attentions=True``):
            Tuple of :obj:`tf.Tensor` (one for each layer) of shape :obj:`(batch_size, num_heads, sequence_length,
            sequence_length)`.

            Attentions weights after the attention softmax, used to compute the weighted average in the self-attention
            heads.
    """

    pooler_output: tf.Tensor = None
    hidden_states: Optional[Tuple[tf.Tensor]] = None
    attentions: Optional[Tuple[tf.Tensor]] = None


@dataclass
class TFDPRReaderOutput(ModelOutput):
    """
    Class for outputs of :class:`~transformers.TFDPRReaderEncoder`.

    Args:
        start_logits: (:obj:``tf.Tensor`` of shape ``(n_passages, sequence_length)``):
            Logits of the start index of the span for each passage.
        end_logits: (:obj:``tf.Tensor`` of shape ``(n_passages, sequence_length)``):
            Logits of the end index of the span for each passage.
        relevance_logits: (:obj:`tf.Tensor`` of shape ``(n_passages, )``):
            Outputs of the QA classifier of the DPRReader that corresponds to the scores of each passage to answer the
            question, compared to all the other passages.
        hidden_states (:obj:`tuple(tf.Tensor)`, `optional`, returned when ``output_hidden_states=True`` is passed or when ``config.output_hidden_states=True``):
            Tuple of :obj:`tf.Tensor` (one for the output of the embeddings + one for the output of each layer) of
            shape :obj:`(batch_size, sequence_length, hidden_size)`.

            Hidden-states of the model at the output of each layer plus the initial embedding outputs.
        attentions (:obj:`tuple(torch.FloatTensor)`, `optional`, returned when ``output_attentions=True`` is passed or when ``config.output_attentions=True``):
            Tuple of :obj:`torch.FloatTensor` (one for each layer) of shape :obj:`(batch_size, num_heads,
            sequence_length, sequence_length)`.

            Attentions weights after the attention softmax, used to compute the weighted average in the self-attention
            heads.
    """

    start_logits: tf.Tensor = None
    end_logits: tf.Tensor = None
    relevance_logits: tf.Tensor = None
    hidden_states: Optional[Tuple[tf.Tensor]] = None
    attentions: Optional[Tuple[tf.Tensor]] = None


class TFDPREncoder(TFPreTrainedModel):

    base_model_prefix = "bert_model"

    def __init__(self, config: DPRConfig, *args, **kwargs):
        super().__init__(config, *args, **kwargs)

        # resolve name conflict with TFBertMainLayer instead of TFBertModel
        self.bert_model = TFBertMainLayer(config, name="bert_model")
        self.bert_model.config = config

        assert self.bert_model.config.hidden_size > 0, "Encoder hidden_size can't be zero"
        self.projection_dim = config.projection_dim
        if self.projection_dim > 0:
            self.encode_proj = tf.keras.layers.Dense(
                config.projection_dim, kernel_initializer=get_initializer(config.initializer_range), name="encode_proj"
            )

    def call(
        self,
        input_ids: tf.Tensor = None,
        attention_mask: Optional[tf.Tensor] = None,
        token_type_ids: Optional[tf.Tensor] = None,
        inputs_embeds: Optional[tf.Tensor] = None,
        output_attentions: bool = None,
        output_hidden_states: bool = None,
        return_dict: bool = None,
        training: bool = False,
<<<<<<< HEAD
        **kwargs,
    ) -> Union[TFBaseModelOutputWithPooling, Tuple[tf.Tensor, ...]]:
        inputs = input_processing(
            func=self.call,
            input_ids=input_ids,
=======
    ) -> Union[TFBaseModelOutputWithPooling, Tuple[Tensor, ...]]:

        return_dict = return_dict if return_dict is not None else self.bert_model.return_dict

        outputs = self.bert_model(
            input_ids,
>>>>>>> 94caaa93
            attention_mask=attention_mask,
            token_type_ids=token_type_ids,
            inputs_embeds=inputs_embeds,
            output_attentions=output_attentions,
            output_hidden_states=output_hidden_states,
            return_dict=return_dict,
            training=training,
            kwargs_call=kwargs,
        )
        return_dict = inputs["return_dict"] if inputs["return_dict"] is not None else self.bert_model.return_dict
        outputs = self.bert_model(
            input_ids=inputs["input_ids"],
            attention_mask=inputs["attention_mask"],
            token_type_ids=inputs["token_type_ids"],
            inputs_embeds=inputs["inputs_embeds"],
            output_attentions=inputs["output_attentions"],
            output_hidden_states=inputs["output_hidden_states"],
            return_dict=return_dict,
            training=inputs["training"],
        )

        sequence_output, pooled_output = outputs[:2]
        pooled_output = sequence_output[:, 0, :]
        if self.projection_dim > 0:
            pooled_output = self.encode_proj(pooled_output)

        if not return_dict:
            return (sequence_output, pooled_output) + outputs[2:]

        return TFBaseModelOutputWithPooling(
            last_hidden_state=sequence_output,
            pooler_output=pooled_output,
            hidden_states=outputs.hidden_states,
            attentions=outputs.attentions,
        )

    @property
    def embeddings_size(self) -> int:
        if self.projection_dim > 0:
            return self.projection_dim
        return self.bert_model.config.hidden_size


class TFDPRSpanPredictor(TFPreTrainedModel):

    base_model_prefix = "encoder"

    def __init__(self, config: DPRConfig, *args, **kwargs):
        super().__init__(config, *args, **kwargs)
        self.encoder = TFDPREncoder(config, name="encoder")

        self.qa_outputs = tf.keras.layers.Dense(
            2, kernel_initializer=get_initializer(config.initializer_range), name="qa_outputs"
        )
        self.qa_classifier = tf.keras.layers.Dense(
            1, kernel_initializer=get_initializer(config.initializer_range), name="qa_classifier"
        )

    def call(
        self,
<<<<<<< HEAD
        input_ids: tf.Tensor = None,
        attention_mask: tf.Tensor = None,
        inputs_embeds: Optional[tf.Tensor] = None,
        output_attentions: bool = None,
        output_hidden_states: bool = None,
        return_dict: bool = None,
=======
        input_ids: Tensor,
        attention_mask: Optional[Tensor] = None,
        token_type_ids: Optional[Tensor] = None,
        inputs_embeds: Optional[Tensor] = None,
        output_attentions: bool = False,
        output_hidden_states: bool = False,
        return_dict: bool = False,
>>>>>>> 94caaa93
        training: bool = False,
        **kwargs,
    ) -> Union[TFDPRReaderOutput, Tuple[tf.Tensor, ...]]:
        # notations: N - number of questions in a batch, M - number of passages per questions, L - sequence length
        n_passages, sequence_length = shape_list(input_ids) if input_ids is not None else shape_list(inputs_embeds)[:2]
        # feed encoder

        inputs = input_processing(
            func=self.call,
            input_ids=input_ids,
            attention_mask=attention_mask,
            token_type_ids=token_type_ids,
            inputs_embeds=inputs_embeds,
            output_attentions=output_attentions,
            output_hidden_states=output_hidden_states,
            return_dict=return_dict,
            training=training,
            kwargs_call=kwargs,
        )
        return_dict = (
            inputs["return_dict"] if inputs["return_dict"] is not None else self.encoder.bert_model.return_dict
        )
        outputs = self.encoder(
            input_ids=inputs["input_ids"],
            attention_mask=inputs["attention_mask"],
            inputs_embeds=inputs["inputs_embeds"],
            output_attentions=inputs["output_attentions"],
            output_hidden_states=inputs["output_hidden_states"],
            return_dict=return_dict,
            training=inputs["training"],
        )
        sequence_output = outputs[0]

        # compute logits
        logits = self.qa_outputs(sequence_output)
        start_logits, end_logits = tf.split(logits, 2, axis=-1)
        start_logits = tf.squeeze(start_logits, axis=-1)
        end_logits = tf.squeeze(end_logits, axis=-1)
        relevance_logits = self.qa_classifier(sequence_output[:, 0, :])

        # resize
        start_logits = tf.reshape(start_logits, [n_passages, sequence_length])
        end_logits = tf.reshape(end_logits, [n_passages, sequence_length])
        relevance_logits = tf.reshape(relevance_logits, [n_passages])

        if not return_dict:
            return (start_logits, end_logits, relevance_logits) + outputs[2:]

        return TFDPRReaderOutput(
            start_logits=start_logits,
            end_logits=end_logits,
            relevance_logits=relevance_logits,
            hidden_states=outputs.hidden_states,
            attentions=outputs.attentions,
        )


##################
# PreTrainedModel
##################


class TFDPRPretrainedContextEncoder(TFPreTrainedModel):
    """
    An abstract class to handle weights initialization and a simple interface for downloading and loading pretrained
    models.
    """

    config_class = DPRConfig
    base_model_prefix = "ctx_encoder"


class TFDPRPretrainedQuestionEncoder(TFPreTrainedModel):
    """
    An abstract class to handle weights initialization and a simple interface for downloading and loading pretrained
    models.
    """

    config_class = DPRConfig
    base_model_prefix = "question_encoder"


class TFDPRPretrainedReader(TFPreTrainedModel):
    """
    An abstract class to handle weights initialization and a simple interface for downloading and loading pretrained
    models.
    """

    config_class = DPRConfig
    base_model_prefix = "reader"


###############
# Actual Models
###############


TF_DPR_START_DOCSTRING = r"""

    This model inherits from :class:`~transformers.TFPreTrainedModel`. Check the superclass documentation for the
    generic methods the library implements for all its model (such as downloading or saving, resizing the input
    embeddings, pruning heads etc.)

    This model is also a Tensorflow `tf.keras.Model <https://www.tensorflow.org/api_docs/python/tf/keras/Model>`__
    subclass. Use it as a regular TF 2.0 Keras Model and refer to the TF 2.0 documentation for all matter related to
    general usage and behavior.

    .. note::

        TF 2.0 models accepts two formats as inputs: - having all inputs as keyword arguments (like PyTorch models), or
        - having all inputs as a list, tuple or dict in the first positional arguments. This second option is useful
        when using :meth:`tf.keras.Model.fit` method which currently requires having all the tensors in the first
        argument of the model call function: :obj:`model(inputs)`. If you choose this second option, there are three
        possibilities you can use to gather all the input Tensors in the first positional argument : - a single Tensor
        with :obj:`input_ids` only and nothing else: :obj:`model(inputs_ids)` - a list of varying length with one or
        several input Tensors IN THE ORDER given in the docstring: :obj:`model([input_ids, attention_mask])` or
        :obj:`model([input_ids, attention_mask, token_type_ids])` - a dictionary with one or several input Tensors
        associated to the input names given in the docstring: :obj:`model({"input_ids": input_ids, "token_type_ids":
        token_type_ids})`

    Parameters:
        config (:class:`~transformers.DPRConfig`): Model configuration class with all the parameters of the model.
            Initializing with a config file does not load the weights associated with the model, only the
            configuration. Check out the :meth:`~transformers.TFPreTrainedModel.from_pretrained` method to load the
            model weights.
"""

TF_DPR_ENCODERS_INPUTS_DOCSTRING = r"""
    Args:
        input_ids (:obj:`Numpy array` or :obj:`tf.Tensor` of shape :obj:`(batch_size, sequence_length)`):
            Indices of input sequence tokens in the vocabulary. To match pretraining, DPR input sequence should be
            formatted with [CLS] and [SEP] tokens as follows:

            (a) For sequence pairs (for a pair title+text for example):

                ``tokens: [CLS] is this jack ##son ##ville ? [SEP] no it is not . [SEP]``

                ``token_type_ids: 0 0 0 0 0 0 0 0 1 1 1 1 1 1``

            (b) For single sequences (for a question for example):

                ``tokens: [CLS] the dog is hairy . [SEP]``

                ``token_type_ids: 0 0 0 0 0 0 0``

            DPR is a model with absolute position embeddings so it's usually advised to pad the inputs on the right
            rather than the left.

            Indices can be obtained using :class:`~transformers.DPRTokenizer`. See
            :meth:`transformers.PreTrainedTokenizer.encode` and :meth:`transformers.PreTrainedTokenizer.__call__` for
            details.
        attention_mask (:obj:`Numpy array` or :obj:`tf.Tensor` of shape :obj:`(batch_size, sequence_length)`, `optional`):
            Mask to avoid performing attention on padding token indices. Mask values selected in ``[0, 1]``:

            - 1 for tokens that are **not masked**,
            - 0 for tokens that are **masked**.

            `What are attention masks? <../glossary.html#attention-mask>`__
        token_type_ids (:obj:`Numpy array` or :obj:`tf.Tensor` of shape :obj:`(batch_size, sequence_length)`, `optional`):
            Segment token indices to indicate first and second portions of the inputs. Indices are selected in ``[0,
            1]``:

            - 0 corresponds to a `sentence A` token,
            - 1 corresponds to a `sentence B` token.

            `What are token type IDs? <../glossary.html#token-type-ids>`_
        inputs_embeds (:obj:`Numpy array` or :obj:`tf.Tensor` of shape :obj:`(batch_size, sequence_length, hidden_size)`, `optional`):
            Optionally, instead of passing :obj:`input_ids` you can choose to directly pass an embedded representation.
            This is useful if you want more control over how to convert :obj:`input_ids` indices into associated
            vectors than the model's internal embedding lookup matrix.
        output_attentions (:obj:`bool`, `optional`):
            Whether or not to return the attentions tensors of all attention layers. See ``attentions`` under returned
            tensors for more detail.
        output_hidden_states (:obj:`bool`, `optional`):
            Whether or not to return the hidden states of all layers. See ``hidden_states`` under returned tensors for
            more detail.
        return_dict (:obj:`bool`, `optional`):
            Whether or not to return a :class:`~transformers.file_utils.ModelOutput` instead of a plain tuple.
"""

TF_DPR_READER_INPUTS_DOCSTRING = r"""
    Args:
        input_ids: (:obj:`Numpy array` or :obj:`tf.Tensor` of shapes :obj:`(n_passages, sequence_length)`):
            Indices of input sequence tokens in the vocabulary. It has to be a sequence triplet with 1) the question
            and 2) the passages titles and 3) the passages texts To match pretraining, DPR :obj:`input_ids` sequence
            should be formatted with [CLS] and [SEP] with the format:

                ``[CLS] <question token ids> [SEP] <titles ids> [SEP] <texts ids>``

            DPR is a model with absolute position embeddings so it's usually advised to pad the inputs on the right
            rather than the left.

            Indices can be obtained using :class:`~transformers.DPRReaderTokenizer`. See this class documentation for
            more details.
        attention_mask (:obj:`Numpy array` or :obj:`tf.Tensor` of shape :obj:`(n_passages, sequence_length)`, `optional`):
            Mask to avoid performing attention on padding token indices. Mask values selected in ``[0, 1]``:

            - 1 for tokens that are **not masked**,
            - 0 for tokens that are **masked**.

            `What are attention masks? <../glossary.html#attention-mask>`__
        inputs_embeds (:obj:`Numpy array` or :obj:`tf.Tensor` of shape :obj:`(n_passages, sequence_length, hidden_size)`, `optional`):
            Optionally, instead of passing :obj:`input_ids` you can choose to directly pass an embedded representation.
            This is useful if you want more control over how to convert :obj:`input_ids` indices into associated
            vectors than the model's internal embedding lookup matrix.
        output_attentions (:obj:`bool`, `optional`):
            Whether or not to return the attentions tensors of all attention layers. See ``attentions`` under returned
            tensors for more detail.
        output_hidden_states (:obj:`bool`, `optional`):
            Whether or not to rturn the hidden states of all layers. See ``hidden_states`` under returned tensors for
            more detail.
        return_dict (:obj:`bool`, `optional`):
            Whether or not to return a :class:`~transformers.file_utils.ModelOutput` instead of a plain tuple.
"""


@add_start_docstrings(
    "The bare DPRContextEncoder transformer outputting pooler outputs as context representations.",
    TF_DPR_START_DOCSTRING,
)
class TFDPRContextEncoder(TFDPRPretrainedContextEncoder):
    def __init__(self, config: DPRConfig, *args, **kwargs):
        super().__init__(config, *args, **kwargs)
        self.config = config
        self.ctx_encoder = TFDPREncoder(config, name="ctx_encoder")

    def get_input_embeddings(self):
        return self.ctx_encoder.bert_model.get_input_embeddings()

    @add_start_docstrings_to_model_forward(TF_DPR_ENCODERS_INPUTS_DOCSTRING)
    @replace_return_docstrings(output_type=TFDPRContextEncoderOutput, config_class=_CONFIG_FOR_DOC)
    def call(
        self,
        input_ids=None,
        attention_mask: Optional[tf.Tensor] = None,
        token_type_ids: Optional[tf.Tensor] = None,
        inputs_embeds: Optional[tf.Tensor] = None,
        output_attentions=None,
        output_hidden_states=None,
        return_dict=None,
        training: bool = False,
        **kwargs,
    ) -> Union[TFDPRContextEncoderOutput, Tuple[tf.Tensor, ...]]:
        r"""
        Return:

        Examples::

            >>> from transformers import TFDPRContextEncoder, DPRContextEncoderTokenizer
            >>> tokenizer = DPRContextEncoderTokenizer.from_pretrained('facebook/dpr-ctx_encoder-single-nq-base')
            >>> model = TFDPRContextEncoder.from_pretrained('facebook/dpr-ctx_encoder-single-nq-base', from_pt=True)
            >>> input_ids = tokenizer("Hello, is my dog cute ?", return_tensors='tf')["input_ids"]
            >>> embeddings = model(input_ids).pooler_output
        """
<<<<<<< HEAD
        inputs = input_processing(
            func=self.call,
            input_ids=input_ids,
            attention_mask=attention_mask,
            token_type_ids=token_type_ids,
            inputs_embeds=inputs_embeds,
            output_attentions=output_attentions,
            output_hidden_states=output_hidden_states,
            return_dict=return_dict,
            training=training,
            kwargs_call=kwargs,
        )
        output_attentions = (
            inputs["output_attentions"] if inputs["output_attentions"] is not None else self.config.output_attentions
        )
=======

        if isinstance(inputs, (tuple, list)):
            input_ids = inputs[0]
            attention_mask = inputs[1] if len(inputs) > 1 else attention_mask
            token_type_ids = inputs[2] if len(inputs) > 2 else token_type_ids
            inputs_embeds = inputs[3] if len(inputs) > 3 else inputs_embeds
            output_attentions = inputs[4] if len(inputs) > 4 else output_attentions
            output_hidden_states = inputs[5] if len(inputs) > 5 else output_hidden_states
            return_dict = inputs[6] if len(inputs) > 6 else return_dict
            assert len(inputs) <= 7, "Too many inputs."
        elif isinstance(inputs, (dict, BatchEncoding)):
            input_ids = inputs.get("input_ids")
            attention_mask = inputs.get("attention_mask", attention_mask)
            token_type_ids = inputs.get("token_type_ids", token_type_ids)
            inputs_embeds = inputs.get("inputs_embeds", inputs_embeds)
            output_attentions = inputs.get("output_attentions", output_attentions)
            output_hidden_states = inputs.get("output_hidden_states", output_hidden_states)
            return_dict = inputs.get("return_dict", return_dict)
            assert len(inputs) <= 7, "Too many inputs."
        else:
            input_ids = inputs

        output_attentions = output_attentions if output_attentions is not None else self.config.output_attentions
>>>>>>> 94caaa93
        output_hidden_states = (
            inputs["output_hidden_states"]
            if inputs["output_hidden_states"] is not None
            else self.config.output_hidden_states
        )
        return_dict = inputs["return_dict"] if inputs["return_dict"] is not None else self.config.use_return_dict

        if inputs["input_ids"] is not None and inputs["inputs_embeds"] is not None:
            raise ValueError("You cannot specify both input_ids and inputs_embeds at the same time")
        elif inputs["input_ids"] is not None:
            input_shape = shape_list(inputs["input_ids"])
        elif inputs["inputs_embeds"] is not None:
            input_shape = shape_list(inputs["inputs_embeds"])[:-1]
        else:
            raise ValueError("You have to specify either input_ids or inputs_embeds")

        if inputs["attention_mask"] is None:
            inputs["attention_mask"] = (
                tf.ones(input_shape, dtype=tf.dtypes.int32)
                if inputs["input_ids"] is None
                else (inputs["input_ids"] != self.config.pad_token_id)
            )
        if inputs["token_type_ids"] is None:
            inputs["token_type_ids"] = tf.zeros(input_shape, dtype=tf.dtypes.int32)

        outputs = self.ctx_encoder(
            input_ids=inputs["input_ids"],
            attention_mask=inputs["attention_mask"],
            token_type_ids=inputs["token_type_ids"],
            inputs_embeds=inputs["inputs_embeds"],
            output_attentions=output_attentions,
            output_hidden_states=output_hidden_states,
            return_dict=return_dict,
            training=inputs["training"],
        )

        if not return_dict:
            return outputs[1:]
        return TFDPRContextEncoderOutput(
            pooler_output=outputs.pooler_output, hidden_states=outputs.hidden_states, attentions=outputs.attentions
        )


@add_start_docstrings(
    "The bare DPRQuestionEncoder transformer outputting pooler outputs as question representations.",
    TF_DPR_START_DOCSTRING,
)
class TFDPRQuestionEncoder(TFDPRPretrainedQuestionEncoder):
    def __init__(self, config: DPRConfig, *args, **kwargs):
        super().__init__(config, *args, **kwargs)
        self.config = config
        self.question_encoder = TFDPREncoder(config, name="question_encoder")

    def get_input_embeddings(self):
        return self.question_encoder.bert_model.get_input_embeddings()

    @add_start_docstrings_to_model_forward(TF_DPR_ENCODERS_INPUTS_DOCSTRING)
    @replace_return_docstrings(output_type=TFDPRQuestionEncoderOutput, config_class=_CONFIG_FOR_DOC)
    def call(
        self,
        input_ids=None,
        attention_mask: Optional[tf.Tensor] = None,
        token_type_ids: Optional[tf.Tensor] = None,
        inputs_embeds: Optional[tf.Tensor] = None,
        output_attentions=None,
        output_hidden_states=None,
        return_dict=None,
        training: bool = False,
        **kwargs,
    ) -> Union[TFDPRQuestionEncoderOutput, Tuple[tf.Tensor, ...]]:
        r"""
        Return:

        Examples::

            >>> from transformers import TFDPRQuestionEncoder, DPRQuestionEncoderTokenizer
            >>> tokenizer = DPRQuestionEncoderTokenizer.from_pretrained('facebook/dpr-question_encoder-single-nq-base')
            >>> model = TFDPRQuestionEncoder.from_pretrained('facebook/dpr-question_encoder-single-nq-base', from_pt=True)
            >>> input_ids = tokenizer("Hello, is my dog cute ?", return_tensors='tf')["input_ids"]
            >>> embeddings = model(input_ids).pooler_output
        """
<<<<<<< HEAD
        inputs = input_processing(
            func=self.call,
            input_ids=input_ids,
            attention_mask=attention_mask,
            token_type_ids=token_type_ids,
            inputs_embeds=inputs_embeds,
            output_attentions=output_attentions,
            output_hidden_states=output_hidden_states,
            return_dict=return_dict,
            training=training,
            kwargs_call=kwargs,
        )
        output_attentions = (
            inputs["output_attentions"] if inputs["output_attentions"] is not None else self.config.output_attentions
        )
=======

        if isinstance(inputs, (tuple, list)):
            input_ids = inputs[0]
            attention_mask = inputs[1] if len(inputs) > 1 else attention_mask
            token_type_ids = inputs[2] if len(inputs) > 2 else token_type_ids
            inputs_embeds = inputs[3] if len(inputs) > 3 else inputs_embeds
            output_attentions = inputs[4] if len(inputs) > 4 else output_attentions
            output_hidden_states = inputs[5] if len(inputs) > 5 else output_hidden_states
            return_dict = inputs[6] if len(inputs) > 6 else return_dict
            assert len(inputs) <= 7, "Too many inputs."
        elif isinstance(inputs, (dict, BatchEncoding)):
            input_ids = inputs.get("input_ids")
            attention_mask = inputs.get("attention_mask", attention_mask)
            token_type_ids = inputs.get("token_type_ids", token_type_ids)
            inputs_embeds = inputs.get("inputs_embeds", inputs_embeds)
            output_attentions = inputs.get("output_attentions", output_attentions)
            output_hidden_states = inputs.get("output_hidden_states", output_hidden_states)
            return_dict = inputs.get("return_dict", return_dict)
            assert len(inputs) <= 7, "Too many inputs."
        else:
            input_ids = inputs

        output_attentions = output_attentions if output_attentions is not None else self.config.output_attentions
>>>>>>> 94caaa93
        output_hidden_states = (
            inputs["output_hidden_states"]
            if inputs["output_hidden_states"] is not None
            else self.config.output_hidden_states
        )
        return_dict = inputs["return_dict"] if inputs["return_dict"] is not None else self.config.use_return_dict

        if inputs["input_ids"] is not None and inputs["inputs_embeds"] is not None:
            raise ValueError("You cannot specify both input_ids and inputs_embeds at the same time")
        elif inputs["input_ids"] is not None:
            input_shape = shape_list(inputs["input_ids"])
        elif inputs["inputs_embeds"] is not None:
            input_shape = shape_list(inputs["inputs_embeds"])[:-1]
        else:
            raise ValueError("You have to specify either input_ids or inputs_embeds")

        if inputs["attention_mask"] is None:
            inputs["attention_mask"] = (
                tf.ones(input_shape, dtype=tf.dtypes.int32)
                if inputs["input_ids"] is None
                else (inputs["input_ids"] != self.config.pad_token_id)
            )
        if inputs["token_type_ids"] is None:
            inputs["token_type_ids"] = tf.zeros(input_shape, dtype=tf.dtypes.int32)

        outputs = self.question_encoder(
            input_ids=inputs["input_ids"],
            attention_mask=inputs["attention_mask"],
            token_type_ids=inputs["token_type_ids"],
            inputs_embeds=inputs["inputs_embeds"],
            output_attentions=output_attentions,
            output_hidden_states=output_hidden_states,
            return_dict=return_dict,
            training=inputs["training"],
        )

        if not return_dict:
            return outputs[1:]
        return TFDPRQuestionEncoderOutput(
            pooler_output=outputs.pooler_output, hidden_states=outputs.hidden_states, attentions=outputs.attentions
        )


@add_start_docstrings(
    "The bare DPRReader transformer outputting span predictions.",
    TF_DPR_START_DOCSTRING,
)
class TFDPRReader(TFDPRPretrainedReader):
    def __init__(self, config: DPRConfig, *args, **kwargs):
        super().__init__(config, *args, **kwargs)
        self.config = config
        self.span_predictor = TFDPRSpanPredictor(config, name="span_predictor")

    def get_input_embeddings(self):
        return self.span_predictor.encoder.bert_model.get_input_embeddings()

    @add_start_docstrings_to_model_forward(TF_DPR_READER_INPUTS_DOCSTRING)
    @replace_return_docstrings(output_type=TFDPRReaderOutput, config_class=_CONFIG_FOR_DOC)
    def call(
        self,
<<<<<<< HEAD
        input_ids=None,
        attention_mask: Optional[tf.Tensor] = None,
        inputs_embeds: Optional[tf.Tensor] = None,
=======
        inputs,
        attention_mask: Optional[Tensor] = None,
        token_type_ids: Optional[Tensor] = None,
        inputs_embeds: Optional[Tensor] = None,
>>>>>>> 94caaa93
        output_attentions: bool = None,
        output_hidden_states: bool = None,
        return_dict=None,
        training: bool = False,
        **kwargs,
    ) -> Union[TFDPRReaderOutput, Tuple[tf.Tensor, ...]]:
        r"""
        Return:

        Examples::

            >>> from transformers import TFDPRReader, DPRReaderTokenizer
            >>> tokenizer = DPRReaderTokenizer.from_pretrained('facebook/dpr-reader-single-nq-base')
            >>> model = TFDPRReader.from_pretrained('facebook/dpr-reader-single-nq-base', from_pt=True)
            >>> encoded_inputs = tokenizer(
            ...         questions=["What is love ?"],
            ...         titles=["Haddaway"],
            ...         texts=["'What Is Love' is a song recorded by the artist Haddaway"],
            ...         return_tensors='tf'
            ...     )
            >>> outputs = model(encoded_inputs)
            >>> start_logits = outputs.start_logits
            >>> end_logits = outputs.end_logits
            >>> relevance_logits = outputs.relevance_logits

        """
<<<<<<< HEAD
        inputs = input_processing(
            func=self.call,
            input_ids=input_ids,
            attention_mask=attention_mask,
            inputs_embeds=inputs_embeds,
            output_attentions=output_attentions,
            output_hidden_states=output_hidden_states,
            return_dict=return_dict,
            training=training,
            kwargs_call=kwargs,
        )
        output_attentions = (
            inputs["output_attentions"] if inputs["output_attentions"] is not None else self.config.output_attentions
        )
=======
        if isinstance(inputs, (tuple, list)):
            input_ids = inputs[0]
            attention_mask = inputs[1] if len(inputs) > 1 else attention_mask
            token_type_ids = inputs[2] if len(inputs) > 2 else token_type_ids
            inputs_embeds = inputs[3] if len(inputs) > 3 else inputs_embeds
            output_attentions = inputs[4] if len(inputs) > 4 else output_attentions
            output_hidden_states = inputs[5] if len(inputs) > 5 else output_hidden_states
            return_dict = inputs[6] if len(inputs) > 6 else return_dict
            assert len(inputs) <= 7, "Too many inputs."
        elif isinstance(inputs, (dict, BatchEncoding)):
            input_ids = inputs.get("input_ids")
            attention_mask = inputs.get("attention_mask", attention_mask)
            token_type_ids = inputs.get("token_type_ids", token_type_ids)
            inputs_embeds = inputs.get("inputs_embeds", inputs_embeds)
            output_attentions = inputs.get("output_attentions", output_attentions)
            output_hidden_states = inputs.get("output_hidden_states", output_hidden_states)
            return_dict = inputs.get("return_dict", return_dict)
            assert len(inputs) <= 7, "Too many inputs."
        else:
            input_ids = inputs

        output_attentions = output_attentions if output_attentions is not None else self.config.output_attentions
>>>>>>> 94caaa93
        output_hidden_states = (
            inputs["output_hidden_states"]
            if inputs["output_hidden_states"] is not None
            else self.config.output_hidden_states
        )
        return_dict = inputs["return_dict"] if inputs["return_dict"] is not None else self.config.use_return_dict

        if inputs["input_ids"] is not None and inputs["inputs_embeds"] is not None:
            raise ValueError("You cannot specify both input_ids and inputs_embeds at the same time")
        elif inputs["input_ids"] is not None:
            input_shape = shape_list(inputs["input_ids"])
        elif inputs["inputs_embeds"] is not None:
            input_shape = shape_list(inputs["inputs_embeds"])[:-1]
        else:
            raise ValueError("You have to specify either input_ids or inputs_embeds")

        if inputs["attention_mask"] is None:
            inputs["attention_mask"] = tf.ones(input_shape, dtype=tf.dtypes.int32)

        if token_type_ids is None:
            token_type_ids = tf.zeros(input_shape, dtype=tf.dtypes.int32)

        return self.span_predictor(
<<<<<<< HEAD
            input_ids=inputs["input_ids"],
            attention_mask=inputs["attention_mask"],
            inputs_embeds=inputs["inputs_embeds"],
=======
            input_ids,
            attention_mask=attention_mask,
            token_type_ids=token_type_ids,
            inputs_embeds=inputs_embeds,
>>>>>>> 94caaa93
            output_attentions=output_attentions,
            output_hidden_states=output_hidden_states,
            return_dict=return_dict,
            training=inputs["training"],
        )<|MERGE_RESOLUTION|>--- conflicted
+++ resolved
@@ -172,20 +172,11 @@
         output_hidden_states: bool = None,
         return_dict: bool = None,
         training: bool = False,
-<<<<<<< HEAD
         **kwargs,
     ) -> Union[TFBaseModelOutputWithPooling, Tuple[tf.Tensor, ...]]:
         inputs = input_processing(
             func=self.call,
             input_ids=input_ids,
-=======
-    ) -> Union[TFBaseModelOutputWithPooling, Tuple[Tensor, ...]]:
-
-        return_dict = return_dict if return_dict is not None else self.bert_model.return_dict
-
-        outputs = self.bert_model(
-            input_ids,
->>>>>>> 94caaa93
             attention_mask=attention_mask,
             token_type_ids=token_type_ids,
             inputs_embeds=inputs_embeds,
@@ -246,22 +237,13 @@
 
     def call(
         self,
-<<<<<<< HEAD
-        input_ids: tf.Tensor = None,
-        attention_mask: tf.Tensor = None,
+        input_ids: tf.Tensor,
+        attention_mask: Optional[tf.Tensor] = None,
+        token_type_ids: Optional[tf.Tensor] = None,
         inputs_embeds: Optional[tf.Tensor] = None,
-        output_attentions: bool = None,
-        output_hidden_states: bool = None,
-        return_dict: bool = None,
-=======
-        input_ids: Tensor,
-        attention_mask: Optional[Tensor] = None,
-        token_type_ids: Optional[Tensor] = None,
-        inputs_embeds: Optional[Tensor] = None,
         output_attentions: bool = False,
         output_hidden_states: bool = False,
         return_dict: bool = False,
->>>>>>> 94caaa93
         training: bool = False,
         **kwargs,
     ) -> Union[TFDPRReaderOutput, Tuple[tf.Tensor, ...]]:
@@ -287,6 +269,7 @@
         outputs = self.encoder(
             input_ids=inputs["input_ids"],
             attention_mask=inputs["attention_mask"],
+            token_type_ids=inputs["token_type_ids"],
             inputs_embeds=inputs["inputs_embeds"],
             output_attentions=inputs["output_attentions"],
             output_hidden_states=inputs["output_hidden_states"],
@@ -516,7 +499,6 @@
             >>> input_ids = tokenizer("Hello, is my dog cute ?", return_tensors='tf')["input_ids"]
             >>> embeddings = model(input_ids).pooler_output
         """
-<<<<<<< HEAD
         inputs = input_processing(
             func=self.call,
             input_ids=input_ids,
@@ -532,31 +514,6 @@
         output_attentions = (
             inputs["output_attentions"] if inputs["output_attentions"] is not None else self.config.output_attentions
         )
-=======
-
-        if isinstance(inputs, (tuple, list)):
-            input_ids = inputs[0]
-            attention_mask = inputs[1] if len(inputs) > 1 else attention_mask
-            token_type_ids = inputs[2] if len(inputs) > 2 else token_type_ids
-            inputs_embeds = inputs[3] if len(inputs) > 3 else inputs_embeds
-            output_attentions = inputs[4] if len(inputs) > 4 else output_attentions
-            output_hidden_states = inputs[5] if len(inputs) > 5 else output_hidden_states
-            return_dict = inputs[6] if len(inputs) > 6 else return_dict
-            assert len(inputs) <= 7, "Too many inputs."
-        elif isinstance(inputs, (dict, BatchEncoding)):
-            input_ids = inputs.get("input_ids")
-            attention_mask = inputs.get("attention_mask", attention_mask)
-            token_type_ids = inputs.get("token_type_ids", token_type_ids)
-            inputs_embeds = inputs.get("inputs_embeds", inputs_embeds)
-            output_attentions = inputs.get("output_attentions", output_attentions)
-            output_hidden_states = inputs.get("output_hidden_states", output_hidden_states)
-            return_dict = inputs.get("return_dict", return_dict)
-            assert len(inputs) <= 7, "Too many inputs."
-        else:
-            input_ids = inputs
-
-        output_attentions = output_attentions if output_attentions is not None else self.config.output_attentions
->>>>>>> 94caaa93
         output_hidden_states = (
             inputs["output_hidden_states"]
             if inputs["output_hidden_states"] is not None
@@ -638,7 +595,6 @@
             >>> input_ids = tokenizer("Hello, is my dog cute ?", return_tensors='tf')["input_ids"]
             >>> embeddings = model(input_ids).pooler_output
         """
-<<<<<<< HEAD
         inputs = input_processing(
             func=self.call,
             input_ids=input_ids,
@@ -654,31 +610,6 @@
         output_attentions = (
             inputs["output_attentions"] if inputs["output_attentions"] is not None else self.config.output_attentions
         )
-=======
-
-        if isinstance(inputs, (tuple, list)):
-            input_ids = inputs[0]
-            attention_mask = inputs[1] if len(inputs) > 1 else attention_mask
-            token_type_ids = inputs[2] if len(inputs) > 2 else token_type_ids
-            inputs_embeds = inputs[3] if len(inputs) > 3 else inputs_embeds
-            output_attentions = inputs[4] if len(inputs) > 4 else output_attentions
-            output_hidden_states = inputs[5] if len(inputs) > 5 else output_hidden_states
-            return_dict = inputs[6] if len(inputs) > 6 else return_dict
-            assert len(inputs) <= 7, "Too many inputs."
-        elif isinstance(inputs, (dict, BatchEncoding)):
-            input_ids = inputs.get("input_ids")
-            attention_mask = inputs.get("attention_mask", attention_mask)
-            token_type_ids = inputs.get("token_type_ids", token_type_ids)
-            inputs_embeds = inputs.get("inputs_embeds", inputs_embeds)
-            output_attentions = inputs.get("output_attentions", output_attentions)
-            output_hidden_states = inputs.get("output_hidden_states", output_hidden_states)
-            return_dict = inputs.get("return_dict", return_dict)
-            assert len(inputs) <= 7, "Too many inputs."
-        else:
-            input_ids = inputs
-
-        output_attentions = output_attentions if output_attentions is not None else self.config.output_attentions
->>>>>>> 94caaa93
         output_hidden_states = (
             inputs["output_hidden_states"]
             if inputs["output_hidden_states"] is not None
@@ -739,16 +670,10 @@
     @replace_return_docstrings(output_type=TFDPRReaderOutput, config_class=_CONFIG_FOR_DOC)
     def call(
         self,
-<<<<<<< HEAD
         input_ids=None,
         attention_mask: Optional[tf.Tensor] = None,
+        token_type_ids: Optional[tf.Tensor] = None,
         inputs_embeds: Optional[tf.Tensor] = None,
-=======
-        inputs,
-        attention_mask: Optional[Tensor] = None,
-        token_type_ids: Optional[Tensor] = None,
-        inputs_embeds: Optional[Tensor] = None,
->>>>>>> 94caaa93
         output_attentions: bool = None,
         output_hidden_states: bool = None,
         return_dict=None,
@@ -775,11 +700,11 @@
             >>> relevance_logits = outputs.relevance_logits
 
         """
-<<<<<<< HEAD
         inputs = input_processing(
             func=self.call,
             input_ids=input_ids,
             attention_mask=attention_mask,
+            token_type_ids=token_type_ids,
             inputs_embeds=inputs_embeds,
             output_attentions=output_attentions,
             output_hidden_states=output_hidden_states,
@@ -790,30 +715,6 @@
         output_attentions = (
             inputs["output_attentions"] if inputs["output_attentions"] is not None else self.config.output_attentions
         )
-=======
-        if isinstance(inputs, (tuple, list)):
-            input_ids = inputs[0]
-            attention_mask = inputs[1] if len(inputs) > 1 else attention_mask
-            token_type_ids = inputs[2] if len(inputs) > 2 else token_type_ids
-            inputs_embeds = inputs[3] if len(inputs) > 3 else inputs_embeds
-            output_attentions = inputs[4] if len(inputs) > 4 else output_attentions
-            output_hidden_states = inputs[5] if len(inputs) > 5 else output_hidden_states
-            return_dict = inputs[6] if len(inputs) > 6 else return_dict
-            assert len(inputs) <= 7, "Too many inputs."
-        elif isinstance(inputs, (dict, BatchEncoding)):
-            input_ids = inputs.get("input_ids")
-            attention_mask = inputs.get("attention_mask", attention_mask)
-            token_type_ids = inputs.get("token_type_ids", token_type_ids)
-            inputs_embeds = inputs.get("inputs_embeds", inputs_embeds)
-            output_attentions = inputs.get("output_attentions", output_attentions)
-            output_hidden_states = inputs.get("output_hidden_states", output_hidden_states)
-            return_dict = inputs.get("return_dict", return_dict)
-            assert len(inputs) <= 7, "Too many inputs."
-        else:
-            input_ids = inputs
-
-        output_attentions = output_attentions if output_attentions is not None else self.config.output_attentions
->>>>>>> 94caaa93
         output_hidden_states = (
             inputs["output_hidden_states"]
             if inputs["output_hidden_states"] is not None
@@ -837,16 +738,10 @@
             token_type_ids = tf.zeros(input_shape, dtype=tf.dtypes.int32)
 
         return self.span_predictor(
-<<<<<<< HEAD
             input_ids=inputs["input_ids"],
             attention_mask=inputs["attention_mask"],
+            token_type_ids=inputs["token_type_ids"],
             inputs_embeds=inputs["inputs_embeds"],
-=======
-            input_ids,
-            attention_mask=attention_mask,
-            token_type_ids=token_type_ids,
-            inputs_embeds=inputs_embeds,
->>>>>>> 94caaa93
             output_attentions=output_attentions,
             output_hidden_states=output_hidden_states,
             return_dict=return_dict,
