# coding=utf-8
# Copyright 2022 EleutherAI The HuggingFace Inc. team. All rights reserved.
#
# Licensed under the Apache License, Version 2.0 (the "License");
# you may not use this file except in compliance with the License.
# You may obtain a copy of the License at
#
#     http://www.apache.org/licenses/LICENSE-2.0
#
# Unless required by applicable law or agreed to in writing, software
# distributed under the License is distributed on an "AS IS" BASIS,
# WITHOUT WARRANTIES OR CONDITIONS OF ANY KIND, either express or implied.
# See the License for the specific language governing permissions and
# limitations under the License.
""" PyTorch GPTNeoX model."""

from typing import Optional, Tuple, Union

import torch
import torch.utils.checkpoint
from torch import nn
from torch.nn import BCEWithLogitsLoss, CrossEntropyLoss, MSELoss

from ...activations import ACT2FN
from ...file_utils import (
    add_code_sample_docstrings,
    add_start_docstrings,
    add_start_docstrings_to_model_forward,
    replace_return_docstrings,
)
from ...modeling_outputs import (
    BaseModelOutputWithPast,
    CausalLMOutputWithPast,
    QuestionAnsweringModelOutput,
    SequenceClassifierOutputWithPast,
    TokenClassifierOutput,
)
from ...modeling_utils import PreTrainedModel
from ...utils import logging
from .configuration_gpt_neox import GPTNeoXConfig


logger = logging.get_logger(__name__)

_CHECKPOINT_FOR_DOC = "trl-internal-testing/tiny-random-GPTNeoXForCausalLM"
_REAL_CHECKPOINT_FOR_DOC = "EleutherAI/gpt-neox-20b"
_CONFIG_FOR_DOC = "GPTNeoXConfig"

GPT_NEOX_PRETRAINED_MODEL_ARCHIVE_LIST = [
    "EleutherAI/gpt-neox-20b",
    # See all GPTNeoX models at https://huggingface.co/models?filter=gpt_neox
]


class GPTNeoXPreTrainedModel(PreTrainedModel):
    """
    An abstract class to handle weights initialization and a simple interface for downloading and loading pretrained
    models.
    """

    config_class = GPTNeoXConfig
    base_model_prefix = "gpt_neox"
    supports_gradient_checkpointing = True
    _no_split_modules = ["GPTNeoXLayer"]
    _skip_keys_device_placement = "past_key_values"

    def _init_weights(self, module):
        """Initialize the weights"""
        if isinstance(module, nn.Linear):
            module.weight.data.normal_(mean=0.0, std=self.config.initializer_range)
            if module.bias is not None:
                module.bias.data.zero_()
        elif isinstance(module, nn.Embedding):
            module.weight.data.normal_(mean=0.0, std=self.config.initializer_range)
            if module.padding_idx is not None:
                module.weight.data[module.padding_idx].zero_()
        elif isinstance(module, nn.LayerNorm):
            module.bias.data.zero_()
            module.weight.data.fill_(1.0)

    def _set_gradient_checkpointing(self, module, value=False):
        if isinstance(module, GPTNeoXModel):
            module.gradient_checkpointing = value


class GPTNeoXAttention(nn.Module):
    def __init__(self, config):
        super().__init__()
        self.config = config
        self.num_attention_heads = config.num_attention_heads
        self.hidden_size = config.hidden_size
        if self.hidden_size % self.num_attention_heads != 0:
            raise ValueError(
                "The hidden size is not divisble by the number of attention heads! Make sure to update them"
            )
        self.head_size = self.hidden_size // self.num_attention_heads
        self.rotary_ndims = int(self.head_size * config.rotary_pct)
        self._init_bias(config.max_position_embeddings)

        self.register_buffer("masked_bias", torch.tensor(-1e9), persistent=False)
        self._init_rope()

        self.register_buffer(
            "norm_factor",
            torch.sqrt(torch.tensor(self.head_size, dtype=torch.float32)).to(torch.get_default_dtype()),
            persistent=False,
        )
        self.query_key_value = nn.Linear(config.hidden_size, 3 * config.hidden_size)
        self.dense = nn.Linear(config.hidden_size, config.hidden_size)

<<<<<<< HEAD
    def _init_bias(self, max_positions, device=None):
        self.register_buffer(
            "bias",
            torch.tril(torch.ones((max_positions, max_positions), dtype=torch.bool)).view(
                1, 1, max_positions, max_positions
            ),
            persistent=False,
        )
        if device is not None:
            self.bias = self.bias.to(device)

    def _init_rope(self):
        if self.config.rope_scaling is None:
            self.rotary_emb = GPTNeoXRotaryEmbedding(
                self.rotary_ndims, self.config.max_position_embeddings, base=self.config.rotary_emb_base
            )
        else:
            scaling_type = self.config.rope_scaling["type"]
            scaling_factor = self.config.rope_scaling["factor"]
            if scaling_type == "linear":
                self.rotary_emb = GPTNeoXLinearScalingRotaryEmbedding(
                    self.rotary_ndims,
                    self.config.max_position_embeddings,
                    base=self.config.rotary_emb_base,
                    scaling_factor=scaling_factor,
                )
            elif scaling_type == "ntk":
                self.rotary_emb = GPTNeoXNTKScalingRotaryEmbedding(
                    self.rotary_ndims,
                    self.config.max_position_embeddings,
                    base=self.config.rotary_emb_base,
                    scaling_factor=scaling_factor,
                )
            elif scaling_type == "dynamic":
                self.rotary_emb = GPTNeoXDynamicNTKScalingRotaryEmbedding(
                    self.rotary_ndims,
                    self.config.max_position_embeddings,
                    base=self.config.rotary_emb_base,
                    scaling_factor=scaling_factor,
                )
            else:
                raise ValueError(f"Unknown RoPE scaling type {scaling_type}")
=======
        self.attention_dropout = nn.Dropout(config.attention_dropout)
>>>>>>> f1732e13

    def forward(
        self,
        hidden_states: torch.FloatTensor,
        attention_mask: torch.FloatTensor,
        position_ids: torch.LongTensor,
        head_mask: Optional[torch.FloatTensor] = None,
        layer_past: Optional[Tuple[torch.Tensor]] = None,
        use_cache: Optional[bool] = False,
        output_attentions: Optional[bool] = False,
    ):
        has_layer_past = layer_past is not None

        # Compute QKV
        # Attention heads [batch, seq_len, hidden_size]
        #   --> [batch, seq_len, (np * 3 * head_size)]
        qkv = self.query_key_value(hidden_states)

        # [batch, seq_len, (num_heads * 3 * head_size)]
        #   --> [batch, seq_len, num_heads, 3 * head_size]
        new_qkv_shape = qkv.size()[:-1] + (self.num_attention_heads, 3 * self.head_size)
        qkv = qkv.view(*new_qkv_shape)

        # [batch, seq_len, num_attention_heads, 3 * head_size] --> 3 [batch, num_attention_heads, seq_len, head_size]
        query = qkv[..., : self.head_size].permute(0, 2, 1, 3)
        key = qkv[..., self.head_size : 2 * self.head_size].permute(0, 2, 1, 3)
        value = qkv[..., 2 * self.head_size :].permute(0, 2, 1, 3)

        # Compute rotary embeddings on rotary_ndims
        query_rot = query[..., : self.rotary_ndims]
        query_pass = query[..., self.rotary_ndims :]
        key_rot = key[..., : self.rotary_ndims]
        key_pass = key[..., self.rotary_ndims :]

        # Compute token offset for rotary embeddings (when decoding)
        seq_len = key.shape[-2]
        if has_layer_past:
            seq_len += layer_past[0].shape[-2]
        cos, sin = self.rotary_emb(value, seq_len=seq_len)
        query, key = apply_rotary_pos_emb(query_rot, key_rot, cos, sin, position_ids)
        query = torch.cat((query, query_pass), dim=-1)
        key = torch.cat((key, key_pass), dim=-1)

        # Cache QKV values
        if has_layer_past:
            past_key = layer_past[0]
            past_value = layer_past[1]
            key = torch.cat((past_key, key), dim=-2)
            value = torch.cat((past_value, value), dim=-2)
        present = (key, value) if use_cache else None

        # Compute attention
        attn_output, attn_weights = self._attn(query, key, value, attention_mask, head_mask)

        # Reshape outputs
        attn_output = self._merge_heads(attn_output, self.num_attention_heads, self.head_size)
        attn_output = self.dense(attn_output)

        outputs = (attn_output, present)
        if output_attentions:
            outputs += (attn_weights,)

        return outputs

    @classmethod
    def _split_heads(cls, tensor, num_attention_heads, attn_head_size):
        """
        Splits hidden dim into attn_head_size and num_attention_heads
        """
        # tensor: [bs, seq_len, hidden_size]
        new_shape = tensor.size()[:-1] + (num_attention_heads, attn_head_size)
        # -> [bs, seq_len, num_attention_heads, attn_head_size]
        tensor = tensor.view(new_shape)
        # -> [bs, num_attention_heads, seq_len, attn_head_size]
        tensor = tensor.permute(0, 2, 1, 3)
        return tensor

    @classmethod
    def _merge_heads(cls, tensor, num_attention_heads, attn_head_size):
        """
        Merges attn_head_size dim and num_attn_heads dim into hidden dim
        """
        # tensor [bs, num_attention_heads, seq_len, attn_head_size]
        tensor = tensor.permute(0, 2, 1, 3).contiguous()
        # -> [bs, seq_len, num_attention_heads, attn_head_size]
        tensor = tensor.view(tensor.size(0), tensor.size(1), num_attention_heads * attn_head_size)
        # -> [bs, seq_len, hidden_size]
        return tensor

    def _attn(self, query, key, value, attention_mask=None, head_mask=None):
        # q, k, v: [bs, num_attention_heads, seq_len, attn_head_size]
        # compute causal mask from causal mask buffer
        batch_size, num_attention_heads, query_length, attn_head_size = query.size()
        key_length = key.size(-2)

        # dynamically increase the causal mask with the key length, if needed.
        if key_length > self.bias.shape[-1]:
            self._init_bias(key_length, device=key.device)
        causal_mask = self.bias[:, :, key_length - query_length : key_length, :key_length]

        query = query.view(batch_size * num_attention_heads, query_length, attn_head_size)
        key = key.view(batch_size * num_attention_heads, key_length, attn_head_size)
        attn_scores = torch.zeros(
            batch_size * num_attention_heads,
            query_length,
            key_length,
            dtype=query.dtype,
            device=key.device,
        )
        attn_scores = torch.baddbmm(
            attn_scores,
            query,
            key.transpose(1, 2),
            beta=1.0,
            alpha=(torch.tensor(1.0, dtype=self.norm_factor.dtype, device=self.norm_factor.device) / self.norm_factor),
        )
        attn_scores = attn_scores.view(batch_size, num_attention_heads, query_length, key_length)

        mask_value = torch.finfo(attn_scores.dtype).min
        # Need to be a tensor, otherwise we get error: `RuntimeError: expected scalar type float but found double`.
        # Need to be on the same device, otherwise `RuntimeError: ..., x and y to be on the same device`
        mask_value = torch.tensor(mask_value, dtype=attn_scores.dtype).to(attn_scores.device)
        attn_scores = torch.where(causal_mask, attn_scores, mask_value)

        if attention_mask is not None:
            # Apply the attention mask
            attn_scores = attn_scores + attention_mask

        attn_weights = nn.functional.softmax(attn_scores, dim=-1)
        attn_weights = attn_weights.to(value.dtype)

        # Mask heads if we want to
        if head_mask is not None:
            attn_weights = attn_weights * head_mask

        attn_weights = self.attention_dropout(attn_weights)

        attn_output = torch.matmul(attn_weights, value)
        return attn_output, attn_weights


def attention_mask_func(attention_scores, ltor_mask):
    attention_scores.masked_fill_(~ltor_mask, torch.finfo(attention_scores.dtype).min)
    return attention_scores


class GPTNeoXRotaryEmbedding(torch.nn.Module):
    def __init__(self, dim, max_position_embeddings, base=10000, device=None):
        super().__init__()

        self.dim = dim
        self.max_position_embeddings = max_position_embeddings
        self.base = base
        inv_freq = 1.0 / (self.base ** (torch.arange(0, self.dim, 2).float().to(device) / self.dim))
        self.register_buffer("inv_freq", inv_freq)

        # Build here to make `torch.jit.trace` work.
        self._set_cos_sin_cache(seq_len=max_position_embeddings, device=self.inv_freq.device)

    def _set_cos_sin_cache(self, seq_len, device):
        self.max_seq_len_cached = seq_len
        t = torch.arange(self.max_seq_len_cached, device=device, dtype=self.inv_freq.dtype)

        freqs = torch.einsum("i,j->ij", t, self.inv_freq)
        # Different from paper, but it uses a different permutation in order to obtain the same calculation
        emb = torch.cat((freqs, freqs), dim=-1)
        self.cos_cached = emb.cos()[None, None, :, :]
        self.sin_cached = emb.sin()[None, None, :, :]

    def forward(self, x, seq_len=None):
        # x: [bs, num_attention_heads, seq_len, head_size]
        if seq_len > self.max_seq_len_cached:
            self._set_cos_sin_cache(seq_len=seq_len, device=x.device)
        return self.cos_cached[:seq_len, ...].to(x.device), self.sin_cached[:seq_len, ...].to(x.device)


class GPTNeoXLinearScalingRotaryEmbedding(GPTNeoXRotaryEmbedding):
    """GPTNeoXRotaryEmbedding extended with linear scaling. Credits to the Reddit user /u/kaiokendev"""

    def __init__(self, dim, max_position_embeddings, base=10000, device=None, scaling_factor=1.0):
        self.scaling_factor = scaling_factor
        super().__init__(dim, max_position_embeddings, base, device)

    def _set_cos_sin_cache(self, seq_len, device):
        self.max_seq_len_cached = seq_len
        t = torch.arange(self.max_seq_len_cached, device=device, dtype=self.inv_freq.dtype)
        t = t / self.scaling_factor

        freqs = torch.einsum("i,j->ij", t, self.inv_freq)
        # Different from paper, but it uses a different permutation in order to obtain the same calculation
        emb = torch.cat((freqs, freqs), dim=-1)
        self.cos_cached = emb.cos()[None, None, :, :]
        self.sin_cached = emb.sin()[None, None, :, :]


class GPTNeoXNTKScalingRotaryEmbedding(GPTNeoXRotaryEmbedding):
    """GPTNeoXRotaryEmbedding extended with NTK scaling. Credits to the Reddit user /u/bloc97"""

    def __init__(self, dim, max_position_embeddings, base=10000, device=None, scaling_factor=1.0):
        self.scaling_factor = scaling_factor
        base = base * scaling_factor ** (dim / (dim - 2))
        super().__init__(dim, max_position_embeddings, base, device)


class GPTNeoXDynamicNTKScalingRotaryEmbedding(GPTNeoXRotaryEmbedding):
    """GPTNeoXRotaryEmbedding extended with Dynamic NTK scaling. Credits to the Reddit user /u/emozilla"""

    def __init__(self, dim, max_position_embeddings, base=10000, device=None, scaling_factor=1.0):
        self.scaling_factor = scaling_factor
        super().__init__(dim, max_position_embeddings, base, device)

    def _set_cos_sin_cache(self, seq_len, device):
        self.max_seq_len_cached = seq_len

        if seq_len > self.max_position_embeddings:
            base = self.base * (
                (self.scaling_factor * seq_len / self.max_position_embeddings) - (self.scaling_factor - 1)
            ) ** (self.dim / (self.dim - 2))
            inv_freq = 1.0 / (base ** (torch.arange(0, self.dim, 2).float().to(device) / self.dim))
            self.register_buffer("inv_freq", inv_freq)

        t = torch.arange(self.max_seq_len_cached, device=device, dtype=self.inv_freq.dtype)

        freqs = torch.einsum("i,j->ij", t, self.inv_freq)
        # Different from paper, but it uses a different permutation in order to obtain the same calculation
        emb = torch.cat((freqs, freqs), dim=-1)
        self.cos_cached = emb.cos()[None, None, :, :]
        self.sin_cached = emb.sin()[None, None, :, :]


def rotate_half(x):
    """Rotates half the hidden dims of the input."""
    x1 = x[..., : x.shape[-1] // 2]
    x2 = x[..., x.shape[-1] // 2 :]
    return torch.cat((-x2, x1), dim=-1)


def apply_rotary_pos_emb(q, k, cos, sin, position_ids):
    gather_indices = position_ids[:, None, :, None]  # [bs, 1, seq_len, 1]
    gather_indices = gather_indices.repeat(1, cos.shape[1], 1, cos.shape[3])
    cos = torch.gather(cos.repeat(gather_indices.shape[0], 1, 1, 1), 2, gather_indices)
    sin = torch.gather(sin.repeat(gather_indices.shape[0], 1, 1, 1), 2, gather_indices)
    q_embed = (q * cos) + (rotate_half(q) * sin)
    k_embed = (k * cos) + (rotate_half(k) * sin)
    return q_embed, k_embed


class GPTNeoXMLP(nn.Module):
    def __init__(self, config):
        super().__init__()
        self.dense_h_to_4h = nn.Linear(config.hidden_size, config.intermediate_size)
        self.dense_4h_to_h = nn.Linear(config.intermediate_size, config.hidden_size)
        self.act = ACT2FN[config.hidden_act]

    def forward(self, hidden_states):
        hidden_states = self.dense_h_to_4h(hidden_states)
        hidden_states = self.act(hidden_states)
        hidden_states = self.dense_4h_to_h(hidden_states)
        return hidden_states


class GPTNeoXLayer(nn.Module):
    def __init__(self, config):
        super().__init__()
        self.use_parallel_residual = config.use_parallel_residual
        self.input_layernorm = nn.LayerNorm(config.hidden_size, eps=config.layer_norm_eps)
        self.post_attention_layernorm = nn.LayerNorm(config.hidden_size, eps=config.layer_norm_eps)
        self.post_attention_dropout = nn.Dropout(config.hidden_dropout)
        self.post_mlp_dropout = nn.Dropout(config.hidden_dropout)
        self.attention = GPTNeoXAttention(config)
        self.mlp = GPTNeoXMLP(config)

    def forward(
        self,
        hidden_states: Optional[torch.FloatTensor],
        attention_mask: Optional[torch.FloatTensor] = None,
        position_ids: Optional[torch.LongTensor] = None,
        head_mask: Optional[torch.FloatTensor] = None,
        use_cache: Optional[bool] = False,
        layer_past: Optional[Tuple[torch.Tensor]] = None,
        output_attentions: Optional[bool] = False,
    ):
        attention_layer_outputs = self.attention(
            self.input_layernorm(hidden_states),
            attention_mask=attention_mask,
            position_ids=position_ids,
            layer_past=layer_past,
            head_mask=head_mask,
            use_cache=use_cache,
            output_attentions=output_attentions,
        )
        attn_output = attention_layer_outputs[0]  # output_attn: attn_output, present, (attn_weights)
        attn_output = self.post_attention_dropout(attn_output)
        outputs = attention_layer_outputs[1:]

        if self.use_parallel_residual:
            # pseudocode:
            # x = x + attn(ln1(x)) + mlp(ln2(x))
            mlp_output = self.mlp(self.post_attention_layernorm(hidden_states))
            mlp_output = self.post_mlp_dropout(mlp_output)
            hidden_states = mlp_output + attn_output + hidden_states
        else:
            # pseudocode:
            # x = x + attn(ln1(x))
            # x = x + mlp(ln2(x))
            attn_output = attn_output + hidden_states
            mlp_output = self.mlp(self.post_attention_layernorm(attn_output))
            mlp_output = self.post_mlp_dropout(mlp_output)
            hidden_states = mlp_output + attn_output

        if use_cache:
            outputs = (hidden_states,) + outputs  # hidden_states, present, (attn_weights)
        else:
            outputs = (hidden_states,) + outputs[1:]  # hidden_states, (attn_weights)

        return outputs


GPT_NEOX_START_DOCSTRING = r"""
    This model is a PyTorch [torch.nn.Module](https://pytorch.org/docs/stable/nn.html#torch.nn.Module) sub-class. Use
    it as a regular PyTorch Module and refer to the PyTorch documentation for all matter related to general usage and
    behavior.

    Parameters:
        config ([`~GPTNeoXConfig`]): Model configuration class with all the parameters of the model.
            Initializing with a config file does not load the weights associated with the model, only the
            configuration. Check out the [`~PreTrainedModel.from_pretrained`] method to load the model weights.
"""

GPT_NEOX_INPUTS_DOCSTRING = r"""
    Args:
        input_ids (`torch.LongTensor` of shape `({0})`):
            Indices of input sequence tokens in the vocabulary.

            Indices can be obtained using [`AutoTokenizer`]. See [`PreTrainedTokenizer.encode`] and
            [`PreTrainedTokenizer.__call__`] for details.

            [What are input IDs?](../glossary#input-ids)
        attention_mask (`torch.FloatTensor` of shape `({0})`, *optional*):
            Mask to avoid performing attention on padding token indices. Mask values selected in `[0, 1]`:

            - 1 for tokens that are **not masked**,
            - 0 for tokens that are **masked**.

            [What are attention masks?](../glossary#attention-mask)
        position_ids (`torch.LongTensor` of shape `({0})`, *optional*):
            Indices of positions of each input sequence tokens in the position embeddings. Selected in the range `[0,
            config.n_positions - 1]`.

            [What are position IDs?](../glossary#position-ids)
        head_mask (`torch.FloatTensor` of shape `(num_heads,)` or `(num_layers, num_heads)`, *optional*):
            Mask to nullify selected heads of the self-attention modules. Mask values selected in `[0, 1]`:

            - 1 indicates the head is **not masked**,
            - 0 indicates the head is **masked**.

        inputs_embeds (`torch.FloatTensor` of shape `({0}, hidden_size)`, *optional*):
            Optionally, instead of passing `input_ids` you can choose to directly pass an embedded representation. This
            is useful if you want more control over how to convert *input_ids* indices into associated vectors than the
            model's internal embedding lookup matrix.
        output_attentions (`bool`, *optional*):
            Whether or not to return the attentions tensors of all attention layers. See `attentions` under returned
            tensors for more detail.
        output_hidden_states (`bool`, *optional*):
            Whether or not to return the hidden states of all layers. See `hidden_states` under returned tensors for
            more detail.
        return_dict (`bool`, *optional*):
            Whether or not to return a [`~file_utils.ModelOutput`] instead of a plain tuple.
"""


@add_start_docstrings(
    "The bare GPTNeoX Model transformer outputting raw hidden-states without any specific head on top.",
    GPT_NEOX_START_DOCSTRING,
)
class GPTNeoXModel(GPTNeoXPreTrainedModel):
    def __init__(self, config):
        super().__init__(config)
        self.config = config

        self.embed_in = nn.Embedding(config.vocab_size, config.hidden_size)
        self.emb_dropout = nn.Dropout(config.hidden_dropout)
        self.layers = nn.ModuleList([GPTNeoXLayer(config) for _ in range(config.num_hidden_layers)])
        self.final_layer_norm = nn.LayerNorm(config.hidden_size, eps=config.layer_norm_eps)

        self.gradient_checkpointing = False

        # Initialize weights and apply final processing
        self.post_init()

    def get_input_embeddings(self):
        return self.embed_in

    def set_input_embeddings(self, value):
        self.embed_in = value

    @add_start_docstrings_to_model_forward(GPT_NEOX_INPUTS_DOCSTRING.format("batch_size, sequence_length"))
    @add_code_sample_docstrings(
        checkpoint=_CHECKPOINT_FOR_DOC,
        real_checkpoint=_REAL_CHECKPOINT_FOR_DOC,
        output_type=BaseModelOutputWithPast,
        config_class=_CONFIG_FOR_DOC,
    )
    def forward(
        self,
        input_ids: Optional[torch.LongTensor] = None,
        attention_mask: Optional[torch.FloatTensor] = None,
        position_ids: Optional[torch.LongTensor] = None,
        head_mask: Optional[torch.FloatTensor] = None,
        inputs_embeds: Optional[torch.FloatTensor] = None,
        past_key_values: Optional[Tuple[Tuple[torch.FloatTensor]]] = None,
        use_cache: Optional[bool] = None,
        output_attentions: Optional[bool] = None,
        output_hidden_states: Optional[bool] = None,
        return_dict: Optional[bool] = None,
    ) -> Union[Tuple, BaseModelOutputWithPast]:
        r"""
        past_key_values (`tuple(tuple(torch.FloatTensor))` of length `config.n_layers` with each tuple having 4 tensors of shape `(batch_size, num_heads, sequence_length - 1, embed_size_per_head)`):
            Contains precomputed key and value hidden states of the attention blocks. Can be used to speed up decoding.
            If `past_key_values` are used, the user can optionally input only the last `decoder_input_ids` (those that
            don't have their past key value states given to this model) of shape `(batch_size, 1)` instead of all
            `decoder_input_ids` of shape `(batch_size, sequence_length)`.
        use_cache (`bool`, *optional*):
            If set to `True`, `past_key_values` key value states are returned and can be used to speed up decoding (see
            `past_key_values`).
        """
        output_attentions = output_attentions if output_attentions is not None else self.config.output_attentions
        output_hidden_states = (
            output_hidden_states if output_hidden_states is not None else self.config.output_hidden_states
        )
        return_dict = return_dict if return_dict is not None else self.config.use_return_dict
        use_cache = use_cache if use_cache is not None else self.config.use_cache

        if input_ids is not None and inputs_embeds is not None:
            raise ValueError("You cannot specify both input_ids and inputs_embeds at the same time")
        elif input_ids is not None:
            input_shape = input_ids.size()
        elif inputs_embeds is not None:
            input_shape = inputs_embeds.size()[:-1]
        else:
            raise ValueError("You have to specify either input_ids or inputs_embeds")

        batch_size, seq_length = input_shape

        if past_key_values is None:
            past_length = 0
            past_key_values = tuple([None] * self.config.num_hidden_layers)
        else:
            past_length = past_key_values[0][0].size(-2)

        if position_ids is None:
            device = input_ids.device if input_ids is not None else inputs_embeds.device
            position_ids = torch.arange(past_length, seq_length + past_length, dtype=torch.long, device=device)
            position_ids = position_ids.unsqueeze(0).view(-1, seq_length)
        else:
            position_ids = position_ids.view(-1, seq_length).long()

        # Attention mask.
        if attention_mask is not None:
            assert batch_size > 0, "batch_size has to be defined and > 0"
            attention_mask = attention_mask.view(batch_size, -1)
            # We create a 3D attention mask from a 2D tensor mask.
            # Sizes are [batch_size, 1, 1, to_seq_length]
            # So we can broadcast to [batch_size, num_heads, from_seq_length, to_seq_length]
            # this attention mask is more simple than the triangular masking of causal attention
            # used in OpenAI GPT, we just need to prepare the broadcast dimension here.
            attention_mask = attention_mask[:, None, None, :]

            # Since attention_mask is 1.0 for positions we want to attend and 0.0 for
            # masked positions, this operation will create a tensor which is 0.0 for
            # positions we want to attend and the dtype's smallest value for masked positions.
            # Since we are adding it to the raw scores before the softmax, this is
            # effectively the same as removing these entirely.
            attention_mask = attention_mask.to(dtype=self.dtype)  # fp16 compatibility
            attention_mask = (1.0 - attention_mask) * torch.finfo(self.dtype).min

        # Prepare head mask if needed
        # 1.0 in head_mask indicate we keep the head
        # attention_probs has shape bsz x n_heads x N x N
        # input head_mask has shape [num_heads] or [num_hidden_layers x num_heads]
        # and head_mask is converted to shape [num_hidden_layers x batch x num_heads x seq_length x seq_length]
        head_mask = self.get_head_mask(head_mask, self.config.num_hidden_layers)

        if inputs_embeds is None:
            inputs_embeds = self.embed_in(input_ids)

        hidden_states = self.emb_dropout(inputs_embeds)

        if self.gradient_checkpointing and self.training:
            if use_cache:
                logger.warning(
                    "`use_cache=True` is incompatible with gradient checkpointing. Setting `use_cache=False`..."
                )
                use_cache = False

        presents = () if use_cache else None
        all_attentions = () if output_attentions else None
        all_hidden_states = () if output_hidden_states else None
        for i, (layer, layer_past) in enumerate(zip(self.layers, past_key_values)):
            if output_hidden_states:
                all_hidden_states = all_hidden_states + (hidden_states,)

            if self.gradient_checkpointing and self.training:

                def create_custom_forward(module):
                    def custom_forward(*inputs):
                        # None for layer_past
                        return module(*inputs, use_cache, None, output_attentions)

                    return custom_forward

                outputs = torch.utils.checkpoint.checkpoint(
                    create_custom_forward(layer),
                    hidden_states,
                    attention_mask,
                    position_ids,
                    head_mask[i],
                )
            else:
                outputs = layer(
                    hidden_states,
                    attention_mask=attention_mask,
                    position_ids=position_ids,
                    head_mask=head_mask[i],
                    layer_past=layer_past,
                    use_cache=use_cache,
                    output_attentions=output_attentions,
                )
            hidden_states = outputs[0]
            if use_cache is True:
                presents = presents + (outputs[1],)
            if output_attentions:
                all_attentions = all_attentions + (outputs[2 if use_cache else 1],)

        hidden_states = self.final_layer_norm(hidden_states)
        # Add last hidden state
        if output_hidden_states:
            all_hidden_states = all_hidden_states + (hidden_states,)

        if not return_dict:
            return tuple(v for v in [hidden_states, presents, all_hidden_states, all_attentions] if v is not None)

        return BaseModelOutputWithPast(
            last_hidden_state=hidden_states,
            past_key_values=presents,
            hidden_states=all_hidden_states,
            attentions=all_attentions,
        )


@add_start_docstrings(
    """GPTNeoX Model with a `language modeling` head on top for CLM fine-tuning.""", GPT_NEOX_START_DOCSTRING
)
class GPTNeoXForCausalLM(GPTNeoXPreTrainedModel):
    _tied_weights_keys = ["embed_out.weight"]

    def __init__(self, config):
        super().__init__(config)

        self.gpt_neox = GPTNeoXModel(config)
        self.embed_out = nn.Linear(config.hidden_size, config.vocab_size, bias=False)

        # Initialize weights and apply final processing
        self.post_init()

    def get_output_embeddings(self):
        return self.embed_out

    def set_output_embeddings(self, new_embeddings):
        self.embed_out = new_embeddings

    @add_start_docstrings_to_model_forward(GPT_NEOX_INPUTS_DOCSTRING.format("batch_size, sequence_length"))
    @replace_return_docstrings(output_type=CausalLMOutputWithPast, config_class=_CONFIG_FOR_DOC)
    def forward(
        self,
        input_ids: Optional[torch.LongTensor] = None,
        attention_mask: Optional[torch.FloatTensor] = None,
        position_ids: Optional[torch.LongTensor] = None,
        inputs_embeds: Optional[torch.FloatTensor] = None,
        head_mask: Optional[torch.FloatTensor] = None,
        past_key_values: Optional[Tuple[Tuple[torch.FloatTensor]]] = None,
        labels: Optional[torch.LongTensor] = None,
        use_cache: Optional[bool] = None,
        output_attentions: Optional[bool] = None,
        output_hidden_states: Optional[bool] = None,
        return_dict: Optional[bool] = None,
    ) -> Union[Tuple, CausalLMOutputWithPast]:
        r"""
        past_key_values (`tuple(tuple(torch.FloatTensor))`, *optional*, returned when `use_cache=True` is passed or when `config.use_cache=True`):
            Tuple of `tuple(torch.FloatTensor)` of length `config.n_layers`, with each tuple having 2 tensors of shape
            `(batch_size, num_heads, sequence_length, embed_size_per_head)`) and 2 additional tensors of shape
            `(batch_size, num_heads, encoder_sequence_length, embed_size_per_head)`. The two additional tensors are
            only required when the model is used as a decoder in a Sequence to Sequence model.

            Contains pre-computed hidden-states (key and values in the self-attention blocks that can be used (see
            `past_key_values` input) to speed up sequential decoding.

            If `past_key_values` are used, the user can optionally input only the last `decoder_input_ids` (those that
            don't have their past key value states given to this model) of shape `(batch_size, 1)` instead of all
            `decoder_input_ids` of shape `(batch_size, sequence_length)`.
        labels (`torch.LongTensor` of shape `(batch_size, sequence_length)`, *optional*):
            Labels for computing the left-to-right language modeling loss (next word prediction). Indices should be in
            `[-100, 0, ..., config.vocab_size]` (see `input_ids` docstring) Tokens with indices set to `-100` are
            ignored (masked), the loss is only computed for the tokens with labels n `[0, ..., config.vocab_size]`.
        use_cache (`bool`, *optional*):
            If set to `True`, `past_key_values` key value states are returned and can be used to speed up decoding (see
            `past_key_values`).

        Returns:

        Example:

        ```python
        >>> from transformers import AutoTokenizer, GPTNeoXForCausalLM, GPTNeoXConfig
        >>> import torch

        >>> tokenizer = AutoTokenizer.from_pretrained("EleutherAI/gpt-neox-20b")
        >>> config = GPTNeoXConfig.from_pretrained("EleutherAI/gpt-neox-20b")
        >>> config.is_decoder = True
        >>> model = GPTNeoXForCausalLM.from_pretrained("EleutherAI/gpt-neox-20b", config=config)

        >>> inputs = tokenizer("Hello, my dog is cute", return_tensors="pt")
        >>> outputs = model(**inputs)

        >>> prediction_logits = outputs.logits
        ```"""
        return_dict = return_dict if return_dict is not None else self.config.use_return_dict

        outputs = self.gpt_neox(
            input_ids,
            attention_mask=attention_mask,
            position_ids=position_ids,
            head_mask=head_mask,
            inputs_embeds=inputs_embeds,
            past_key_values=past_key_values,
            use_cache=use_cache,
            output_attentions=output_attentions,
            output_hidden_states=output_hidden_states,
            return_dict=return_dict,
        )

        hidden_states = outputs[0]
        lm_logits = self.embed_out(hidden_states)

        lm_loss = None
        if labels is not None:
            # move labels to correct device to enable model parallelism
            labels = labels.to(lm_logits.device)
            # we are doing next-token prediction; shift prediction scores and input ids by one
            shift_logits = lm_logits[:, :-1, :].contiguous()
            labels = labels[:, 1:].contiguous()
            loss_fct = CrossEntropyLoss()
            lm_loss = loss_fct(shift_logits.view(-1, shift_logits.size(-1)), labels.view(-1))

        if not return_dict:
            output = (lm_logits,) + outputs[1:]
            return ((lm_loss,) + output) if lm_loss is not None else output

        return CausalLMOutputWithPast(
            loss=lm_loss,
            logits=lm_logits,
            past_key_values=outputs.past_key_values,
            hidden_states=outputs.hidden_states,
            attentions=outputs.attentions,
        )

    def prepare_inputs_for_generation(
        self, input_ids, past_key_values=None, attention_mask=None, inputs_embeds=None, **kwargs
    ):
        input_shape = input_ids.shape

        # cut decoder_input_ids if past is used
        if past_key_values and past_key_values[0] is not None:
            input_ids = input_ids[:, -1:]

        position_ids = kwargs.get("position_ids", None)
        if attention_mask is not None and position_ids is None:
            # create position_ids on the fly for batch generation
            position_ids = attention_mask.long().cumsum(-1) - 1
            position_ids.masked_fill_(attention_mask == 0, 1)
            if past_key_values:
                position_ids = position_ids[:, -1].unsqueeze(-1)

        # if model is used as a decoder in encoder-decoder model, the decoder attention mask is created on the fly
        if attention_mask is None:
            attention_mask = input_ids.new_ones(input_shape)

        # if `inputs_embeds` are passed, we only want to use them in the 1st generation step
        if inputs_embeds is not None and past_key_values is None:
            model_inputs = {"inputs_embeds": inputs_embeds}
        else:
            model_inputs = {"input_ids": input_ids}

        model_inputs.update(
            {
                "attention_mask": attention_mask,
                "past_key_values": past_key_values,
                "position_ids": position_ids,
            }
        )

        return model_inputs

    def _reorder_cache(self, past_key_values, beam_idx):
        reordered_past = ()
        for layer_past in past_key_values:
            reordered_past += (
                tuple(past_state.index_select(0, beam_idx) for past_state in layer_past[:2]) + layer_past[2:],
            )
        return reordered_past


@add_start_docstrings(
    """
    The GPTNeoX Model transformer with a sequence classification head on top (linear layer).

    [`GPTNeoXForSequenceClassification`] uses the last token in order to do the classification, as other causal models
    (e.g. GPT-1) do.

    Since it does classification on the last token, it requires to know the position of the last token. If a
    `pad_token_id` is defined in the configuration, it finds the last token that is not a padding token in each row. If
    no `pad_token_id` is defined, it simply takes the last value in each row of the batch. Since it cannot guess the
    padding tokens when `inputs_embeds` are passed instead of `input_ids`, it does the same (take the last value in
    each row of the batch).
    """,
    GPT_NEOX_START_DOCSTRING,
)
class GPTNeoXForSequenceClassification(GPTNeoXPreTrainedModel):
    def __init__(self, config):
        super().__init__(config)
        self.num_labels = config.num_labels
        self.gpt_neox = GPTNeoXModel(config)
        self.score = nn.Linear(config.hidden_size, self.num_labels, bias=False)

        # Initialize weights and apply final processing
        self.post_init()

    @add_start_docstrings_to_model_forward(GPT_NEOX_INPUTS_DOCSTRING)
    @add_code_sample_docstrings(
        checkpoint=_CHECKPOINT_FOR_DOC,
        output_type=SequenceClassifierOutputWithPast,
        config_class=_CONFIG_FOR_DOC,
    )
    def forward(
        self,
        input_ids: Optional[torch.LongTensor] = None,
        attention_mask: Optional[torch.FloatTensor] = None,
        position_ids: Optional[torch.LongTensor] = None,
        inputs_embeds: Optional[torch.FloatTensor] = None,
        head_mask: Optional[torch.FloatTensor] = None,
        past_key_values: Optional[Tuple[Tuple[torch.FloatTensor]]] = None,
        labels: Optional[torch.LongTensor] = None,
        use_cache: Optional[bool] = None,
        output_attentions: Optional[bool] = None,
        output_hidden_states: Optional[bool] = None,
        return_dict: Optional[bool] = None,
    ) -> Union[Tuple[torch.Tensor], SequenceClassifierOutputWithPast]:
        r"""
        labels (`torch.LongTensor` of shape `(batch_size,)`, *optional*):
            Labels for computing the sequence classification/regression loss. Indices should be in `[0, ...,
            config.num_labels - 1]`. If `config.num_labels == 1` a regression loss is computed (Mean-Square loss), If
            `config.num_labels > 1` a classification loss is computed (Cross-Entropy).
        """
        return_dict = return_dict if return_dict is not None else self.config.use_return_dict

        outputs = self.gpt_neox(
            input_ids,
            attention_mask=attention_mask,
            position_ids=position_ids,
            head_mask=head_mask,
            inputs_embeds=inputs_embeds,
            past_key_values=past_key_values,
            use_cache=use_cache,
            output_attentions=output_attentions,
            output_hidden_states=output_hidden_states,
            return_dict=return_dict,
        )
        hidden_states = outputs[0]
        logits = self.score(hidden_states)

        if input_ids is not None:
            batch_size, sequence_length = input_ids.shape[:2]
        else:
            batch_size, sequence_length = inputs_embeds.shape[:2]

        if self.config.pad_token_id is None and batch_size != 1:
            raise ValueError("Cannot handle batch sizes > 1 if no padding token is defined.")
        if self.config.pad_token_id is None:
            sequence_lengths = -1
        else:
            if input_ids is not None:
                sequence_lengths = (torch.ne(input_ids, self.config.pad_token_id).sum(-1) - 1).to(logits.device)
            else:
                sequence_lengths = -1
                logger.warning(
                    f"{self.__class__.__name__} will not detect padding tokens in `inputs_embeds`. Results may be "
                    "unexpected if using padding tokens in conjunction with `inputs_embeds.`"
                )

        pooled_logits = logits[torch.arange(batch_size, device=logits.device), sequence_lengths]

        loss = None
        if labels is not None:
            labels = labels.to(logits.device)
            if self.config.problem_type is None:
                if self.num_labels == 1:
                    self.config.problem_type = "regression"
                elif self.num_labels > 1 and (labels.dtype == torch.long or labels.dtype == torch.int):
                    self.config.problem_type = "single_label_classification"
                else:
                    self.config.problem_type = "multi_label_classification"

            if self.config.problem_type == "regression":
                loss_fct = MSELoss()
                if self.num_labels == 1:
                    loss = loss_fct(pooled_logits.squeeze(), labels.squeeze())
                else:
                    loss = loss_fct(pooled_logits, labels)
            elif self.config.problem_type == "single_label_classification":
                loss_fct = CrossEntropyLoss()
                loss = loss_fct(pooled_logits.view(-1, self.num_labels), labels.view(-1))
            elif self.config.problem_type == "multi_label_classification":
                loss_fct = BCEWithLogitsLoss()
                loss = loss_fct(pooled_logits, labels)
        if not return_dict:
            output = (pooled_logits,) + outputs[1:]
            return ((loss,) + output) if loss is not None else output

        return SequenceClassifierOutputWithPast(
            loss=loss,
            logits=pooled_logits,
            past_key_values=outputs.past_key_values,
            hidden_states=outputs.hidden_states,
            attentions=outputs.attentions,
        )


class GPTNeoXForTokenClassification(GPTNeoXPreTrainedModel):
    def __init__(self, config):
        super().__init__(config)
        self.num_labels = config.num_labels

        self.gpt_neox = GPTNeoXModel(config)
        self.dropout = nn.Dropout(config.classifier_dropout)
        self.classifier = nn.Linear(config.hidden_size, config.num_labels)

        # Initialize weights and apply final processing
        self.post_init()

    @add_start_docstrings_to_model_forward(GPT_NEOX_INPUTS_DOCSTRING)
    @add_code_sample_docstrings(
        checkpoint="LarsJonasson/pythia-410m-deduped-sft-swedish",
        output_type=TokenClassifierOutput,
        config_class=_CONFIG_FOR_DOC,
        expected_loss=0.25,
    )
    def forward(
        self,
        input_ids: Optional[torch.LongTensor] = None,
        past_key_values: Optional[Tuple[Tuple[torch.Tensor]]] = None,
        attention_mask: Optional[torch.FloatTensor] = None,
        token_type_ids: Optional[torch.LongTensor] = None,
        position_ids: Optional[torch.LongTensor] = None,
        head_mask: Optional[torch.FloatTensor] = None,
        inputs_embeds: Optional[torch.FloatTensor] = None,
        labels: Optional[torch.LongTensor] = None,
        use_cache: Optional[bool] = None,
        output_attentions: Optional[bool] = None,
        output_hidden_states: Optional[bool] = None,
        return_dict: Optional[bool] = None,
    ) -> Union[Tuple, TokenClassifierOutput]:
        r"""
        labels (`torch.LongTensor` of shape `(batch_size, sequence_length)`, *optional*):
            Labels for computing the sequence classification/regression loss. Indices should be in `[0, ...,
            config.num_labels - 1]`. If `config.num_labels == 1` a regression loss is computed (Mean-Square loss), If
            `config.num_labels > 1` a classification loss is computed (Cross-Entropy).
        """
        return_dict = return_dict if return_dict is not None else self.config.use_return_dict

        outputs = self.gpt_neox(
            input_ids,
            past_key_values=past_key_values,
            attention_mask=attention_mask,
            position_ids=position_ids,
            head_mask=head_mask,
            inputs_embeds=inputs_embeds,
            use_cache=use_cache,
            output_attentions=output_attentions,
            output_hidden_states=output_hidden_states,
            return_dict=return_dict,
        )

        hidden_states = outputs[0]
        hidden_states = self.dropout(hidden_states)
        logits = self.classifier(hidden_states)

        loss = None
        if labels is not None:
            labels = labels.to(logits.device)
            loss_fct = CrossEntropyLoss()
            loss = loss_fct(logits.view(-1, self.num_labels), labels.view(-1))

        if not return_dict:
            output = (logits,) + outputs[2:]
            return ((loss,) + output) if loss is not None else output

        return TokenClassifierOutput(
            loss=loss,
            logits=logits,
            hidden_states=outputs.hidden_states,
            attentions=outputs.attentions,
        )


@add_start_docstrings(
    """
    The GPT-NeoX Model transformer with a span classification head on top for extractive question-answering tasks like
    SQuAD (a linear layer on top of the hidden-states output to compute `span start logits` and `span end logits`).
    """,
    GPT_NEOX_START_DOCSTRING,
)
class GPTNeoXForQuestionAnswering(GPTNeoXPreTrainedModel):
    def __init__(self, config):
        super().__init__(config)
        self.num_labels = config.num_labels
        self.gpt_neox = GPTNeoXModel(config)
        self.qa_outputs = nn.Linear(config.hidden_size, 2)

        # Initialize weights and apply final processing
        self.post_init()

    @add_start_docstrings_to_model_forward(GPT_NEOX_INPUTS_DOCSTRING.format("batch_size, sequence_length"))
    @add_code_sample_docstrings(
        checkpoint=_CHECKPOINT_FOR_DOC,
        output_type=QuestionAnsweringModelOutput,
        config_class=_CONFIG_FOR_DOC,
        real_checkpoint=_REAL_CHECKPOINT_FOR_DOC,
    )
    def forward(
        self,
        input_ids: Optional[torch.LongTensor] = None,
        attention_mask: Optional[torch.FloatTensor] = None,
        token_type_ids: Optional[torch.LongTensor] = None,
        position_ids: Optional[torch.LongTensor] = None,
        head_mask: Optional[torch.FloatTensor] = None,
        inputs_embeds: Optional[torch.FloatTensor] = None,
        start_positions: Optional[torch.LongTensor] = None,
        end_positions: Optional[torch.LongTensor] = None,
        output_attentions: Optional[bool] = None,
        output_hidden_states: Optional[bool] = None,
        return_dict: Optional[bool] = None,
    ) -> Union[Tuple, QuestionAnsweringModelOutput]:
        r"""
        start_positions (`torch.LongTensor` of shape `(batch_size,)`, *optional*):
            Labels for position (index) of the start of the labelled span for computing the token classification loss.
            Positions are clamped to the length of the sequence (`sequence_length`). Position outside of the sequence
            are not taken into account for computing the loss.
        end_positions (`torch.LongTensor` of shape `(batch_size,)`, *optional*):
            Labels for position (index) of the end of the labelled span for computing the token classification loss.
            Positions are clamped to the length of the sequence (`sequence_length`). Position outside of the sequence
            are not taken into account for computing the loss.
        """
        return_dict = return_dict if return_dict is not None else self.config.use_return_dict

        outputs = self.gpt_neox(
            input_ids,
            attention_mask=attention_mask,
            position_ids=position_ids,
            head_mask=head_mask,
            inputs_embeds=inputs_embeds,
            output_attentions=output_attentions,
            output_hidden_states=output_hidden_states,
            return_dict=return_dict,
        )

        sequence_output = outputs[0]

        logits = self.qa_outputs(sequence_output)
        start_logits, end_logits = logits.split(1, dim=-1)
        start_logits = start_logits.squeeze(-1).contiguous()
        end_logits = end_logits.squeeze(-1).contiguous()

        total_loss = None
        if start_positions is not None and end_positions is not None:
            # If we are on multi-GPU, split add a dimension
            if len(start_positions.size()) > 1:
                start_positions = start_positions.squeeze(-1).to(start_logits.device)
            if len(end_positions.size()) > 1:
                end_positions = end_positions.squeeze(-1).to(end_logits.device)
            # sometimes the start/end positions are outside our model inputs, we ignore these terms
            ignored_index = start_logits.size(1)
            start_positions = start_positions.clamp(0, ignored_index)
            end_positions = end_positions.clamp(0, ignored_index)

            loss_fct = CrossEntropyLoss(ignore_index=ignored_index)
            start_loss = loss_fct(start_logits, start_positions)
            end_loss = loss_fct(end_logits, end_positions)
            total_loss = (start_loss + end_loss) / 2

        if not return_dict:
            output = (start_logits, end_logits) + outputs[2:]
            return ((total_loss,) + output) if total_loss is not None else output

        return QuestionAnsweringModelOutput(
            loss=total_loss,
            start_logits=start_logits,
            end_logits=end_logits,
            hidden_states=outputs.hidden_states,
            attentions=outputs.attentions,
        )<|MERGE_RESOLUTION|>--- conflicted
+++ resolved
@@ -107,8 +107,8 @@
         )
         self.query_key_value = nn.Linear(config.hidden_size, 3 * config.hidden_size)
         self.dense = nn.Linear(config.hidden_size, config.hidden_size)
-
-<<<<<<< HEAD
+        self.attention_dropout = nn.Dropout(config.attention_dropout)
+
     def _init_bias(self, max_positions, device=None):
         self.register_buffer(
             "bias",
@@ -151,9 +151,6 @@
                 )
             else:
                 raise ValueError(f"Unknown RoPE scaling type {scaling_type}")
-=======
-        self.attention_dropout = nn.Dropout(config.attention_dropout)
->>>>>>> f1732e13
 
     def forward(
         self,
