--- conflicted
+++ resolved
@@ -363,13 +363,8 @@
 
         if past_key_value is not None:
             # Activate slicing cache only if the config has a value `sliding_windows` attribute
-<<<<<<< HEAD
-            if hasattr(self.config, "sliding_window") and kv_seq_len > self.config.sliding_window:
+            if getattr(self.config, "sliding_window", None) is not None and kv_seq_len > self.config.sliding_window:
                 slicing_tokens = 1 - self.config.sliding_window
-=======
-            if getattr(self.config, "sliding_window", None) is not None and kv_seq_len > self.config.sliding_window:
-                slicing_tokens = kv_seq_len - self.config.sliding_window
->>>>>>> f70db283
 
                 past_key = past_key_value[0]
                 past_value = past_key_value[1]
