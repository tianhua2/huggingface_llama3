# coding=utf-8
# Copyright 2023 Mistral AI and the HuggingFace Inc. team. All rights reserved.
#
# This code is based on EleutherAI's GPT-NeoX library and the GPT-NeoX
# and OPT implementations in this library. It has been modified from its
# original forms to accommodate minor architectural differences compared
# to GPT-NeoX and OPT used by the Meta AI team that trained the model.
#
# Licensed under the Apache License, Version 2.0 (the "License");
# you may not use this file except in compliance with the License.
# You may obtain a copy of the License at
#
#     http://www.apache.org/licenses/LICENSE-2.0
#
# Unless required by applicable law or agreed to in writing, software
# distributed under the License is distributed on an "AS IS" BASIS,
# WITHOUT WARRANTIES OR CONDITIONS OF ANY KIND, either express or implied.
# See the License for the specific language governing permissions and
# limitations under the License.
""" PyTorch Mistral model."""
import inspect
import math
import warnings
from typing import List, Optional, Tuple, Union

import torch
import torch.nn.functional as F
import torch.utils.checkpoint
from torch import nn
from torch.nn import BCEWithLogitsLoss, CrossEntropyLoss, MSELoss

from ...activations import ACT2FN
from ...modeling_outputs import BaseModelOutputWithPast, CausalLMOutputWithPast, SequenceClassifierOutputWithPast
from ...modeling_utils import PreTrainedModel
from ...utils import (
    add_start_docstrings,
    add_start_docstrings_to_model_forward,
    is_flash_attn_2_available,
    logging,
    replace_return_docstrings,
)
from .configuration_mistral import MistralConfig


if is_flash_attn_2_available():
    from flash_attn import flash_attn_func, flash_attn_varlen_func
    from flash_attn.bert_padding import index_first_axis, pad_input, unpad_input  # noqa

    _flash_supports_window_size = "window_size" in list(inspect.signature(flash_attn_func).parameters)


logger = logging.get_logger(__name__)

_CONFIG_FOR_DOC = "MistralConfig"


# Copied from transformers.models.llama.modeling_llama.AttnMaskConverter
class AttnMaskConverter:
    """
    A utility attention mask class that allows:
        - Create a causal 4d mask
        - Create a causal 4d mask with slided window
        - Convert a 2d attention mask (batch_size, query_length) to a 4d attention mask (batch_size, 1, query_length,
          key_value_length) that can be multiplied with attention scores

    Parameters:
        is_causal (`bool`):
            Whether the attention mask should be a uni-directional (causal) or bi-directional mask.

        sliding_window (`int`, *optional*):
            Optionally, the sliding window masks can be created if `sliding_window` is defined to a positive integer.
    """

    def __init__(self, is_causal: bool, sliding_window: Optional[int] = None):
        self.is_causal = is_causal
        self.sliding_window = sliding_window

    def to_causal_4d(
        self,
        batch_size: int,
        query_length: int,
        key_value_length: int,
        dtype: torch.dtype = torch.float32,
        device: Union[torch.device, "str"] = "cpu",
    ) -> torch.Tensor:
        """
        Creates a causal 4D mask of (bsz, head_dim=1, query_length, key_value_length) shape and adds large negative
        bias to upper right hand triangular matrix (causal mask).
        """
        if not self.is_causal:
            raise ValueError(f"Please use `to_causal_4d` only if {self.__class__} has `is_causal` set to True.")

        # If shape is not cached, create a new causal mask and cache it
        input_shape = (batch_size, query_length)
        past_key_values_length = key_value_length - query_length

        # create causal mask
        # [bsz, seq_len] -> [bsz, 1, tgt_seq_len, src_seq_len]
        causal_4d_mask = None
        if input_shape[-1] > 1 or self.sliding_window is not None:
            past_key_values_length = key_value_length - query_length
            causal_4d_mask = self._make_causal_mask(
                input_shape,
                dtype,
                device=device,
                past_key_values_length=past_key_values_length,
                sliding_window=self.sliding_window,
            )

        return causal_4d_mask

    def to_4d(
        self,
        attention_mask_2d: torch.Tensor,
        query_length: int,
        key_value_length: int,
        dtype: torch.dtype = torch.float32,
    ) -> torch.Tensor:
        """
        Converts 2D attention mask to 4D attention mask by expanding mask to (bsz, head_dim=1, query_length,
        key_value_length) shape and by adding a large negative bias to not-attended positions. If attention_mask is
        causal, a causal mask will be added.
        """
        input_shape = (attention_mask_2d.shape[0], query_length)
        past_key_values_length = key_value_length - query_length

        # create causal mask
        # [bsz, seq_len] -> [bsz, 1, tgt_seq_len, src_seq_len]
        causal_4d_mask = None
        if (input_shape[-1] > 1 or self.sliding_window is not None) and self.is_causal:
            past_key_values_length = key_value_length - query_length
            causal_4d_mask = self._make_causal_mask(
                input_shape,
                dtype,
                device=attention_mask_2d.device,
                past_key_values_length=past_key_values_length,
                sliding_window=self.sliding_window,
            )
        elif self.sliding_window is not None:
            raise NotImplementedError("Sliding window is currently only implemented for causal masking")

        # [bsz, seq_len] -> [bsz, 1, tgt_seq_len, src_seq_len]
        expanded_attn_mask = self._expand_mask(attention_mask_2d, dtype, tgt_len=input_shape[-1]).to(
            attention_mask_2d.device
        )
        expanded_4d_mask = expanded_attn_mask if causal_4d_mask is None else expanded_attn_mask + causal_4d_mask

        return expanded_4d_mask

    def _make_causal_mask(
        self,
        input_ids_shape: torch.Size,
        dtype: torch.dtype,
        device: torch.device,
        past_key_values_length: int = 0,
        sliding_window: Optional[int] = None,
    ):
        """
        Make causal mask used for bi-directional self-attention.
        """
        bsz, tgt_len = input_ids_shape
        mask = torch.full((tgt_len, tgt_len), torch.finfo(dtype).min, device=device)
        mask_cond = torch.arange(mask.size(-1), device=device)
        mask.masked_fill_(mask_cond < (mask_cond + 1).view(mask.size(-1), 1), 0)

        mask = mask.to(dtype)

        if past_key_values_length > 0:
            mask = torch.cat([torch.zeros(tgt_len, past_key_values_length, dtype=dtype, device=device), mask], dim=-1)

        # add lower triangular sliding window mask if necessary
        if sliding_window is not None:
            diagonal = past_key_values_length - sliding_window + 1

            context_mask = 1 - torch.triu(torch.ones_like(mask, dtype=torch.int), diagonal=diagonal)
            mask.masked_fill_(context_mask.bool(), torch.finfo(dtype).min)

        return mask[None, None, :, :].expand(bsz, 1, tgt_len, tgt_len + past_key_values_length)

    def _expand_mask(self, mask: torch.Tensor, dtype: torch.dtype, tgt_len: Optional[int] = None):
        """
        Expands attention_mask from `[bsz, seq_len]` to `[bsz, 1, tgt_seq_len, src_seq_len]`.
        """
        bsz, src_len = mask.size()
        tgt_len = tgt_len if tgt_len is not None else src_len

        expanded_mask = mask[:, None, None, :].expand(bsz, 1, tgt_len, src_len).to(dtype)

        inverted_mask = 1.0 - expanded_mask

        return inverted_mask.masked_fill(inverted_mask.to(torch.bool), torch.finfo(dtype).min)


# Copied from transformers.models.llama.modeling_llama._get_unpad_data
def _get_unpad_data(attention_mask):
    seqlens_in_batch = attention_mask.sum(dim=-1, dtype=torch.int32)
    indices = torch.nonzero(attention_mask.flatten(), as_tuple=False).flatten()
    max_seqlen_in_batch = seqlens_in_batch.max().item()
    cu_seqlens = F.pad(torch.cumsum(seqlens_in_batch, dim=0, dtype=torch.torch.int32), (1, 0))
    return (
        indices,
        cu_seqlens,
        max_seqlen_in_batch,
    )


# Copied from transformers.models.bart.modeling_bart._expand_mask
def _expand_mask(mask: torch.Tensor, dtype: torch.dtype, tgt_len: Optional[int] = None):
    """
    Expands attention_mask from `[bsz, seq_len]` to `[bsz, 1, tgt_seq_len, src_seq_len]`.
    """
    bsz, src_len = mask.size()
    tgt_len = tgt_len if tgt_len is not None else src_len

    expanded_mask = mask[:, None, None, :].expand(bsz, 1, tgt_len, src_len).to(dtype)

    inverted_mask = 1.0 - expanded_mask

    return inverted_mask.masked_fill(inverted_mask.to(torch.bool), torch.finfo(dtype).min)


# Copied from transformers.models.llama.modeling_llama.LlamaRMSNorm with Llama->Mistral
class MistralRMSNorm(nn.Module):
    def __init__(self, hidden_size, eps=1e-6):
        """
        MistralRMSNorm is equivalent to T5LayerNorm
        """
        super().__init__()
        self.weight = nn.Parameter(torch.ones(hidden_size))
        self.variance_epsilon = eps

    def forward(self, hidden_states):
        input_dtype = hidden_states.dtype
        hidden_states = hidden_states.to(torch.float32)
        variance = hidden_states.pow(2).mean(-1, keepdim=True)
        hidden_states = hidden_states * torch.rsqrt(variance + self.variance_epsilon)
        return self.weight * hidden_states.to(input_dtype)


# Copied from transformers.models.llama.modeling_llama.LlamaRotaryEmbedding with Llama->Mistral
class MistralRotaryEmbedding(nn.Module):
    def __init__(self, dim, max_position_embeddings=2048, base=10000, device=None):
        super().__init__()

        self.dim = dim
        self.max_position_embeddings = max_position_embeddings
        self.base = base
        inv_freq = 1.0 / (self.base ** (torch.arange(0, self.dim, 2).float().to(device) / self.dim))
        self.register_buffer("inv_freq", inv_freq, persistent=False)

        # Build here to make `torch.jit.trace` work.
        self._set_cos_sin_cache(
            seq_len=max_position_embeddings, device=self.inv_freq.device, dtype=torch.get_default_dtype()
        )

    def _set_cos_sin_cache(self, seq_len, device, dtype):
        self.max_seq_len_cached = seq_len
        t = torch.arange(self.max_seq_len_cached, device=device, dtype=self.inv_freq.dtype)

        freqs = torch.einsum("i,j->ij", t, self.inv_freq)
        # Different from paper, but it uses a different permutation in order to obtain the same calculation
        emb = torch.cat((freqs, freqs), dim=-1)
        self.register_buffer("cos_cached", emb.cos().to(dtype), persistent=False)
        self.register_buffer("sin_cached", emb.sin().to(dtype), persistent=False)

    def forward(self, x, seq_len=None):
        # x: [bs, num_attention_heads, seq_len, head_size]
        if seq_len > self.max_seq_len_cached:
            self._set_cos_sin_cache(seq_len=seq_len, device=x.device, dtype=x.dtype)

        return (
            self.cos_cached[:seq_len].to(dtype=x.dtype),
            self.sin_cached[:seq_len].to(dtype=x.dtype),
        )


# Copied from transformers.models.llama.modeling_llama.rotate_half
def rotate_half(x):
    """Rotates half the hidden dims of the input."""
    x1 = x[..., : x.shape[-1] // 2]
    x2 = x[..., x.shape[-1] // 2 :]
    return torch.cat((-x2, x1), dim=-1)


# Copied from transformers.models.llama.modeling_llama.apply_rotary_pos_emb
def apply_rotary_pos_emb(q, k, cos, sin, position_ids):
    cos = cos[position_ids].unsqueeze(1)  # [seq_len, dim] -> [batch_size, 1, seq_len, head_dim]
    sin = sin[position_ids].unsqueeze(1)
    q_embed = (q * cos) + (rotate_half(q) * sin)
    k_embed = (k * cos) + (rotate_half(k) * sin)
    return q_embed, k_embed


class MistralMLP(nn.Module):
    def __init__(self, config):
        super().__init__()
        self.config = config
        self.hidden_size = config.hidden_size
        self.intermediate_size = config.intermediate_size
        self.gate_proj = nn.Linear(self.hidden_size, self.intermediate_size, bias=False)
        self.up_proj = nn.Linear(self.hidden_size, self.intermediate_size, bias=False)
        self.down_proj = nn.Linear(self.intermediate_size, self.hidden_size, bias=False)
        self.act_fn = ACT2FN[config.hidden_act]

    def forward(self, x):
        return self.down_proj(self.act_fn(self.gate_proj(x)) * self.up_proj(x))


def repeat_kv(hidden_states: torch.Tensor, n_rep: int) -> torch.Tensor:
    """
    This is the equivalent of torch.repeat_interleave(x, dim=1, repeats=n_rep). The hidden states go from (batch,
    num_key_value_heads, seqlen, head_dim) to (batch, num_attention_heads, seqlen, head_dim)
    """
    batch, num_key_value_heads, slen, head_dim = hidden_states.shape
    if n_rep == 1:
        return hidden_states
    hidden_states = hidden_states[:, :, None, :, :].expand(batch, num_key_value_heads, n_rep, slen, head_dim)
    return hidden_states.reshape(batch, num_key_value_heads * n_rep, slen, head_dim)


class MistralAttention(nn.Module):
    """
    Multi-headed attention from 'Attention Is All You Need' paper. Modified to use sliding window attention: Longformer
    and "Generating Long Sequences with Sparse Transformers".
    """

    def __init__(self, config: MistralConfig):
        super().__init__()
        self.config = config
        self.hidden_size = config.hidden_size
        self.num_heads = config.num_attention_heads
        self.head_dim = self.hidden_size // self.num_heads
        self.num_key_value_heads = config.num_key_value_heads
        self.num_key_value_groups = self.num_heads // self.num_key_value_heads
        self.max_position_embeddings = config.max_position_embeddings
        self.rope_theta = config.rope_theta
        self.is_causal = True

        if (self.head_dim * self.num_heads) != self.hidden_size:
            raise ValueError(
                f"hidden_size must be divisible by num_heads (got `hidden_size`: {self.hidden_size}"
                f" and `num_heads`: {self.num_heads})."
            )
        self.q_proj = nn.Linear(self.hidden_size, self.num_heads * self.head_dim, bias=False)
        self.k_proj = nn.Linear(self.hidden_size, self.num_key_value_heads * self.head_dim, bias=False)
        self.v_proj = nn.Linear(self.hidden_size, self.num_key_value_heads * self.head_dim, bias=False)
        self.o_proj = nn.Linear(self.num_heads * self.head_dim, self.hidden_size, bias=False)

        self.rotary_emb = MistralRotaryEmbedding(
            self.head_dim,
            max_position_embeddings=self.max_position_embeddings,
            base=self.rope_theta,
        )

    def _shape(self, tensor: torch.Tensor, seq_len: int, bsz: int):
        return tensor.view(bsz, seq_len, self.num_heads, self.head_dim).transpose(1, 2).contiguous()

    def forward(
        self,
        hidden_states: torch.Tensor,
        attention_mask: Optional[torch.Tensor] = None,
        position_ids: Optional[torch.LongTensor] = None,
        past_key_value: Optional[Tuple[torch.Tensor]] = None,
        output_attentions: bool = False,
        use_cache: bool = False,
        **kwargs,
    ) -> Tuple[torch.Tensor, Optional[torch.Tensor], Optional[Tuple[torch.Tensor]]]:
        if "padding_mask" in kwargs:
            warnings.warn(
                "Passing `padding_mask` is deprecated and will be removed in v4.37. Please make sure use `attention_mask` instead.`"
            )
        bsz, q_len, _ = hidden_states.size()

        query_states = self.q_proj(hidden_states)
        key_states = self.k_proj(hidden_states)
        value_states = self.v_proj(hidden_states)

        query_states = query_states.view(bsz, q_len, self.num_heads, self.head_dim).transpose(1, 2)
        key_states = key_states.view(bsz, q_len, self.num_key_value_heads, self.head_dim).transpose(1, 2)
        value_states = value_states.view(bsz, q_len, self.num_key_value_heads, self.head_dim).transpose(1, 2)

        kv_seq_len = key_states.shape[-2]
        if past_key_value is not None:
            kv_seq_len += past_key_value[0].shape[-2]
        cos, sin = self.rotary_emb(value_states, seq_len=kv_seq_len)
        query_states, key_states = apply_rotary_pos_emb(query_states, key_states, cos, sin, position_ids)

        if past_key_value is not None:
            # reuse k, v, self_attention
            key_states = torch.cat([past_key_value[0], key_states], dim=2)
            value_states = torch.cat([past_key_value[1], value_states], dim=2)

        past_key_value = (key_states, value_states) if use_cache else None

        # repeat k/v heads if n_kv_heads < n_heads
        key_states = repeat_kv(key_states, self.num_key_value_groups)
        value_states = repeat_kv(value_states, self.num_key_value_groups)

        attn_weights = torch.matmul(query_states, key_states.transpose(2, 3)) / math.sqrt(self.head_dim)

        if attn_weights.size() != (bsz, self.num_heads, q_len, kv_seq_len):
            raise ValueError(
                f"Attention weights should be of size {(bsz, self.num_heads, q_len, kv_seq_len)}, but is"
                f" {attn_weights.size()}"
            )

        if attention_mask is not None:
            if attention_mask.size() != (bsz, 1, q_len, kv_seq_len):
                raise ValueError(
                    f"Attention mask should be of size {(bsz, 1, q_len, kv_seq_len)}, but is {attention_mask.size()}"
                )

            attn_weights = attn_weights + attention_mask

        # upcast attention to fp32
        attn_weights = nn.functional.softmax(attn_weights, dim=-1, dtype=torch.float32).to(query_states.dtype)
        attn_output = torch.matmul(attn_weights, value_states)

        if attn_output.size() != (bsz, self.num_heads, q_len, self.head_dim):
            raise ValueError(
                f"`attn_output` should be of size {(bsz, self.num_heads, q_len, self.head_dim)}, but is"
                f" {attn_output.size()}"
            )

        attn_output = attn_output.transpose(1, 2).contiguous()
        attn_output = attn_output.reshape(bsz, q_len, self.hidden_size)

        attn_output = self.o_proj(attn_output)

        if not output_attentions:
            attn_weights = None

        return attn_output, attn_weights, past_key_value


class MistralFlashAttention2(MistralAttention):
    """
    Mistral flash attention module. This module inherits from `MistralAttention` as the weights of the module stays
    untouched. The only required change would be on the forward pass where it needs to correctly call the public API of
    flash attention and deal with padding tokens in case the input contains any of them.
    """

    def forward(
        self,
        hidden_states: torch.Tensor,
        attention_mask: Optional[torch.Tensor] = None,
        position_ids: Optional[torch.LongTensor] = None,
        past_key_value: Optional[Tuple[torch.Tensor]] = None,
        output_attentions: bool = False,
        use_cache: bool = False,
        **kwargs,
    ):
        if "padding_mask" in kwargs:
            warnings.warn(
                "Passing `padding_mask` is deprecated and will be removed in v4.37. Please make sure use `attention_mask` instead.`"
            )

            # overwrite attention_mask with padding_mask
            attention_mask = kwargs.pop("padding_mask")
        bsz, q_len, _ = hidden_states.size()

        query_states = self.q_proj(hidden_states)
        key_states = self.k_proj(hidden_states)
        value_states = self.v_proj(hidden_states)

        query_states = query_states.view(bsz, q_len, self.num_heads, self.head_dim).transpose(1, 2)
        key_states = key_states.view(bsz, q_len, self.num_key_value_heads, self.head_dim).transpose(1, 2)
        value_states = value_states.view(bsz, q_len, self.num_key_value_heads, self.head_dim).transpose(1, 2)

        kv_seq_len = key_states.shape[-2]
        if past_key_value is not None:
            kv_seq_len += past_key_value[0].shape[-2]

        # Because the input can be padded, the absolute sequence length depends on the max position id.
        rotary_seq_len = max(kv_seq_len, position_ids[:, -1].max().item()) + 1
        cos, sin = self.rotary_emb(value_states, seq_len=rotary_seq_len)

        query_states, key_states = apply_rotary_pos_emb(query_states, key_states, cos, sin, position_ids)

        use_sliding_windows = (
            _flash_supports_window_size
            and hasattr(self.config, "sliding_window") is not None
            and kv_seq_len > self.config.sliding_window
        )

        if not _flash_supports_window_size:
            logger.warning_once(
                "The current flash attention version does not support sliding window attention, for a more memory efficient implementation"
                " make sure to upgrade flash-attn library."
            )

        if past_key_value is not None:
            # Activate slicing cache only if the config has a value `sliding_windows` attribute
            if hasattr(self.config, "sliding_window") and kv_seq_len > self.config.sliding_window:
                slicing_tokens = kv_seq_len - self.config.sliding_window

                past_key = past_key_value[0]
                past_value = past_key_value[1]

                past_key = past_key[:, :, slicing_tokens:, :].contiguous()
                past_value = past_value[:, :, slicing_tokens:, :].contiguous()

                if past_key.shape[-2] != self.config.sliding_window - 1:
                    raise ValueError(
                        f"past key much have a shape of (`batch_size, num_heads, self.config.sliding_window-1, head_dim`), got"
                        f" {past_key.shape}"
                    )

                past_key_value = (past_key, past_value)

                if attention_mask is not None:
                    attention_mask = attention_mask[:, slicing_tokens:]
                    attention_mask = torch.cat([attention_mask, torch.ones_like(attention_mask[:, -1:])], dim=-1)

            key_states = torch.cat([past_key_value[0], key_states], dim=2)
            value_states = torch.cat([past_key_value[1], value_states], dim=2)

        past_key_value = (key_states, value_states) if use_cache else None

        # repeat k/v heads if n_kv_heads < n_heads
        key_states = repeat_kv(key_states, self.num_key_value_groups)
        value_states = repeat_kv(value_states, self.num_key_value_groups)

        # TODO: Mistral does not have dropout in the config??
        # It is recommended to use dropout with FA according to the docs
        # when training.
        dropout_rate = 0.0  # if not self.training else self.attn_dropout

        # In PEFT, usually we cast the layer norms in float32 for training stability reasons
        # therefore the input hidden states gets silently casted in float32. Hence, we need
        # cast them back in float16 just to be sure everything works as expected.
        input_dtype = query_states.dtype
        if input_dtype == torch.float32:
            # Handle the case where the model is quantized
            if hasattr(self.config, "_pre_quantization_dtype"):
                target_dtype = self.config._pre_quantization_dtype
            else:
                target_dtype = self.q_proj.weight.dtype

            logger.warning_once(
                f"The input hidden states seems to be silently casted in float32, this might be related to"
                f" the fact you have upcasted embedding or layer norm layers in float32. We will cast back the input in"
                f" {target_dtype}."
            )

            query_states = query_states.to(target_dtype)
            key_states = key_states.to(target_dtype)
            value_states = value_states.to(target_dtype)

        # Reashape to the expected shape for Flash Attention
        query_states = query_states.transpose(1, 2)
        key_states = key_states.transpose(1, 2)
        value_states = value_states.transpose(1, 2)

        attn_output = self._flash_attention_forward(
            query_states,
            key_states,
            value_states,
            attention_mask,
            q_len,
            dropout=dropout_rate,
            use_sliding_windows=use_sliding_windows,
        )

        attn_output = attn_output.reshape(bsz, q_len, self.hidden_size).contiguous()
        attn_output = self.o_proj(attn_output)

        if not output_attentions:
            attn_weights = None

        return attn_output, attn_weights, past_key_value

    def _flash_attention_forward(
        self,
        query_states,
        key_states,
        value_states,
        attention_mask,
        query_length,
        dropout=0.0,
        softmax_scale=None,
        use_sliding_windows=False,
    ):
        """
        Calls the forward method of Flash Attention - if the input hidden states contain at least one padding token
        first unpad the input, then computes the attention scores and pad the final attention scores.

        Args:
            query_states (`torch.Tensor`):
                Input query states to be passed to Flash Attention API
            key_states (`torch.Tensor`):
                Input key states to be passed to Flash Attention API
            value_states (`torch.Tensor`):
                Input value states to be passed to Flash Attention API
            attention_mask (`torch.Tensor`):
                The padding mask - corresponds to a tensor of size `(batch_size, seq_len)` where 0 stands for the
                position of padding tokens and 1 for the position of non-padding tokens.
            dropout (`int`, *optional*):
                Attention dropout
            softmax_scale (`float`, *optional*):
                The scaling of QK^T before applying softmax. Default to 1 / sqrt(head_dim)
            use_sliding_windows (`bool`, *optional*):
                Whether to activate sliding window attention.
        """
        # Contains at least one padding token in the sequence
        if attention_mask is not None:
            batch_size = query_states.shape[0]
            query_states, key_states, value_states, indices_q, cu_seq_lens, max_seq_lens = self._upad_input(
                query_states, key_states, value_states, attention_mask, query_length
            )

            cu_seqlens_q, cu_seqlens_k = cu_seq_lens
            max_seqlen_in_batch_q, max_seqlen_in_batch_k = max_seq_lens

            if not use_sliding_windows:
                attn_output_unpad = flash_attn_varlen_func(
                    query_states,
                    key_states,
                    value_states,
                    cu_seqlens_q=cu_seqlens_q,
                    cu_seqlens_k=cu_seqlens_k,
                    max_seqlen_q=max_seqlen_in_batch_q,
                    max_seqlen_k=max_seqlen_in_batch_k,
                    dropout_p=dropout,
                    softmax_scale=softmax_scale,
                    causal=self.is_causal,
                )
            else:
                attn_output_unpad = flash_attn_varlen_func(
                    query_states,
                    key_states,
                    value_states,
                    cu_seqlens_q=cu_seqlens_q,
                    cu_seqlens_k=cu_seqlens_k,
                    max_seqlen_q=max_seqlen_in_batch_q,
                    max_seqlen_k=max_seqlen_in_batch_k,
                    dropout_p=dropout,
                    softmax_scale=softmax_scale,
                    causal=self.is_causal,
                    window_size=(self.config.sliding_window, self.config.sliding_window),
                )

            attn_output = pad_input(attn_output_unpad, indices_q, batch_size, query_length)
        else:
            if not use_sliding_windows:
                attn_output = flash_attn_func(
                    query_states, key_states, value_states, dropout, softmax_scale=softmax_scale, causal=True
                )
            else:
                attn_output = flash_attn_func(
                    query_states,
                    key_states,
                    value_states,
                    dropout,
                    softmax_scale=softmax_scale,
                    causal=True,
                    window_size=(self.config.sliding_window, self.config.sliding_window),
                )

        return attn_output

    def _upad_input(self, query_layer, key_layer, value_layer, attention_mask, query_length):
        batch_size, kv_seq_len, num_heads, head_dim = key_layer.shape

        # On the first iteration we need to properly re-create the padding mask
        # by slicing it on the proper place
        if kv_seq_len != attention_mask.shape[-1]:
            attention_mask_num_tokens = attention_mask.shape[-1]
            attention_mask = attention_mask[:, attention_mask_num_tokens - kv_seq_len :]

        indices_k, cu_seqlens_k, max_seqlen_in_batch_k = _get_unpad_data(attention_mask)

        key_layer = index_first_axis(key_layer.reshape(batch_size * kv_seq_len, num_heads, head_dim), indices_k)
        value_layer = index_first_axis(value_layer.reshape(batch_size * kv_seq_len, num_heads, head_dim), indices_k)

        if query_length == kv_seq_len:
            query_layer = index_first_axis(
                query_layer.reshape(batch_size * kv_seq_len, num_heads, head_dim), indices_k
            )
            cu_seqlens_q = cu_seqlens_k
            max_seqlen_in_batch_q = max_seqlen_in_batch_k
            indices_q = indices_k
        elif query_length == 1:
            max_seqlen_in_batch_q = 1
            cu_seqlens_q = torch.arange(
                batch_size + 1, dtype=torch.int32, device=query_layer.device
            )  # There is a memcpy here, that is very bad.
            indices_q = cu_seqlens_q[:-1]
            query_layer = query_layer.squeeze(1)
        else:
            # The -q_len: slice assumes left padding.
            attention_mask = attention_mask[:, -query_length:]
            query_layer, indices_q, cu_seqlens_q, max_seqlen_in_batch_q = unpad_input(query_layer, attention_mask)

        return (
            query_layer,
            key_layer,
            value_layer,
            indices_q,
            (cu_seqlens_q, cu_seqlens_k),
            (max_seqlen_in_batch_q, max_seqlen_in_batch_k),
        )


class MistralDecoderLayer(nn.Module):
    def __init__(self, config: MistralConfig):
        super().__init__()
        self.hidden_size = config.hidden_size
        self.self_attn = (
            MistralAttention(config=config)
            if not getattr(config, "_flash_attn_2_enabled", False)
            else MistralFlashAttention2(config)
        )
        self.mlp = MistralMLP(config)
        self.input_layernorm = MistralRMSNorm(config.hidden_size, eps=config.rms_norm_eps)
        self.post_attention_layernorm = MistralRMSNorm(config.hidden_size, eps=config.rms_norm_eps)

    def forward(
        self,
        hidden_states: torch.Tensor,
        attention_mask: Optional[torch.Tensor] = None,
        position_ids: Optional[torch.LongTensor] = None,
        past_key_value: Optional[Tuple[torch.Tensor]] = None,
        output_attentions: Optional[bool] = False,
        use_cache: Optional[bool] = False,
        **kwargs,
    ) -> Tuple[torch.FloatTensor, Optional[Tuple[torch.FloatTensor, torch.FloatTensor]]]:
        if "padding_mask" in kwargs:
            warnings.warn(
                "Passing `padding_mask` is deprecated and will be removed in v4.37. Please make sure use `attention_mask` instead.`"
            )
        """
        Args:
            hidden_states (`torch.FloatTensor`): input to the layer of shape `(batch, seq_len, embed_dim)`
            attention_mask (`torch.FloatTensor`, *optional*): attention mask of size
                `(batch, sequence_length)` where padding elements are indicated by 0.
            output_attentions (`bool`, *optional*):
                Whether or not to return the attentions tensors of all attention layers. See `attentions` under
                returned tensors for more detail.
            use_cache (`bool`, *optional*):
                If set to `True`, `past_key_values` key value states are returned and can be used to speed up decoding
                (see `past_key_values`).
            past_key_value (`Tuple(torch.FloatTensor)`, *optional*): cached past key and value projection states
        """

        residual = hidden_states

        hidden_states = self.input_layernorm(hidden_states)

        # Self Attention
        hidden_states, self_attn_weights, present_key_value = self.self_attn(
            hidden_states=hidden_states,
            attention_mask=attention_mask,
            position_ids=position_ids,
            past_key_value=past_key_value,
            output_attentions=output_attentions,
            use_cache=use_cache,
        )
        hidden_states = residual + hidden_states

        # Fully Connected
        residual = hidden_states
        hidden_states = self.post_attention_layernorm(hidden_states)
        hidden_states = self.mlp(hidden_states)
        hidden_states = residual + hidden_states

        outputs = (hidden_states,)

        if output_attentions:
            outputs += (self_attn_weights,)

        if use_cache:
            outputs += (present_key_value,)

        return outputs


MISTRAL_START_DOCSTRING = r"""
    This model inherits from [`PreTrainedModel`]. Check the superclass documentation for the generic methods the
    library implements for all its model (such as downloading or saving, resizing the input embeddings, pruning heads
    etc.)

    This model is also a PyTorch [torch.nn.Module](https://pytorch.org/docs/stable/nn.html#torch.nn.Module) subclass.
    Use it as a regular PyTorch Module and refer to the PyTorch documentation for all matter related to general usage
    and behavior.

    Parameters:
        config ([`MistralConfig`]):
            Model configuration class with all the parameters of the model. Initializing with a config file does not
            load the weights associated with the model, only the configuration. Check out the
            [`~PreTrainedModel.from_pretrained`] method to load the model weights.
"""


@add_start_docstrings(
    "The bare Mistral Model outputting raw hidden-states without any specific head on top.",
    MISTRAL_START_DOCSTRING,
)
class MistralPreTrainedModel(PreTrainedModel):
    config_class = MistralConfig
    base_model_prefix = "model"
    supports_gradient_checkpointing = True
    _no_split_modules = ["MistralDecoderLayer"]
    _skip_keys_device_placement = "past_key_values"
    _supports_flash_attn_2 = True

    def _init_weights(self, module):
        std = self.config.initializer_range
        if isinstance(module, nn.Linear):
            module.weight.data.normal_(mean=0.0, std=std)
            if module.bias is not None:
                module.bias.data.zero_()
        elif isinstance(module, nn.Embedding):
            module.weight.data.normal_(mean=0.0, std=std)
            if module.padding_idx is not None:
                module.weight.data[module.padding_idx].zero_()

    def _set_gradient_checkpointing(self, module, gradient_checkpointing_func=None):
        if isinstance(module, MistralModel):
            module.gradient_checkpointing_func = gradient_checkpointing_func
            module.gradient_checkpointing = gradient_checkpointing_func is not None


MISTRAL_INPUTS_DOCSTRING = r"""
    Args:
        input_ids (`torch.LongTensor` of shape `(batch_size, sequence_length)`):
            Indices of input sequence tokens in the vocabulary. Padding will be ignored by default should you provide
            it.

            Indices can be obtained using [`AutoTokenizer`]. See [`PreTrainedTokenizer.encode`] and
            [`PreTrainedTokenizer.__call__`] for details.

            [What are input IDs?](../glossary#input-ids)
        attention_mask (`torch.Tensor` of shape `(batch_size, sequence_length)`, *optional*):
            Mask to avoid performing attention on padding token indices. Mask values selected in `[0, 1]`:

            - 1 for tokens that are **not masked**,
            - 0 for tokens that are **masked**.

            [What are attention masks?](../glossary#attention-mask)

            Indices can be obtained using [`AutoTokenizer`]. See [`PreTrainedTokenizer.encode`] and
            [`PreTrainedTokenizer.__call__`] for details.

            If `past_key_values` is used, optionally only the last `decoder_input_ids` have to be input (see
            `past_key_values`).

            If you want to change padding behavior, you should read [`modeling_opt._prepare_decoder_attention_mask`]
            and modify to your needs. See diagram 1 in [the paper](https://arxiv.org/abs/1910.13461) for more
            information on the default strategy.

            - 1 indicates the head is **not masked**,
            - 0 indicates the head is **masked**.
        position_ids (`torch.LongTensor` of shape `(batch_size, sequence_length)`, *optional*):
            Indices of positions of each input sequence tokens in the position embeddings. Selected in the range `[0,
            config.n_positions - 1]`.

            [What are position IDs?](../glossary#position-ids)
        past_key_values (`tuple(tuple(torch.FloatTensor))`, *optional*, returned when `use_cache=True` is passed or when `config.use_cache=True`):
            Tuple of `tuple(torch.FloatTensor)` of length `config.n_layers`, with each tuple having 2 tensors of shape
            `(batch_size, num_heads, sequence_length, embed_size_per_head)`) and 2 additional tensors of shape
            `(batch_size, num_heads, encoder_sequence_length, embed_size_per_head)`.

            Contains pre-computed hidden-states (key and values in the self-attention blocks and in the cross-attention
            blocks) that can be used (see `past_key_values` input) to speed up sequential decoding.

            If `past_key_values` are used, the user can optionally input only the last `decoder_input_ids` (those that
            don't have their past key value states given to this model) of shape `(batch_size, 1)` instead of all
            `decoder_input_ids` of shape `(batch_size, sequence_length)`.
        inputs_embeds (`torch.FloatTensor` of shape `(batch_size, sequence_length, hidden_size)`, *optional*):
            Optionally, instead of passing `input_ids` you can choose to directly pass an embedded representation. This
            is useful if you want more control over how to convert `input_ids` indices into associated vectors than the
            model's internal embedding lookup matrix.
        use_cache (`bool`, *optional*):
            If set to `True`, `past_key_values` key value states are returned and can be used to speed up decoding (see
            `past_key_values`).
        output_attentions (`bool`, *optional*):
            Whether or not to return the attentions tensors of all attention layers. See `attentions` under returned
            tensors for more detail.
        output_hidden_states (`bool`, *optional*):
            Whether or not to return the hidden states of all layers. See `hidden_states` under returned tensors for
            more detail.
        return_dict (`bool`, *optional*):
            Whether or not to return a [`~utils.ModelOutput`] instead of a plain tuple.
"""


@add_start_docstrings(
    "The bare Mistral Model outputting raw hidden-states without any specific head on top.",
    MISTRAL_START_DOCSTRING,
)
class MistralModel(MistralPreTrainedModel):
    """
    Transformer decoder consisting of *config.num_hidden_layers* layers. Each layer is a [`MistralDecoderLayer`]

    Args:
        config: MistralConfig
    """

    def __init__(self, config: MistralConfig):
        super().__init__(config)
        self.padding_idx = config.pad_token_id
        self.vocab_size = config.vocab_size

        # create attention mask cache that trickles down to each attention layer
        # so that the attention_mask cache can be shared among layers
        self.attn_mask_converter = AttnMaskConverter(is_causal=True, sliding_window=config.sliding_window)

        self.embed_tokens = nn.Embedding(config.vocab_size, config.hidden_size, self.padding_idx)
        self.layers = nn.ModuleList([MistralDecoderLayer(config) for _ in range(config.num_hidden_layers)])
        self.norm = MistralRMSNorm(config.hidden_size, eps=config.rms_norm_eps)

        self.gradient_checkpointing = False
        # Initialize weights and apply final processing
        self.post_init()

    def get_input_embeddings(self):
        return self.embed_tokens

    def set_input_embeddings(self, value):
        self.embed_tokens = value

    @add_start_docstrings_to_model_forward(MISTRAL_INPUTS_DOCSTRING)
    def forward(
        self,
        input_ids: torch.LongTensor = None,
        attention_mask: Optional[torch.Tensor] = None,
        position_ids: Optional[torch.LongTensor] = None,
        past_key_values: Optional[List[torch.FloatTensor]] = None,
        inputs_embeds: Optional[torch.FloatTensor] = None,
        use_cache: Optional[bool] = None,
        output_attentions: Optional[bool] = None,
        output_hidden_states: Optional[bool] = None,
        return_dict: Optional[bool] = None,
    ) -> Union[Tuple, BaseModelOutputWithPast]:
        output_attentions = output_attentions if output_attentions is not None else self.config.output_attentions
        output_hidden_states = (
            output_hidden_states if output_hidden_states is not None else self.config.output_hidden_states
        )
        use_cache = use_cache if use_cache is not None else self.config.use_cache

        return_dict = return_dict if return_dict is not None else self.config.use_return_dict

        # retrieve input_ids and inputs_embeds
        if input_ids is not None and inputs_embeds is not None:
            raise ValueError("You cannot specify both decoder_input_ids and decoder_inputs_embeds at the same time")
        elif input_ids is not None:
            batch_size, seq_length = input_ids.shape
        elif inputs_embeds is not None:
            batch_size, seq_length, _ = inputs_embeds.shape
        else:
            raise ValueError("You have to specify either decoder_input_ids or decoder_inputs_embeds")

        seq_length_with_past = seq_length
        past_key_values_length = 0

        if past_key_values is not None:
            past_key_values_length = past_key_values[0][0].shape[2]
            seq_length_with_past = seq_length_with_past + past_key_values_length

        if position_ids is None:
            device = input_ids.device if input_ids is not None else inputs_embeds.device
            position_ids = torch.arange(
                past_key_values_length, seq_length + past_key_values_length, dtype=torch.long, device=device
            )
            position_ids = position_ids.unsqueeze(0).view(-1, seq_length)
        else:
            position_ids = position_ids.view(-1, seq_length).long()

        if inputs_embeds is None:
            inputs_embeds = self.embed_tokens(input_ids)

        if (
            attention_mask is not None
            and hasattr(self.config, "_flash_attn_2_enabled")
            and self.config._flash_attn_2_enabled
            and past_key_values is not None
        ):
            is_padding_right = attention_mask[:, -1].sum().item() != batch_size
            if is_padding_right:
                raise ValueError(
                    "You are attempting to perform batched generation with padding_side='right'"
                    " this may lead to unexpected behaviour for Flash Attention version of Mistral. Make sure to "
                    " call `tokenizer.padding_side  = 'left'` before tokenizing the input. "
                )

        if getattr(self.config, "_flash_attn_2_enabled", False):
            # 2d mask is passed through the layers
            attention_mask = attention_mask if (attention_mask is not None and 0 in attention_mask) else None
        else:
            key_value_length = seq_length + past_key_values_length
            # 4d mask is passed through the layers
            if attention_mask is not None:
                attention_mask = self.attn_mask_converter.to_4d(
                    attention_mask, seq_length, key_value_length, dtype=inputs_embeds.dtype
                )
            else:
                attention_mask = self.attn_mask_converter.to_causal_4d(
                    batch_size, seq_length, key_value_length, dtype=inputs_embeds.dtype, device=inputs_embeds.device
                )

        hidden_states = inputs_embeds

        if self.gradient_checkpointing and self.training:
            if use_cache:
                logger.warning_once(
                    "`use_cache=True` is incompatible with gradient checkpointing. Setting `use_cache=False`..."
                )
                use_cache = False

        # decoder layers
        all_hidden_states = () if output_hidden_states else None
        all_self_attns = () if output_attentions else None
        next_decoder_cache = () if use_cache else None

        for idx, decoder_layer in enumerate(self.layers):
            if output_hidden_states:
                all_hidden_states += (hidden_states,)

            past_key_value = past_key_values[idx] if past_key_values is not None else None

            if self.gradient_checkpointing and self.training:
<<<<<<< HEAD
                layer_outputs = self.gradient_checkpointing_func(
                    decoder_layer.forward,
=======

                def create_custom_forward(module):
                    def custom_forward(*inputs):
                        # None for past_key_value
                        return module(*inputs, past_key_value, output_attentions)

                    return custom_forward

                layer_outputs = torch.utils.checkpoint.checkpoint(
                    create_custom_forward(decoder_layer),
>>>>>>> 32f799db
                    hidden_states,
                    attention_mask,
                    position_ids,
                    past_key_value,
                    output_attentions,
                    use_cache,
                    padding_mask,
                )
            else:
                layer_outputs = decoder_layer(
                    hidden_states,
                    attention_mask=attention_mask,
                    position_ids=position_ids,
                    past_key_value=past_key_value,
                    output_attentions=output_attentions,
                    use_cache=use_cache,
                )

            hidden_states = layer_outputs[0]

            if use_cache:
                next_decoder_cache += (layer_outputs[2 if output_attentions else 1],)

            if output_attentions:
                all_self_attns += (layer_outputs[1],)

        hidden_states = self.norm(hidden_states)

        # add hidden states from the last decoder layer
        if output_hidden_states:
            all_hidden_states += (hidden_states,)

        next_cache = next_decoder_cache if use_cache else None
        if not return_dict:
            return tuple(v for v in [hidden_states, next_cache, all_hidden_states, all_self_attns] if v is not None)
        return BaseModelOutputWithPast(
            last_hidden_state=hidden_states,
            past_key_values=next_cache,
            hidden_states=all_hidden_states,
            attentions=all_self_attns,
        )


class MistralForCausalLM(MistralPreTrainedModel):
    _tied_weights_keys = ["lm_head.weight"]

    def __init__(self, config):
        super().__init__(config)
        self.model = MistralModel(config)
        self.vocab_size = config.vocab_size
        self.lm_head = nn.Linear(config.hidden_size, config.vocab_size, bias=False)

        # Initialize weights and apply final processing
        self.post_init()

    def get_input_embeddings(self):
        return self.model.embed_tokens

    def set_input_embeddings(self, value):
        self.model.embed_tokens = value

    def get_output_embeddings(self):
        return self.lm_head

    def set_output_embeddings(self, new_embeddings):
        self.lm_head = new_embeddings

    def set_decoder(self, decoder):
        self.model = decoder

    def get_decoder(self):
        return self.model

    @add_start_docstrings_to_model_forward(MISTRAL_INPUTS_DOCSTRING)
    @replace_return_docstrings(output_type=CausalLMOutputWithPast, config_class=_CONFIG_FOR_DOC)
    def forward(
        self,
        input_ids: torch.LongTensor = None,
        attention_mask: Optional[torch.Tensor] = None,
        position_ids: Optional[torch.LongTensor] = None,
        past_key_values: Optional[List[torch.FloatTensor]] = None,
        inputs_embeds: Optional[torch.FloatTensor] = None,
        labels: Optional[torch.LongTensor] = None,
        use_cache: Optional[bool] = None,
        output_attentions: Optional[bool] = None,
        output_hidden_states: Optional[bool] = None,
        return_dict: Optional[bool] = None,
    ) -> Union[Tuple, CausalLMOutputWithPast]:
        r"""
        Args:
            labels (`torch.LongTensor` of shape `(batch_size, sequence_length)`, *optional*):
                Labels for computing the masked language modeling loss. Indices should either be in `[0, ...,
                config.vocab_size]` or -100 (see `input_ids` docstring). Tokens with indices set to `-100` are ignored
                (masked), the loss is only computed for the tokens with labels in `[0, ..., config.vocab_size]`.

        Returns:

        Example:

        ```python
        >>> from transformers import AutoTokenizer, MistralForCausalLM

        >>> model = MistralForCausalLM.from_pretrained(PATH_TO_CONVERTED_WEIGHTS)
        >>> tokenizer = AutoTokenizer.from_pretrained(PATH_TO_CONVERTED_TOKENIZER)

        >>> prompt = "Hey, are you conscious? Can you talk to me?"
        >>> inputs = tokenizer(prompt, return_tensors="pt")

        >>> # Generate
        >>> generate_ids = model.generate(inputs.input_ids, max_length=30)
        >>> tokenizer.batch_decode(generate_ids, skip_special_tokens=True, clean_up_tokenization_spaces=False)[0]
        "Hey, are you conscious? Can you talk to me?\nI'm not conscious, but I can talk to you."
        ```"""

        output_attentions = output_attentions if output_attentions is not None else self.config.output_attentions
        output_hidden_states = (
            output_hidden_states if output_hidden_states is not None else self.config.output_hidden_states
        )
        return_dict = return_dict if return_dict is not None else self.config.use_return_dict

        # decoder outputs consists of (dec_features, layer_state, dec_hidden, dec_attn)
        outputs = self.model(
            input_ids=input_ids,
            attention_mask=attention_mask,
            position_ids=position_ids,
            past_key_values=past_key_values,
            inputs_embeds=inputs_embeds,
            use_cache=use_cache,
            output_attentions=output_attentions,
            output_hidden_states=output_hidden_states,
            return_dict=return_dict,
        )

        hidden_states = outputs[0]
        logits = self.lm_head(hidden_states)
        logits = logits.float()

        loss = None
        if labels is not None:
            # Shift so that tokens < n predict n
            shift_logits = logits[..., :-1, :].contiguous()
            shift_labels = labels[..., 1:].contiguous()
            # Flatten the tokens
            loss_fct = CrossEntropyLoss()
            shift_logits = shift_logits.view(-1, self.config.vocab_size)
            shift_labels = shift_labels.view(-1)
            # Enable model parallelism
            shift_labels = shift_labels.to(shift_logits.device)
            loss = loss_fct(shift_logits, shift_labels)

        if not return_dict:
            output = (logits,) + outputs[1:]
            return (loss,) + output if loss is not None else output

        return CausalLMOutputWithPast(
            loss=loss,
            logits=logits,
            past_key_values=outputs.past_key_values,
            hidden_states=outputs.hidden_states,
            attentions=outputs.attentions,
        )

    def prepare_inputs_for_generation(
        self, input_ids, past_key_values=None, attention_mask=None, inputs_embeds=None, **kwargs
    ):
        # Omit tokens covered by past_key_values
        if past_key_values:
            past_length = past_key_values[0][0].shape[2]

            # Some generation methods already pass only the last input ID
            if input_ids.shape[1] > past_length:
                remove_prefix_length = past_length
            else:
                # Default to old behavior: keep only final ID
                remove_prefix_length = input_ids.shape[1] - 1

            input_ids = input_ids[:, remove_prefix_length:]

        position_ids = kwargs.get("position_ids", None)
        if attention_mask is not None and position_ids is None:
            # create position_ids on the fly for batch generation
            position_ids = attention_mask.long().cumsum(-1) - 1
            position_ids.masked_fill_(attention_mask == 0, 1)
            if past_key_values:
                position_ids = position_ids[:, -input_ids.shape[1] :]

        # if `inputs_embeds` are passed, we only want to use them in the 1st generation step
        if inputs_embeds is not None and past_key_values is None:
            model_inputs = {"inputs_embeds": inputs_embeds}
        else:
            model_inputs = {"input_ids": input_ids}

        model_inputs.update(
            {
                "position_ids": position_ids,
                "past_key_values": past_key_values,
                "use_cache": kwargs.get("use_cache"),
                "attention_mask": attention_mask,
            }
        )
        return model_inputs

    @staticmethod
    def _reorder_cache(past_key_values, beam_idx):
        reordered_past = ()
        for layer_past in past_key_values:
            reordered_past += (
                tuple(past_state.index_select(0, beam_idx.to(past_state.device)) for past_state in layer_past),
            )
        return reordered_past


@add_start_docstrings(
    """
    The Mistral Model transformer with a sequence classification head on top (linear layer).

    [`MistralForSequenceClassification`] uses the last token in order to do the classification, as other causal models
    (e.g. GPT-2) do.

    Since it does classification on the last token, it requires to know the position of the last token. If a
    `pad_token_id` is defined in the configuration, it finds the last token that is not a padding token in each row. If
    no `pad_token_id` is defined, it simply takes the last value in each row of the batch. Since it cannot guess the
    padding tokens when `inputs_embeds` are passed instead of `input_ids`, it does the same (take the last value in
    each row of the batch).
    """,
    MISTRAL_START_DOCSTRING,
)
# Copied from transformers.models.llama.modeling_llama.LlamaForSequenceClassification with Llama->Mistral, LLAMA->MISTRAL
class MistralForSequenceClassification(MistralPreTrainedModel):
    def __init__(self, config):
        super().__init__(config)
        self.num_labels = config.num_labels
        self.model = MistralModel(config)
        self.score = nn.Linear(config.hidden_size, self.num_labels, bias=False)

        # Initialize weights and apply final processing
        self.post_init()

    def get_input_embeddings(self):
        return self.model.embed_tokens

    def set_input_embeddings(self, value):
        self.model.embed_tokens = value

    @add_start_docstrings_to_model_forward(MISTRAL_INPUTS_DOCSTRING)
    def forward(
        self,
        input_ids: torch.LongTensor = None,
        attention_mask: Optional[torch.Tensor] = None,
        position_ids: Optional[torch.LongTensor] = None,
        past_key_values: Optional[List[torch.FloatTensor]] = None,
        inputs_embeds: Optional[torch.FloatTensor] = None,
        labels: Optional[torch.LongTensor] = None,
        use_cache: Optional[bool] = None,
        output_attentions: Optional[bool] = None,
        output_hidden_states: Optional[bool] = None,
        return_dict: Optional[bool] = None,
    ) -> Union[Tuple, SequenceClassifierOutputWithPast]:
        r"""
        labels (`torch.LongTensor` of shape `(batch_size,)`, *optional*):
            Labels for computing the sequence classification/regression loss. Indices should be in `[0, ...,
            config.num_labels - 1]`. If `config.num_labels == 1` a regression loss is computed (Mean-Square loss), If
            `config.num_labels > 1` a classification loss is computed (Cross-Entropy).
        """
        return_dict = return_dict if return_dict is not None else self.config.use_return_dict

        transformer_outputs = self.model(
            input_ids,
            attention_mask=attention_mask,
            position_ids=position_ids,
            past_key_values=past_key_values,
            inputs_embeds=inputs_embeds,
            use_cache=use_cache,
            output_attentions=output_attentions,
            output_hidden_states=output_hidden_states,
            return_dict=return_dict,
        )
        hidden_states = transformer_outputs[0]
        logits = self.score(hidden_states)

        if input_ids is not None:
            batch_size = input_ids.shape[0]
        else:
            batch_size = inputs_embeds.shape[0]

        if self.config.pad_token_id is None and batch_size != 1:
            raise ValueError("Cannot handle batch sizes > 1 if no padding token is defined.")
        if self.config.pad_token_id is None:
            sequence_lengths = -1
        else:
            if input_ids is not None:
                sequence_lengths = (torch.eq(input_ids, self.config.pad_token_id).long().argmax(-1) - 1).to(
                    logits.device
                )
            else:
                sequence_lengths = -1

        pooled_logits = logits[torch.arange(batch_size, device=logits.device), sequence_lengths]

        loss = None
        if labels is not None:
            labels = labels.to(logits.device)
            if self.config.problem_type is None:
                if self.num_labels == 1:
                    self.config.problem_type = "regression"
                elif self.num_labels > 1 and (labels.dtype == torch.long or labels.dtype == torch.int):
                    self.config.problem_type = "single_label_classification"
                else:
                    self.config.problem_type = "multi_label_classification"

            if self.config.problem_type == "regression":
                loss_fct = MSELoss()
                if self.num_labels == 1:
                    loss = loss_fct(pooled_logits.squeeze(), labels.squeeze())
                else:
                    loss = loss_fct(pooled_logits, labels)
            elif self.config.problem_type == "single_label_classification":
                loss_fct = CrossEntropyLoss()
                loss = loss_fct(pooled_logits.view(-1, self.num_labels), labels.view(-1))
            elif self.config.problem_type == "multi_label_classification":
                loss_fct = BCEWithLogitsLoss()
                loss = loss_fct(pooled_logits, labels)
        if not return_dict:
            output = (pooled_logits,) + transformer_outputs[1:]
            return ((loss,) + output) if loss is not None else output

        return SequenceClassifierOutputWithPast(
            loss=loss,
            logits=pooled_logits,
            past_key_values=transformer_outputs.past_key_values,
            hidden_states=transformer_outputs.hidden_states,
            attentions=transformer_outputs.attentions,
        )<|MERGE_RESOLUTION|>--- conflicted
+++ resolved
@@ -1020,28 +1020,14 @@
             past_key_value = past_key_values[idx] if past_key_values is not None else None
 
             if self.gradient_checkpointing and self.training:
-<<<<<<< HEAD
                 layer_outputs = self.gradient_checkpointing_func(
                     decoder_layer.forward,
-=======
-
-                def create_custom_forward(module):
-                    def custom_forward(*inputs):
-                        # None for past_key_value
-                        return module(*inputs, past_key_value, output_attentions)
-
-                    return custom_forward
-
-                layer_outputs = torch.utils.checkpoint.checkpoint(
-                    create_custom_forward(decoder_layer),
->>>>>>> 32f799db
                     hidden_states,
                     attention_mask,
                     position_ids,
                     past_key_value,
                     output_attentions,
                     use_cache,
-                    padding_mask,
                 )
             else:
                 layer_outputs = decoder_layer(
