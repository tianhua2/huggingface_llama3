--- conflicted
+++ resolved
@@ -275,11 +275,8 @@
                 )
 
             image_features = self.image_processor(images, **images_kwargs)
-<<<<<<< HEAD
             import torch
             not_tensor_data["num_tiles"] = torch.tensor(image_features.pop("num_tiles"), dtype=torch.long)
-=======
->>>>>>> 9423a4eb
             data.update(image_features)
 
         # Create cross attention mask
