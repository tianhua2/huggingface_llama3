--- conflicted
+++ resolved
@@ -921,12 +921,6 @@
     _skip_keys_device_placement = "past_key_values"
     _supports_flash_attn_2 = True
     _supports_sdpa = False
-<<<<<<< HEAD
-    _supports_cache_class = True
-    _supports_quantized_cache = True
-=======
->>>>>>> d8f8a9cd
-
     _version = "0.0.5"
 
     def _init_weights(self, module):
