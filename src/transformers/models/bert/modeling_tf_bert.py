# coding=utf-8
# Copyright 2018 The Google AI Language Team Authors and The HuggingFace Inc. team.
# Copyright (c) 2018, NVIDIA CORPORATION.  All rights reserved.
#
# Licensed under the Apache License, Version 2.0 (the "License");
# you may not use this file except in compliance with the License.
# You may obtain a copy of the License at
#
#     http://www.apache.org/licenses/LICENSE-2.0
#
# Unless required by applicable law or agreed to in writing, software
# distributed under the License is distributed on an "AS IS" BASIS,
# WITHOUT WARRANTIES OR CONDITIONS OF ANY KIND, either express or implied.
# See the License for the specific language governing permissions and
# limitations under the License.
""" TF 2.0 BERT model. """

import warnings
from dataclasses import dataclass
from typing import Any, Dict, Optional, Tuple, Union

import numpy as np
import tensorflow as tf

from ...activations_tf import get_tf_activation
from ...file_utils import (
    MULTIPLE_CHOICE_DUMMY_INPUTS,
    ModelOutput,
    add_code_sample_docstrings,
    add_start_docstrings,
    add_start_docstrings_to_model_forward,
    replace_return_docstrings,
)
from ...modeling_tf_outputs import (
    TFBaseModelOutput,
    TFBaseModelOutputWithPooling,
    TFCausalLMOutput,
    TFMaskedLMOutput,
    TFMultipleChoiceModelOutput,
    TFNextSentencePredictorOutput,
    TFQuestionAnsweringModelOutput,
    TFSequenceClassifierOutput,
    TFTokenClassifierOutput,
)
from ...modeling_tf_utils import (
    TFCausalLanguageModelingLoss,
    TFMaskedLanguageModelingLoss,
    TFModelInputType,
    TFMultipleChoiceLoss,
    TFNextSentencePredictionLoss,
    TFPreTrainedModel,
    TFQuestionAnsweringLoss,
    TFSequenceClassificationLoss,
    TFTokenClassificationLoss,
    get_initializer,
    input_processing,
    keras_serializable,
    shape_list,
)
from ...utils import logging
from .configuration_bert import BertConfig


logger = logging.get_logger(__name__)

_CONFIG_FOR_DOC = "BertConfig"
_TOKENIZER_FOR_DOC = "BertTokenizer"

TF_BERT_PRETRAINED_MODEL_ARCHIVE_LIST = [
    "bert-base-uncased",
    "bert-large-uncased",
    "bert-base-cased",
    "bert-large-cased",
    "bert-base-multilingual-uncased",
    "bert-base-multilingual-cased",
    "bert-base-chinese",
    "bert-base-german-cased",
    "bert-large-uncased-whole-word-masking",
    "bert-large-cased-whole-word-masking",
    "bert-large-uncased-whole-word-masking-finetuned-squad",
    "bert-large-cased-whole-word-masking-finetuned-squad",
    "bert-base-cased-finetuned-mrpc",
    "cl-tohoku/bert-base-japanese",
    "cl-tohoku/bert-base-japanese-whole-word-masking",
    "cl-tohoku/bert-base-japanese-char",
    "cl-tohoku/bert-base-japanese-char-whole-word-masking",
    "TurkuNLP/bert-base-finnish-cased-v1",
    "TurkuNLP/bert-base-finnish-uncased-v1",
    "wietsedv/bert-base-dutch-cased",
    # See all BERT models at https://huggingface.co/models?filter=bert
]


class TFBertPreTrainingLoss:
    """
    Loss function suitable for BERT-like pretraining, that is, the task of pretraining a language model by combining
    NSP + MLM. .. note:: Any label of -100 will be ignored (along with the corresponding logits) in the loss
    computation.
    """

    def compute_loss(self, labels: tf.Tensor, logits: tf.Tensor) -> tf.Tensor:
        loss_fn = tf.keras.losses.SparseCategoricalCrossentropy(
            from_logits=True, reduction=tf.keras.losses.Reduction.NONE
        )
        # make sure only labels that are not equal to -100
        # are taken into account as loss
        masked_lm_active_loss = tf.not_equal(tf.reshape(tensor=labels["labels"], shape=(-1,)), -100)
        masked_lm_reduced_logits = tf.boolean_mask(
            tensor=tf.reshape(tensor=logits[0], shape=(-1, shape_list(logits[0])[2])),
            mask=masked_lm_active_loss,
        )
        masked_lm_labels = tf.boolean_mask(
            tensor=tf.reshape(tensor=labels["labels"], shape=(-1,)), mask=masked_lm_active_loss
        )
        next_sentence_active_loss = tf.not_equal(tf.reshape(tensor=labels["next_sentence_label"], shape=(-1,)), -100)
        next_sentence_reduced_logits = tf.boolean_mask(
            tensor=tf.reshape(tensor=logits[1], shape=(-1, 2)), mask=next_sentence_active_loss
        )
        next_sentence_label = tf.boolean_mask(
            tensor=tf.reshape(tensor=labels["next_sentence_label"], shape=(-1,)), mask=next_sentence_active_loss
        )
        masked_lm_loss = loss_fn(y_true=masked_lm_labels, y_pred=masked_lm_reduced_logits)
        next_sentence_loss = loss_fn(y_true=next_sentence_label, y_pred=next_sentence_reduced_logits)
        masked_lm_loss = tf.reshape(tensor=masked_lm_loss, shape=(-1, shape_list(next_sentence_loss)[0]))
        masked_lm_loss = tf.reduce_mean(input_tensor=masked_lm_loss, axis=0)

        return masked_lm_loss + next_sentence_loss


class TFBertWordEmbeddings(tf.keras.layers.Layer):
    def __init__(self, vocab_size: int, hidden_size: int, initializer_range: float, **kwargs):
        super().__init__(**kwargs)

        self.vocab_size = vocab_size
        self.hidden_size = hidden_size
        self.initializer_range = initializer_range

    def build(self, input_shape: tf.TensorShape):
        self.weight = self.add_weight(
            name="weight",
            shape=[self.vocab_size, self.hidden_size],
            initializer=get_initializer(self.initializer_range),
        )

        super().build(input_shape)

    def get_config(self) -> Dict[str, Any]:
        config = {
            "vocab_size": self.vocab_size,
            "hidden_size": self.hidden_size,
            "initializer_range": self.initializer_range,
        }
        base_config = super().get_config()

        return dict(list(base_config.items()) + list(config.items()))

    def call(self, input_ids: tf.Tensor) -> tf.Tensor:
        flat_input_ids = tf.reshape(tensor=input_ids, shape=[-1])
        embeddings = tf.gather(params=self.weight, indices=flat_input_ids)
        embeddings = tf.reshape(
            tensor=embeddings, shape=tf.concat(values=[shape_list(input_ids), [self.hidden_size]], axis=0)
        )

        embeddings.set_shape(input_ids.shape.as_list() + [self.hidden_size])

        return embeddings


class TFBertTokenTypeEmbeddings(tf.keras.layers.Layer):
    def __init__(self, type_vocab_size: int, hidden_size: int, initializer_range: float, **kwargs):
        super().__init__(**kwargs)

        self.type_vocab_size = type_vocab_size
        self.hidden_size = hidden_size
        self.initializer_range = initializer_range

    def build(self, input_shape: tf.TensorShape):
        self.token_type_embeddings = self.add_weight(
            name="embeddings",
            shape=[self.type_vocab_size, self.hidden_size],
            initializer=get_initializer(self.initializer_range),
        )

        super().build(input_shape)

    def get_config(self) -> Dict[str, Any]:
        config = {
            "type_vocab_size": self.type_vocab_size,
            "hidden_size": self.hidden_size,
            "initializer_range": self.initializer_range,
        }
        base_config = super().get_config()

        return dict(list(base_config.items()) + list(config.items()))

    def call(self, token_type_ids: tf.Tensor) -> tf.Tensor:
        flat_token_type_ids = tf.reshape(tensor=token_type_ids, shape=[-1])
        one_hot_data = tf.one_hot(indices=flat_token_type_ids, depth=self.type_vocab_size, dtype=self._compute_dtype)
        embeddings = tf.matmul(a=one_hot_data, b=self.token_type_embeddings)
        embeddings = tf.reshape(
            tensor=embeddings, shape=tf.concat(values=[shape_list(token_type_ids), [self.hidden_size]], axis=0)
        )

        embeddings.set_shape(token_type_ids.shape.as_list() + [self.hidden_size])

        return embeddings


class TFBertPositionEmbeddings(tf.keras.layers.Layer):
    def __init__(self, max_position_embeddings: int, hidden_size: int, initializer_range: float, **kwargs):
        super().__init__(**kwargs)

        self.max_position_embeddings = max_position_embeddings
        self.hidden_size = hidden_size
        self.initializer_range = initializer_range

    def build(self, input_shape: tf.TensorShape):
        self.position_embeddings = self.add_weight(
            name="embeddings",
            shape=[self.max_position_embeddings, self.hidden_size],
            initializer=get_initializer(self.initializer_range),
        )

        super().build(input_shape)

    def get_config(self) -> Dict[str, Any]:
        config = {
            "max_position_embeddings": self.max_position_embeddings,
            "hidden_size": self.hidden_size,
            "initializer_range": self.initializer_range,
        }
        base_config = super().get_config()

        return dict(list(base_config.items()) + list(config.items()))

    def call(self, position_ids: tf.Tensor) -> tf.Tensor:
        input_shape = shape_list(position_ids)
        position_embeddings = self.position_embeddings[: input_shape[1], :]

        return tf.broadcast_to(input=position_embeddings, shape=input_shape)


class TFBertEmbeddings(tf.keras.layers.Layer):
    """Construct the embeddings from word, position and token_type embeddings."""

    def __init__(self, config: BertConfig, **kwargs):
        super().__init__(**kwargs)

        self.word_embeddings = TFBertWordEmbeddings(
            vocab_size=config.vocab_size,
            hidden_size=config.hidden_size,
            initializer_range=config.initializer_range,
            name="word_embeddings",
        )
        self.position_embeddings = TFBertPositionEmbeddings(
            max_position_embeddings=config.max_position_embeddings,
            hidden_size=config.hidden_size,
            initializer_range=config.initializer_range,
            name="position_embeddings",
        )
        self.token_type_embeddings = TFBertTokenTypeEmbeddings(
            type_vocab_size=config.type_vocab_size,
            hidden_size=config.hidden_size,
            initializer_range=config.initializer_range,
            name="token_type_embeddings",
        )
        self.embeddings_sum = tf.keras.layers.Add()
        self.LayerNorm = tf.keras.layers.LayerNormalization(epsilon=config.layer_norm_eps, name="LayerNorm")
        self.dropout = tf.keras.layers.Dropout(rate=config.hidden_dropout_prob)

    def call(
        self,
        input_ids: tf.Tensor,
        position_ids: tf.Tensor,
        token_type_ids: tf.Tensor,
        inputs_embeds: tf.Tensor,
        training: bool = False,
    ) -> tf.Tensor:
        """
        Applies embedding based on inputs tensor.

        Returns:
            final_embeddings (:obj:`tf.Tensor`): output embedding tensor.
        """
        assert not (input_ids is None and inputs_embeds is None)

        if input_ids is not None:
            inputs_embeds = self.word_embeddings(input_ids)

        if token_type_ids is None:
            input_shape = shape_list(inputs_embeds)[:-1]
            token_type_ids = tf.fill(dims=input_shape, value=0)

        if position_ids is None:
            position_embeds = self.position_embeddings(inputs_embeds)
        else:
            position_embeds = self.position_embeddings(position_ids)

        token_type_embeds = self.token_type_embeddings(token_type_ids)
        final_embeddings = self.embeddings_sum(inputs=[inputs_embeds, position_embeds, token_type_embeds])
        final_embeddings = self.LayerNorm(inputs=final_embeddings)
        final_embeddings = self.dropout(inputs=final_embeddings, training=training)

        return final_embeddings


class TFBertSelfAttention(tf.keras.layers.Layer):
    def __init__(self, config: BertConfig, **kwargs):
        super().__init__(**kwargs)

        if config.hidden_size % config.num_attention_heads != 0:
            raise ValueError(
                f"The hidden size ({config.hidden_size}) is not a multiple of the number "
                f"of attention heads ({config.num_attention_heads})"
            )

        self.attention_head_size = int(config.hidden_size / config.num_attention_heads)

        self.query = tf.keras.layers.experimental.EinsumDense(
            equation="abc,cde->abde",
            output_shape=(None, config.num_attention_heads, self.attention_head_size),
            bias_axes="de",
            kernel_initializer=get_initializer(config.initializer_range),
            name="query",
        )
        self.key = tf.keras.layers.experimental.EinsumDense(
            equation="abc,cde->abde",
            output_shape=(None, config.num_attention_heads, self.attention_head_size),
            bias_axes="de",
            kernel_initializer=get_initializer(config.initializer_range),
            name="key",
        )
        self.value = tf.keras.layers.experimental.EinsumDense(
            equation="abc,cde->abde",
            output_shape=(None, config.num_attention_heads, self.attention_head_size),
            bias_axes="de",
            kernel_initializer=get_initializer(config.initializer_range),
            name="value",
        )
        self.dropout = tf.keras.layers.Dropout(rate=config.attention_probs_dropout_prob)

    def call(
        self,
        hidden_states: tf.Tensor,
        attention_mask: tf.Tensor,
        head_mask: tf.Tensor,
        output_attentions: bool,
        training: bool = False,
    ) -> Tuple[tf.Tensor]:
        query_layer = self.query(inputs=hidden_states)
        key_layer = self.key(inputs=hidden_states)
        value_layer = self.value(inputs=hidden_states)

        # Take the dot product between "query" and "key" to get the raw
        # attention scores.
        dk = tf.cast(self.attention_head_size, dtype=query_layer.dtype)
        query_layer = tf.multiply(query_layer, tf.math.rsqrt(dk))
        attention_scores = tf.einsum("aecd,abcd->acbe", key_layer, query_layer)

        if attention_mask is not None:
            # Apply the attention mask is (precomputed for all layers in TFBertModel call() function)
            attention_scores = tf.add(attention_scores, attention_mask)

        # Normalize the attention scores to probabilities.
        attention_probs = tf.nn.softmax(logits=attention_scores, axis=-1)

        # This is actually dropping out entire tokens to attend to, which might
        # seem a bit unusual, but is taken from the original Transformer paper.
        attention_probs = self.dropout(inputs=attention_probs, training=training)

        # Mask heads if we want to
        if head_mask is not None:
            attention_scores = tf.multiply(attention_scores, head_mask)

        attention_output = tf.einsum("acbe,aecd->abcd", attention_probs, value_layer)
        outputs = (attention_output, attention_probs) if output_attentions else (attention_output,)

        return outputs


class TFBertSelfOutput(tf.keras.layers.Layer):
    def __init__(self, config: BertConfig, **kwargs):
        super().__init__(**kwargs)

        if config.hidden_size % config.num_attention_heads != 0:
            raise ValueError(
                f"The hidden size ({config.hidden_size}) is not a multiple of the number "
                f"of attention heads ({config.num_attention_heads})"
            )

        self.attention_head_size = int(config.hidden_size / config.num_attention_heads)
        self.all_head_size = config.num_attention_heads * self.attention_head_size

        self.dense = tf.keras.layers.experimental.EinsumDense(
            equation="abcd,cde->abe",
            output_shape=(None, self.all_head_size),
            bias_axes="e",
            kernel_initializer=get_initializer(config.initializer_range),
            name="dense",
        )
        self.LayerNorm = tf.keras.layers.LayerNormalization(epsilon=config.layer_norm_eps, name="LayerNorm")
        self.dropout = tf.keras.layers.Dropout(rate=config.hidden_dropout_prob)

    def call(self, hidden_states: tf.Tensor, input_tensor: tf.Tensor, training: bool = False) -> tf.Tensor:
        hidden_states = self.dense(inputs=hidden_states)
        hidden_states = self.dropout(inputs=hidden_states, training=training)
        hidden_states = self.LayerNorm(inputs=hidden_states + input_tensor)

        return hidden_states


class TFBertAttention(tf.keras.layers.Layer):
    def __init__(self, config: BertConfig, **kwargs):
        super().__init__(**kwargs)

        self.self_attention = TFBertSelfAttention(config, name="self")
        self.dense_output = TFBertSelfOutput(config, name="output")

    def prune_heads(self, heads):
        raise NotImplementedError

    def call(
        self,
        input_tensor: tf.Tensor,
        attention_mask: tf.Tensor,
        head_mask: tf.Tensor,
        output_attentions: bool,
        training: bool = False,
    ) -> Tuple[tf.Tensor]:
        self_outputs = self.self_attention(
            hidden_states=input_tensor,
            attention_mask=attention_mask,
            head_mask=head_mask,
            output_attentions=output_attentions,
            training=training,
        )
        attention_output = self.dense_output(
            hidden_states=self_outputs[0], input_tensor=input_tensor, training=training
        )
        outputs = (attention_output,) + self_outputs[1:]  # add attentions if we output them

        return outputs


class TFBertIntermediate(tf.keras.layers.Layer):
    def __init__(self, config: BertConfig, **kwargs):
        super().__init__(**kwargs)

        self.dense = tf.keras.layers.experimental.EinsumDense(
            equation="abc,cd->abd",
            output_shape=(None, config.intermediate_size),
            bias_axes="d",
            kernel_initializer=get_initializer(config.initializer_range),
            name="dense",
        )

        if isinstance(config.hidden_act, str):
            self.intermediate_act_fn = get_tf_activation(config.hidden_act)
        else:
            self.intermediate_act_fn = config.hidden_act

    def call(self, hidden_states: tf.Tensor) -> tf.Tensor:
        hidden_states = self.dense(inputs=hidden_states)
        hidden_states = self.intermediate_act_fn(hidden_states)

        return hidden_states


class TFBertOutput(tf.keras.layers.Layer):
    def __init__(self, config: BertConfig, **kwargs):
        super().__init__(**kwargs)

        self.dense = tf.keras.layers.experimental.EinsumDense(
            equation="abc,cd->abd",
            bias_axes="d",
            output_shape=(None, config.hidden_size),
            kernel_initializer=get_initializer(config.initializer_range),
            name="dense",
        )
        self.LayerNorm = tf.keras.layers.LayerNormalization(epsilon=config.layer_norm_eps, name="LayerNorm")
        self.dropout = tf.keras.layers.Dropout(rate=config.hidden_dropout_prob)

    def call(self, hidden_states: tf.Tensor, input_tensor: tf.Tensor, training: bool = False) -> tf.Tensor:
        hidden_states = self.dense(inputs=hidden_states)
        hidden_states = self.dropout(inputs=hidden_states, training=training)
        hidden_states = self.LayerNorm(inputs=hidden_states + input_tensor)

        return hidden_states


class TFBertLayer(tf.keras.layers.Layer):
    def __init__(self, config: BertConfig, **kwargs):
        super().__init__(**kwargs)

        self.attention = TFBertAttention(config, name="attention")
        self.intermediate = TFBertIntermediate(config, name="intermediate")
        self.bert_output = TFBertOutput(config, name="output")

    def call(
        self,
        hidden_states: tf.Tensor,
        attention_mask: tf.Tensor,
        head_mask: tf.Tensor,
        output_attentions: bool,
        training: bool = False,
    ) -> Tuple[tf.Tensor]:
        attention_outputs = self.attention(
            input_tensor=hidden_states,
            attention_mask=attention_mask,
            head_mask=head_mask,
            output_attentions=output_attentions,
            training=training,
        )
        attention_output = attention_outputs[0]
        intermediate_output = self.intermediate(hidden_states=attention_output)
        layer_output = self.bert_output(
            hidden_states=intermediate_output, input_tensor=attention_output, training=training
        )
        outputs = (layer_output,) + attention_outputs[1:]  # add attentions if we output them

        return outputs


class TFBertEncoder(tf.keras.layers.Layer):
    def __init__(self, config: BertConfig, **kwargs):
        super().__init__(**kwargs)

        self.layer = [TFBertLayer(config, name="layer_._{}".format(i)) for i in range(config.num_hidden_layers)]

    def call(
        self,
        hidden_states: tf.Tensor,
        attention_mask: tf.Tensor,
        head_mask: tf.Tensor,
        output_attentions: bool,
        output_hidden_states: bool,
        return_dict: bool,
        training: bool = False,
    ) -> Union[TFBaseModelOutput, Tuple[tf.Tensor]]:
        all_hidden_states = () if output_hidden_states else None
        all_attentions = () if output_attentions else None

        for i, layer_module in enumerate(self.layer):
            if output_hidden_states:
                all_hidden_states = all_hidden_states + (hidden_states,)

            layer_outputs = layer_module(
                hidden_states=hidden_states,
                attention_mask=attention_mask,
                head_mask=head_mask[i],
                output_attentions=output_attentions,
                training=training,
            )
            hidden_states = layer_outputs[0]

            if output_attentions:
                all_attentions = all_attentions + (layer_outputs[1],)

        # Add last layer
        if output_hidden_states:
            all_hidden_states = all_hidden_states + (hidden_states,)

        if not return_dict:
            return tuple(v for v in [hidden_states, all_hidden_states, all_attentions] if v is not None)

        return TFBaseModelOutput(
            last_hidden_state=hidden_states, hidden_states=all_hidden_states, attentions=all_attentions
        )


class TFBertPooler(tf.keras.layers.Layer):
    def __init__(self, config: BertConfig, **kwargs):
        super().__init__(**kwargs)

        self.dense = tf.keras.layers.Dense(
            units=config.hidden_size,
            kernel_initializer=get_initializer(config.initializer_range),
            activation="tanh",
            name="dense",
        )

    def call(self, hidden_states: tf.Tensor) -> tf.Tensor:
        # We "pool" the model by simply taking the hidden state corresponding
        # to the first token.
        first_token_tensor = hidden_states[:, 0]
        pooled_output = self.dense(inputs=first_token_tensor)

        return pooled_output


class TFBertPredictionHeadTransform(tf.keras.layers.Layer):
    def __init__(self, config: BertConfig, **kwargs):
        super().__init__(**kwargs)

        self.dense = tf.keras.layers.Dense(
            units=config.hidden_size,
            kernel_initializer=get_initializer(config.initializer_range),
            name="dense",
        )

        if isinstance(config.hidden_act, str):
            self.transform_act_fn = get_tf_activation(config.hidden_act)
        else:
            self.transform_act_fn = config.hidden_act

        self.LayerNorm = tf.keras.layers.LayerNormalization(epsilon=config.layer_norm_eps, name="LayerNorm")

    def call(self, hidden_states: tf.Tensor) -> tf.Tensor:
        hidden_states = self.dense(inputs=hidden_states)
        hidden_states = self.transform_act_fn(hidden_states)
        hidden_states = self.LayerNorm(inputs=hidden_states)

        return hidden_states


class TFBertLMPredictionHead(tf.keras.layers.Layer):
    def __init__(self, config: BertConfig, input_embeddings: tf.keras.layers.Layer, **kwargs):
        super().__init__(**kwargs)

        self.vocab_size = config.vocab_size
        self.hidden_size = config.hidden_size

        self.transform = TFBertPredictionHeadTransform(config, name="transform")

        # The output weights are the same as the input embeddings, but there is
        # an output-only bias for each token.
        self.input_embeddings = input_embeddings

    def build(self, input_shape: tf.TensorShape):
        self.bias = self.add_weight(shape=(self.vocab_size,), initializer="zeros", trainable=True, name="bias")

        super().build(input_shape)

    def get_output_embeddings(self) -> tf.keras.layers.Layer:
        return self.input_embeddings

    def set_output_embeddings(self, value: tf.Variable):
        self.input_embeddings.weight = value
        self.input_embeddings.vocab_size = shape_list(value)[0]

    def get_bias(self) -> Dict[str, tf.Variable]:
        return {"bias": self.bias}

    def set_bias(self, value: tf.Variable):
        self.bias = value["bias"]
        self.vocab_size = shape_list(value["bias"])[0]

    def call(self, hidden_states: tf.Tensor) -> tf.Tensor:
        hidden_states = self.transform(hidden_states=hidden_states)
        seq_length = shape_list(hidden_states)[1]
        hidden_states = tf.reshape(tensor=hidden_states, shape=[-1, self.hidden_size])
        hidden_states = tf.matmul(a=hidden_states, b=self.input_embeddings.weight, transpose_b=True)
        hidden_states = tf.reshape(tensor=hidden_states, shape=[-1, seq_length, self.vocab_size])
        hidden_states = tf.nn.bias_add(value=hidden_states, bias=self.bias)

        return hidden_states


class TFBertMLMHead(tf.keras.layers.Layer):
    def __init__(self, config: BertConfig, input_embeddings: tf.keras.layers.Layer, **kwargs):
        super().__init__(**kwargs)

        self.predictions = TFBertLMPredictionHead(config, input_embeddings, name="predictions")

    def call(self, sequence_output: tf.Tensor) -> tf.Tensor:
        prediction_scores = self.predictions(hidden_states=sequence_output)

        return prediction_scores


class TFBertNSPHead(tf.keras.layers.Layer):
    def __init__(self, config: BertConfig, **kwargs):
        super().__init__(**kwargs)

        self.seq_relationship = tf.keras.layers.Dense(
            units=2,
            kernel_initializer=get_initializer(config.initializer_range),
            name="seq_relationship",
        )

    def call(self, pooled_output: tf.Tensor) -> tf.Tensor:
        seq_relationship_score = self.seq_relationship(inputs=pooled_output)

        return seq_relationship_score


@keras_serializable
class TFBertMainLayer(tf.keras.layers.Layer):
    config_class = BertConfig

    def __init__(self, config: BertConfig, add_pooling_layer: bool = True, **kwargs):
        super().__init__(**kwargs)

        self.config = config

        self.embeddings = TFBertEmbeddings(config, name="embeddings")
        self.encoder = TFBertEncoder(config, name="encoder")
        self.pooler = TFBertPooler(config, name="pooler") if add_pooling_layer else None

    def get_input_embeddings(self) -> tf.keras.layers.Layer:
        return self.embeddings.word_embeddings

    def set_input_embeddings(self, value: tf.Variable):
        self.embeddings.word_embeddings.weight = value
        self.embeddings.word_embeddings.vocab_size = shape_list(value)[0]

    def _prune_heads(self, heads_to_prune):
        """
        Prunes heads of the model. heads_to_prune: dict of {layer_num: list of heads to prune in this layer} See base
        class PreTrainedModel
        """
        raise NotImplementedError

    def call(
        self,
        input_ids: Optional[TFModelInputType] = None,
        attention_mask: Optional[Union[np.ndarray, tf.Tensor]] = None,
        token_type_ids: Optional[Union[np.ndarray, tf.Tensor]] = None,
        position_ids: Optional[Union[np.ndarray, tf.Tensor]] = None,
        head_mask: Optional[Union[np.ndarray, tf.Tensor]] = None,
        inputs_embeds: Optional[Union[np.ndarray, tf.Tensor]] = None,
        output_attentions: Optional[bool] = None,
        output_hidden_states: Optional[bool] = None,
        return_dict: Optional[bool] = None,
        training: bool = False,
        **kwargs,
<<<<<<< HEAD
    ):
        already_processed = kwargs.pop("already_processed", False)

        if not already_processed:
            inputs = input_processing(
                func=self.call,
                config=self.config,
                input_ids=input_ids,
                attention_mask=attention_mask,
                token_type_ids=token_type_ids,
                position_ids=position_ids,
                head_mask=head_mask,
                inputs_embeds=inputs_embeds,
                output_attentions=output_attentions,
                output_hidden_states=output_hidden_states,
                return_dict=return_dict,
                training=training,
                kwargs_call=kwargs,
            )
        else:
            inputs = {
                "input_ids": input_ids,
                "attention_mask": attention_mask,
                "token_type_ids": token_type_ids,
                "position_ids": position_ids,
                "head_mask": head_mask,
                "inputs_embeds": inputs_embeds,
                "output_attentions": output_attentions,
                "output_hidden_states": output_hidden_states,
                "return_dict": return_dict,
                "training": training,
            }
=======
    ) -> Union[TFBaseModelOutputWithPooling, Tuple[tf.Tensor]]:
        inputs = input_processing(
            func=self.call,
            config=self.config,
            input_ids=input_ids,
            attention_mask=attention_mask,
            token_type_ids=token_type_ids,
            position_ids=position_ids,
            head_mask=head_mask,
            inputs_embeds=inputs_embeds,
            output_attentions=output_attentions,
            output_hidden_states=output_hidden_states,
            return_dict=return_dict,
            training=training,
            kwargs_call=kwargs,
        )
>>>>>>> 56c3f07a

        if inputs["input_ids"] is not None and inputs["inputs_embeds"] is not None:
            raise ValueError("You cannot specify both input_ids and inputs_embeds at the same time")
        elif inputs["input_ids"] is not None:
            input_shape = shape_list(inputs["input_ids"])
        elif inputs["inputs_embeds"] is not None:
            input_shape = shape_list(inputs["inputs_embeds"])[:-1]
        else:
            raise ValueError("You have to specify either input_ids or inputs_embeds")

        if inputs["attention_mask"] is None:
            inputs["attention_mask"] = tf.fill(dims=input_shape, value=1)

        if inputs["token_type_ids"] is None:
            inputs["token_type_ids"] = tf.fill(dims=input_shape, value=0)

        embedding_output = self.embeddings(
            input_ids=inputs["input_ids"],
            position_ids=inputs["position_ids"],
            token_type_ids=inputs["token_type_ids"],
            inputs_embeds=inputs["inputs_embeds"],
            training=inputs["training"],
        )

        # We create a 3D attention mask from a 2D tensor mask.
        # Sizes are [batch_size, 1, 1, to_seq_length]
        # So we can broadcast to [batch_size, num_heads, from_seq_length, to_seq_length]
        # this attention mask is more simple than the triangular masking of causal attention
        # used in OpenAI GPT, we just need to prepare the broadcast dimension here.
        extended_attention_mask = inputs["attention_mask"][:, tf.newaxis, tf.newaxis, :]

        # Since attention_mask is 1.0 for positions we want to attend and 0.0 for
        # masked positions, this operation will create a tensor which is 0.0 for
        # positions we want to attend and -10000.0 for masked positions.
        # Since we are adding it to the raw scores before the softmax, this is
        # effectively the same as removing these entirely.
        extended_attention_mask = tf.cast(extended_attention_mask, dtype=embedding_output.dtype)
        one_cst = tf.constant(1.0, dtype=embedding_output.dtype)
        ten_thousand_cst = tf.constant(-10000.0, dtype=embedding_output.dtype)
        extended_attention_mask = tf.multiply(tf.subtract(one_cst, extended_attention_mask), ten_thousand_cst)

        # Prepare head mask if needed
        # 1.0 in head_mask indicate we keep the head
        # attention_probs has shape bsz x n_heads x N x N
        # input head_mask has shape [num_heads] or [num_hidden_layers x num_heads]
        # and head_mask is converted to shape [num_hidden_layers x batch x num_heads x seq_length x seq_length]
        if inputs["head_mask"] is not None:
            raise NotImplementedError
        else:
            inputs["head_mask"] = [None] * self.config.num_hidden_layers

        encoder_outputs = self.encoder(
            hidden_states=embedding_output,
            attention_mask=extended_attention_mask,
            head_mask=inputs["head_mask"],
            output_attentions=inputs["output_attentions"],
            output_hidden_states=inputs["output_hidden_states"],
            return_dict=inputs["return_dict"],
            training=inputs["training"],
        )

        sequence_output = encoder_outputs[0]
        pooled_output = self.pooler(hidden_states=sequence_output) if self.pooler is not None else None

        if not inputs["return_dict"]:
            return (
                sequence_output,
                pooled_output,
            ) + encoder_outputs[1:]

        return TFBaseModelOutputWithPooling(
            last_hidden_state=sequence_output,
            pooler_output=pooled_output,
            hidden_states=encoder_outputs.hidden_states,
            attentions=encoder_outputs.attentions,
        )


class TFBertPreTrainedModel(TFPreTrainedModel):
    """
    An abstract class to handle weights initialization and a simple interface for downloading and loading pretrained
    models.
    """

    config_class = BertConfig
    base_model_prefix = "bert"


@dataclass
class TFBertForPreTrainingOutput(ModelOutput):
    """
    Output type of :class:`~transformers.TFBertForPreTraining`.

    Args:
        prediction_logits (:obj:`tf.Tensor` of shape :obj:`(batch_size, sequence_length, config.vocab_size)`):
            Prediction scores of the language modeling head (scores for each vocabulary token before SoftMax).
        seq_relationship_logits (:obj:`tf.Tensor` of shape :obj:`(batch_size, 2)`):
            Prediction scores of the next sequence prediction (classification) head (scores of True/False continuation
            before SoftMax).
        hidden_states (:obj:`tuple(tf.Tensor)`, `optional`, returned when ``output_hidden_states=True`` is passed or when ``config.output_hidden_states=True``):
            Tuple of :obj:`tf.Tensor` (one for the output of the embeddings + one for the output of each layer) of
            shape :obj:`(batch_size, sequence_length, hidden_size)`.

            Hidden-states of the model at the output of each layer plus the initial embedding outputs.
        attentions (:obj:`tuple(tf.Tensor)`, `optional`, returned when ``output_attentions=True`` is passed or when ``config.output_attentions=True``):
            Tuple of :obj:`tf.Tensor` (one for each layer) of shape :obj:`(batch_size, num_heads, sequence_length,
            sequence_length)`.

            Attentions weights after the attention softmax, used to compute the weighted average in the self-attention
            heads.
    """

    loss: Optional[tf.Tensor] = None
    prediction_logits: tf.Tensor = None
    seq_relationship_logits: tf.Tensor = None
    hidden_states: Optional[Union[Tuple[tf.Tensor], tf.Tensor]] = None
    attentions: Optional[Union[Tuple[tf.Tensor], tf.Tensor]] = None


BERT_START_DOCSTRING = r"""

    This model inherits from :class:`~transformers.TFPreTrainedModel`. Check the superclass documentation for the
    generic methods the library implements for all its model (such as downloading or saving, resizing the input
    embeddings, pruning heads etc.)

    This model is also a `tf.keras.Model <https://www.tensorflow.org/api_docs/python/tf/keras/Model>`__ subclass. Use
    it as a regular TF 2.0 Keras Model and refer to the TF 2.0 documentation for all matter related to general usage
    and behavior.

    .. note::

        TF 2.0 models accepts two formats as inputs:

        - having all inputs as keyword arguments (like PyTorch models), or
        - having all inputs as a list, tuple or dict in the first positional arguments.

        This second option is useful when using :meth:`tf.keras.Model.fit` method which currently requires having all
        the tensors in the first argument of the model call function: :obj:`model(inputs)`.

        If you choose this second option, there are three possibilities you can use to gather all the input Tensors in
        the first positional argument :

        - a single Tensor with :obj:`input_ids` only and nothing else: :obj:`model(inputs_ids)`
        - a list of varying length with one or several input Tensors IN THE ORDER given in the docstring:
          :obj:`model([input_ids, attention_mask])` or :obj:`model([input_ids, attention_mask, token_type_ids])`
        - a dictionary with one or several input Tensors associated to the input names given in the docstring:
          :obj:`model({"input_ids": input_ids, "token_type_ids": token_type_ids})`

    Args:
        config (:class:`~transformers.BertConfig`): Model configuration class with all the parameters of the model.
            Initializing with a config file does not load the weights associated with the model, only the
            configuration. Check out the :meth:`~transformers.TFPreTrainedModel.from_pretrained` method to load the
            model weights.
"""

BERT_INPUTS_DOCSTRING = r"""
    Args:
        input_ids (:obj:`np.ndarray`, :obj:`tf.Tensor`, :obj:`List[tf.Tensor]` :obj:`Dict[str, tf.Tensor]` or :obj:`Dict[str, np.ndarray]` and each example must have the shape :obj:`({0})`):
            Indices of input sequence tokens in the vocabulary.

            Indices can be obtained using :class:`~transformers.BertTokenizer`. See
            :func:`transformers.PreTrainedTokenizer.__call__` and :func:`transformers.PreTrainedTokenizer.encode` for
            details.

            `What are input IDs? <../glossary.html#input-ids>`__
        attention_mask (:obj:`np.ndarray` or :obj:`tf.Tensor` of shape :obj:`({0})`, `optional`):
            Mask to avoid performing attention on padding token indices. Mask values selected in ``[0, 1]``:

            - 1 for tokens that are **not masked**,
            - 0 for tokens that are **masked**.

            `What are attention masks? <../glossary.html#attention-mask>`__
        token_type_ids (:obj:`np.ndarray` or :obj:`tf.Tensor` of shape :obj:`({0})`, `optional`):
            Segment token indices to indicate first and second portions of the inputs. Indices are selected in ``[0,
            1]``:

            - 0 corresponds to a `sentence A` token,
            - 1 corresponds to a `sentence B` token.

            `What are token type IDs? <../glossary.html#token-type-ids>`__
        position_ids (:obj:`np.ndarray` or :obj:`tf.Tensor` of shape :obj:`({0})`, `optional`):
            Indices of positions of each input sequence tokens in the position embeddings. Selected in the range ``[0,
            config.max_position_embeddings - 1]``.

            `What are position IDs? <../glossary.html#position-ids>`__
        head_mask (:obj:`np.ndarray` or :obj:`tf.Tensor` of shape :obj:`(num_heads,)` or :obj:`(num_layers, num_heads)`, `optional`):
            Mask to nullify selected heads of the self-attention modules. Mask values selected in ``[0, 1]``:

            - 1 indicates the head is **not masked**,
            - 0 indicates the head is **masked**.

        inputs_embeds (:obj:`np.ndarray` or :obj:`tf.Tensor` of shape :obj:`({0}, hidden_size)`, `optional`):
            Optionally, instead of passing :obj:`input_ids` you can choose to directly pass an embedded representation.
            This is useful if you want more control over how to convert :obj:`input_ids` indices into associated
            vectors than the model's internal embedding lookup matrix.
        output_attentions (:obj:`bool`, `optional`):
            Whether or not to return the attentions tensors of all attention layers. See ``attentions`` under returned
            tensors for more detail. This argument can be used only in eager mode, in graph mode the value in the
            config will be used instead.
        output_hidden_states (:obj:`bool`, `optional`):
            Whether or not to return the hidden states of all layers. See ``hidden_states`` under returned tensors for
            more detail. This argument can be used only in eager mode, in graph mode the value in the config will be
            used instead.
        return_dict (:obj:`bool`, `optional`):
            Whether or not to return a :class:`~transformers.file_utils.ModelOutput` instead of a plain tuple. This
            argument can be used in eager mode, in graph mode the value will always be set to True.
        training (:obj:`bool`, `optional`, defaults to :obj:`False`):
            Whether or not to use the model in training mode (some modules like dropout modules have different
            behaviors between training and evaluation).
"""


@add_start_docstrings(
    "The bare Bert Model transformer outputting raw hidden-states without any specific head on top.",
    BERT_START_DOCSTRING,
)
class TFBertModel(TFBertPreTrainedModel):
    def __init__(self, config: BertConfig, *inputs, **kwargs):
        super().__init__(config, *inputs, **kwargs)

        self.bert = TFBertMainLayer(config, name="bert")

    @add_start_docstrings_to_model_forward(BERT_INPUTS_DOCSTRING.format("batch_size, sequence_length"))
    @add_code_sample_docstrings(
        tokenizer_class=_TOKENIZER_FOR_DOC,
        checkpoint="bert-base-cased",
        output_type=TFBaseModelOutputWithPooling,
        config_class=_CONFIG_FOR_DOC,
    )
    def call(
        self,
        input_ids: Optional[TFModelInputType] = None,
        attention_mask: Optional[Union[np.ndarray, tf.Tensor]] = None,
        token_type_ids: Optional[Union[np.ndarray, tf.Tensor]] = None,
        position_ids: Optional[Union[np.ndarray, tf.Tensor]] = None,
        head_mask: Optional[Union[np.ndarray, tf.Tensor]] = None,
        inputs_embeds: Optional[Union[np.ndarray, tf.Tensor]] = None,
        output_attentions: Optional[bool] = None,
        output_hidden_states: Optional[bool] = None,
        return_dict: Optional[bool] = None,
        training: Optional[bool] = False,
        **kwargs,
    ) -> Union[TFBaseModelOutputWithPooling, Tuple[tf.Tensor]]:
        inputs = input_processing(
            func=self.call,
            config=self.config,
            input_ids=input_ids,
            attention_mask=attention_mask,
            token_type_ids=token_type_ids,
            position_ids=position_ids,
            head_mask=head_mask,
            inputs_embeds=inputs_embeds,
            output_attentions=output_attentions,
            output_hidden_states=output_hidden_states,
            return_dict=return_dict,
            training=training,
            kwargs_call=kwargs,
        )
        outputs = self.bert(
            input_ids=inputs["input_ids"],
            attention_mask=inputs["attention_mask"],
            token_type_ids=inputs["token_type_ids"],
            position_ids=inputs["position_ids"],
            head_mask=inputs["head_mask"],
            inputs_embeds=inputs["inputs_embeds"],
            output_attentions=inputs["output_attentions"],
            output_hidden_states=inputs["output_hidden_states"],
            return_dict=inputs["return_dict"],
            training=inputs["training"],
            already_processed=True,
        )

        return outputs

    def serving_output(self, output: TFBaseModelOutputWithPooling) -> TFBaseModelOutputWithPooling:
        hs = tf.convert_to_tensor(output.hidden_states) if self.config.output_hidden_states else None
        attns = tf.convert_to_tensor(output.attentions) if self.config.output_attentions else None

        return TFBaseModelOutputWithPooling(
            last_hidden_state=output.last_hidden_state,
            pooler_output=output.pooler_output,
            hidden_states=hs,
            attentions=attns,
        )


@add_start_docstrings(
    """
Bert Model with two heads on top as done during the pretraining:
    a `masked language modeling` head and a `next sentence prediction (classification)` head.
    """,
    BERT_START_DOCSTRING,
)
class TFBertForPreTraining(TFBertPreTrainedModel, TFBertPreTrainingLoss):
    # names with a '.' represents the authorized unexpected/missing layers when a TF model is loaded from a PT model
    _keys_to_ignore_on_load_unexpected = [r"cls.predictions.decoder.weight"]

    def __init__(self, config: BertConfig, *inputs, **kwargs):
        super().__init__(config, *inputs, **kwargs)

        self.bert = TFBertMainLayer(config, name="bert")
        self.nsp = TFBertNSPHead(config, name="nsp___cls")
        self.mlm = TFBertMLMHead(config, input_embeddings=self.bert.embeddings.word_embeddings, name="mlm___cls")

    def get_lm_head(self) -> tf.keras.layers.Layer:
        return self.mlm.predictions

    def get_prefix_bias_name(self) -> str:
        warnings.warn("The method get_prefix_bias_name is deprecated. Please use `get_bias` instead.", FutureWarning)
        return self.name + "/" + self.mlm.name + "/" + self.mlm.predictions.name

    @add_start_docstrings_to_model_forward(BERT_INPUTS_DOCSTRING.format("batch_size, sequence_length"))
    @replace_return_docstrings(output_type=TFBertForPreTrainingOutput, config_class=_CONFIG_FOR_DOC)
    def call(
        self,
        input_ids: Optional[TFModelInputType] = None,
        attention_mask: Optional[Union[np.ndarray, tf.Tensor]] = None,
        token_type_ids: Optional[Union[np.ndarray, tf.Tensor]] = None,
        position_ids: Optional[Union[np.ndarray, tf.Tensor]] = None,
        head_mask: Optional[Union[np.ndarray, tf.Tensor]] = None,
        inputs_embeds: Optional[Union[np.ndarray, tf.Tensor]] = None,
        output_attentions: Optional[bool] = None,
        output_hidden_states: Optional[bool] = None,
        return_dict: Optional[bool] = None,
        labels: Optional[Union[np.ndarray, tf.Tensor]] = None,
        next_sentence_label: Optional[Union[np.ndarray, tf.Tensor]] = None,
        training: Optional[bool] = False,
        **kwargs,
    ) -> Union[TFBertForPreTrainingOutput, Tuple[tf.Tensor]]:
        r"""
        Return:

        Examples::

            >>> import tensorflow as tf
            >>> from transformers import BertTokenizer, TFBertForPreTraining

            >>> tokenizer = BertTokenizer.from_pretrained('bert-base-uncased')
            >>> model = TFBertForPreTraining.from_pretrained('bert-base-uncased')
            >>> input_ids = tf.constant(tokenizer.encode("Hello, my dog is cute", add_special_tokens=True))[None, :]  # Batch size 1
            >>> outputs = model(input_ids)
            >>> prediction_scores, seq_relationship_scores = outputs[:2]

        """
        inputs = input_processing(
            func=self.call,
            config=self.config,
            input_ids=input_ids,
            attention_mask=attention_mask,
            token_type_ids=token_type_ids,
            position_ids=position_ids,
            head_mask=head_mask,
            inputs_embeds=inputs_embeds,
            output_attentions=output_attentions,
            output_hidden_states=output_hidden_states,
            return_dict=return_dict,
            labels=labels,
            next_sentence_label=next_sentence_label,
            training=training,
            kwargs_call=kwargs,
        )
        outputs = self.bert(
            input_ids=inputs["input_ids"],
            attention_mask=inputs["attention_mask"],
            token_type_ids=inputs["token_type_ids"],
            position_ids=inputs["position_ids"],
            head_mask=inputs["head_mask"],
            inputs_embeds=inputs["inputs_embeds"],
            output_attentions=inputs["output_attentions"],
            output_hidden_states=inputs["output_hidden_states"],
            return_dict=inputs["return_dict"],
            training=inputs["training"],
            already_processed=True,
        )
        sequence_output, pooled_output = outputs[:2]
        prediction_scores = self.mlm(sequence_output=sequence_output, training=inputs["training"])
        seq_relationship_score = self.nsp(pooled_output=pooled_output)
        total_loss = None

        if inputs["labels"] is not None and inputs["next_sentence_label"] is not None:
            d_labels = {"labels": inputs["labels"]}
            d_labels["next_sentence_label"] = inputs["next_sentence_label"]
            total_loss = self.compute_loss(labels=d_labels, logits=(prediction_scores, seq_relationship_score))

        if not inputs["return_dict"]:
            return (prediction_scores, seq_relationship_score) + outputs[2:]

        return TFBertForPreTrainingOutput(
            loss=total_loss,
            prediction_logits=prediction_scores,
            seq_relationship_logits=seq_relationship_score,
            hidden_states=outputs.hidden_states,
            attentions=outputs.attentions,
        )

    def serving_output(self, output: TFBertForPreTrainingOutput) -> TFBertForPreTrainingOutput:
        hs = tf.convert_to_tensor(output.hidden_states) if self.config.output_hidden_states else None
        attns = tf.convert_to_tensor(output.attentions) if self.config.output_attentions else None

        return TFBertForPreTrainingOutput(
            prediction_logits=output.prediction_logits,
            seq_relationship_logits=output.seq_relationship_logits,
            hidden_states=hs,
            attentions=attns,
        )


@add_start_docstrings("""Bert Model with a `language modeling` head on top. """, BERT_START_DOCSTRING)
class TFBertForMaskedLM(TFBertPreTrainedModel, TFMaskedLanguageModelingLoss):
    # names with a '.' represents the authorized unexpected/missing layers when a TF model is loaded from a PT model
    _keys_to_ignore_on_load_unexpected = [
        r"pooler",
        r"cls.seq_relationship",
        r"cls.predictions.decoder.weight",
        r"nsp___cls",
    ]

    def __init__(self, config: BertConfig, *inputs, **kwargs):
        super().__init__(config, *inputs, **kwargs)

        if config.is_decoder:
            logger.warning(
                "If you want to use `TFBertForMaskedLM` make sure `config.is_decoder=False` for "
                "bi-directional self-attention."
            )

        self.bert = TFBertMainLayer(config, add_pooling_layer=False, name="bert")
        self.mlm = TFBertMLMHead(config, input_embeddings=self.bert.embeddings.word_embeddings, name="mlm___cls")

    def get_lm_head(self) -> tf.keras.layers.Layer:
        return self.mlm.predictions

    def get_prefix_bias_name(self) -> str:
        warnings.warn("The method get_prefix_bias_name is deprecated. Please use `get_bias` instead.", FutureWarning)
        return self.name + "/" + self.mlm.name + "/" + self.mlm.predictions.name

    @add_start_docstrings_to_model_forward(BERT_INPUTS_DOCSTRING.format("batch_size, sequence_length"))
    @add_code_sample_docstrings(
        tokenizer_class=_TOKENIZER_FOR_DOC,
        checkpoint="bert-base-cased",
        output_type=TFMaskedLMOutput,
        config_class=_CONFIG_FOR_DOC,
    )
    def call(
        self,
        input_ids: Optional[TFModelInputType] = None,
        attention_mask: Optional[Union[np.ndarray, tf.Tensor]] = None,
        token_type_ids: Optional[Union[np.ndarray, tf.Tensor]] = None,
        position_ids: Optional[Union[np.ndarray, tf.Tensor]] = None,
        head_mask: Optional[Union[np.ndarray, tf.Tensor]] = None,
        inputs_embeds: Optional[Union[np.ndarray, tf.Tensor]] = None,
        output_attentions: Optional[bool] = None,
        output_hidden_states: Optional[bool] = None,
        return_dict: Optional[bool] = None,
        labels: Optional[Union[np.ndarray, tf.Tensor]] = None,
        training: Optional[bool] = False,
        **kwargs,
    ) -> Union[TFMaskedLMOutput, Tuple[tf.Tensor]]:
        r"""
        labels (:obj:`tf.Tensor` or :obj:`np.ndarray` of shape :obj:`(batch_size, sequence_length)`, `optional`):
            Labels for computing the masked language modeling loss. Indices should be in ``[-100, 0, ...,
            config.vocab_size]`` (see ``input_ids`` docstring) Tokens with indices set to ``-100`` are ignored
            (masked), the loss is only computed for the tokens with labels in ``[0, ..., config.vocab_size]``
        """
        inputs = input_processing(
            func=self.call,
            config=self.config,
            input_ids=input_ids,
            attention_mask=attention_mask,
            token_type_ids=token_type_ids,
            position_ids=position_ids,
            head_mask=head_mask,
            inputs_embeds=inputs_embeds,
            output_attentions=output_attentions,
            output_hidden_states=output_hidden_states,
            return_dict=return_dict,
            labels=labels,
            training=training,
            kwargs_call=kwargs,
        )
        outputs = self.bert(
            input_ids=inputs["input_ids"],
            attention_mask=inputs["attention_mask"],
            token_type_ids=inputs["token_type_ids"],
            position_ids=inputs["position_ids"],
            head_mask=inputs["head_mask"],
            inputs_embeds=inputs["inputs_embeds"],
            output_attentions=inputs["output_attentions"],
            output_hidden_states=inputs["output_hidden_states"],
            return_dict=inputs["return_dict"],
            training=inputs["training"],
            already_processed=True,
        )
        sequence_output = outputs[0]
        prediction_scores = self.mlm(sequence_output=sequence_output, training=inputs["training"])
        loss = (
            None if inputs["labels"] is None else self.compute_loss(labels=inputs["labels"], logits=prediction_scores)
        )

        if not inputs["return_dict"]:
            output = (prediction_scores,) + outputs[2:]
            return ((loss,) + output) if loss is not None else output

        return TFMaskedLMOutput(
            loss=loss,
            logits=prediction_scores,
            hidden_states=outputs.hidden_states,
            attentions=outputs.attentions,
        )

    def serving_output(self, output: TFMaskedLMOutput) -> TFMaskedLMOutput:
        hs = tf.convert_to_tensor(output.hidden_states) if self.config.output_hidden_states else None
        attns = tf.convert_to_tensor(output.attentions) if self.config.output_attentions else None

        return TFMaskedLMOutput(logits=output.logits, hidden_states=hs, attentions=attns)


class TFBertLMHeadModel(TFBertPreTrainedModel, TFCausalLanguageModelingLoss):
    # names with a '.' represents the authorized unexpected/missing layers when a TF model is loaded from a PT model
    _keys_to_ignore_on_load_unexpected = [
        r"pooler",
        r"cls.seq_relationship",
        r"cls.predictions.decoder.weight",
        r"nsp___cls",
    ]

    def __init__(self, config: BertConfig, *inputs, **kwargs):
        super().__init__(config, *inputs, **kwargs)

        if not config.is_decoder:
            logger.warning("If you want to use `TFBertLMHeadModel` as a standalone, add `is_decoder=True.`")

        self.bert = TFBertMainLayer(config, add_pooling_layer=False, name="bert")
        self.mlm = TFBertMLMHead(config, input_embeddings=self.bert.embeddings.word_embeddings, name="mlm___cls")

    def get_lm_head(self) -> tf.keras.layers.Layer:
        return self.mlm.predictions

    def get_prefix_bias_name(self) -> str:
        warnings.warn("The method get_prefix_bias_name is deprecated. Please use `get_bias` instead.", FutureWarning)
        return self.name + "/" + self.mlm.name + "/" + self.mlm.predictions.name

    @add_code_sample_docstrings(
        tokenizer_class=_TOKENIZER_FOR_DOC,
        checkpoint="bert-base-cased",
        output_type=TFCausalLMOutput,
        config_class=_CONFIG_FOR_DOC,
    )
    def call(
        self,
        input_ids: Optional[TFModelInputType] = None,
        attention_mask: Optional[Union[np.ndarray, tf.Tensor]] = None,
        token_type_ids: Optional[Union[np.ndarray, tf.Tensor]] = None,
        position_ids: Optional[Union[np.ndarray, tf.Tensor]] = None,
        head_mask: Optional[Union[np.ndarray, tf.Tensor]] = None,
        inputs_embeds: Optional[Union[np.ndarray, tf.Tensor]] = None,
        output_attentions: Optional[bool] = None,
        output_hidden_states: Optional[bool] = None,
        return_dict: Optional[bool] = None,
        labels: Optional[Union[np.ndarray, tf.Tensor]] = None,
        training: Optional[bool] = False,
        **kwargs,
    ) -> Union[TFCausalLMOutput, Tuple[tf.Tensor]]:
        r"""
        labels (:obj:`tf.Tensor` or :obj:`np.ndarray` of shape :obj:`(batch_size, sequence_length)`, `optional`):
            Labels for computing the cross entropy classification loss. Indices should be in ``[0, ...,
            config.vocab_size - 1]``.
        """
        inputs = input_processing(
            func=self.call,
            config=self.config,
            input_ids=input_ids,
            attention_mask=attention_mask,
            token_type_ids=token_type_ids,
            position_ids=position_ids,
            head_mask=head_mask,
            inputs_embeds=inputs_embeds,
            output_attentions=output_attentions,
            output_hidden_states=output_hidden_states,
            return_dict=return_dict,
            labels=labels,
            training=training,
            kwargs_call=kwargs,
        )
        outputs = self.bert(
            input_ids=inputs["input_ids"],
            attention_mask=inputs["attention_mask"],
            token_type_ids=inputs["token_type_ids"],
            position_ids=inputs["position_ids"],
            head_mask=inputs["head_mask"],
            inputs_embeds=inputs["inputs_embeds"],
            output_attentions=inputs["output_attentions"],
            output_hidden_states=inputs["output_hidden_states"],
            return_dict=inputs["return_dict"],
            training=inputs["training"],
            already_processed=True,
        )
        sequence_output = outputs[0]
        logits = self.mlm(sequence_output=sequence_output, training=inputs["training"])
        loss = None

        if inputs["labels"] is not None:
            # shift labels to the left and cut last logit token
            logits = logits[:, :-1]
            labels = inputs["labels"][:, 1:]
            loss = self.compute_loss(labels=labels, logits=logits)

        if not inputs["return_dict"]:
            output = (logits,) + outputs[2:]
            return ((loss,) + output) if loss is not None else output

        return TFCausalLMOutput(
            loss=loss,
            logits=logits,
            hidden_states=outputs.hidden_states,
            attentions=outputs.attentions,
        )

    def serving_output(self, output: TFCausalLMOutput) -> TFCausalLMOutput:
        hs = tf.convert_to_tensor(output.hidden_states) if self.config.output_hidden_states else None
        attns = tf.convert_to_tensor(output.attentions) if self.config.output_attentions else None

        return TFCausalLMOutput(logits=output.logits, hidden_states=hs, attentions=attns)


@add_start_docstrings(
    """Bert Model with a `next sentence prediction (classification)` head on top. """,
    BERT_START_DOCSTRING,
)
class TFBertForNextSentencePrediction(TFBertPreTrainedModel, TFNextSentencePredictionLoss):
    # names with a '.' represents the authorized unexpected/missing layers when a TF model is loaded from a PT model
    _keys_to_ignore_on_load_unexpected = [r"mlm___cls", r"cls.predictions"]

    def __init__(self, config: BertConfig, *inputs, **kwargs):
        super().__init__(config, *inputs, **kwargs)

        self.bert = TFBertMainLayer(config, name="bert")
        self.nsp = TFBertNSPHead(config, name="nsp___cls")

    @add_start_docstrings_to_model_forward(BERT_INPUTS_DOCSTRING.format("batch_size, sequence_length"))
    @replace_return_docstrings(output_type=TFNextSentencePredictorOutput, config_class=_CONFIG_FOR_DOC)
    def call(
        self,
        input_ids: Optional[TFModelInputType] = None,
        attention_mask: Optional[Union[np.ndarray, tf.Tensor]] = None,
        token_type_ids: Optional[Union[np.ndarray, tf.Tensor]] = None,
        position_ids: Optional[Union[np.ndarray, tf.Tensor]] = None,
        head_mask: Optional[Union[np.ndarray, tf.Tensor]] = None,
        inputs_embeds: Optional[Union[np.ndarray, tf.Tensor]] = None,
        output_attentions: Optional[bool] = None,
        output_hidden_states: Optional[bool] = None,
        return_dict: Optional[bool] = None,
        next_sentence_label: Optional[Union[np.ndarray, tf.Tensor]] = None,
        training: Optional[bool] = False,
        **kwargs,
    ) -> Union[TFNextSentencePredictorOutput, Tuple[tf.Tensor]]:
        r"""
        Return:

        Examples::

            >>> import tensorflow as tf
            >>> from transformers import BertTokenizer, TFBertForNextSentencePrediction

            >>> tokenizer = BertTokenizer.from_pretrained('bert-base-uncased')
            >>> model = TFBertForNextSentencePrediction.from_pretrained('bert-base-uncased')

            >>> prompt = "In Italy, pizza served in formal settings, such as at a restaurant, is presented unsliced."
            >>> next_sentence = "The sky is blue due to the shorter wavelength of blue light."
            >>> encoding = tokenizer(prompt, next_sentence, return_tensors='tf')

            >>> logits = model(encoding['input_ids'], token_type_ids=encoding['token_type_ids'])[0]
            >>> assert logits[0][0] < logits[0][1] # the next sentence was random
        """
        inputs = input_processing(
            func=self.call,
            config=self.config,
            input_ids=input_ids,
            attention_mask=attention_mask,
            token_type_ids=token_type_ids,
            position_ids=position_ids,
            head_mask=head_mask,
            inputs_embeds=inputs_embeds,
            output_attentions=output_attentions,
            output_hidden_states=output_hidden_states,
            return_dict=return_dict,
            next_sentence_label=next_sentence_label,
            training=training,
            kwargs_call=kwargs,
        )
        outputs = self.bert(
            input_ids=inputs["input_ids"],
            attention_mask=inputs["attention_mask"],
            token_type_ids=inputs["token_type_ids"],
            position_ids=inputs["position_ids"],
            head_mask=inputs["head_mask"],
            inputs_embeds=inputs["inputs_embeds"],
            output_attentions=inputs["output_attentions"],
            output_hidden_states=inputs["output_hidden_states"],
            return_dict=inputs["return_dict"],
            training=inputs["training"],
            already_processed=True,
        )
        pooled_output = outputs[1]
        seq_relationship_scores = self.nsp(pooled_output=pooled_output)
        next_sentence_loss = (
            None
            if inputs["next_sentence_label"] is None
            else self.compute_loss(labels=inputs["next_sentence_label"], logits=seq_relationship_scores)
        )

        if not inputs["return_dict"]:
            output = (seq_relationship_scores,) + outputs[2:]
            return ((next_sentence_loss,) + output) if next_sentence_loss is not None else output

        return TFNextSentencePredictorOutput(
            loss=next_sentence_loss,
            logits=seq_relationship_scores,
            hidden_states=outputs.hidden_states,
            attentions=outputs.attentions,
        )

    def serving_output(self, output: TFNextSentencePredictorOutput) -> TFNextSentencePredictorOutput:
        hs = tf.convert_to_tensor(output.hidden_states) if self.config.output_hidden_states else None
        attns = tf.convert_to_tensor(output.attentions) if self.config.output_attentions else None

        return TFNextSentencePredictorOutput(logits=output.logits, hidden_states=hs, attentions=attns)


@add_start_docstrings(
    """
    Bert Model transformer with a sequence classification/regression head on top (a linear layer on top of the pooled
    output) e.g. for GLUE tasks.
    """,
    BERT_START_DOCSTRING,
)
class TFBertForSequenceClassification(TFBertPreTrainedModel, TFSequenceClassificationLoss):
    # names with a '.' represents the authorized unexpected/missing layers when a TF model is loaded from a PT model
    _keys_to_ignore_on_load_unexpected = [r"mlm___cls", r"nsp___cls", r"cls.predictions", r"cls.seq_relationship"]
    _keys_to_ignore_on_load_missing = [r"dropout"]

    def __init__(self, config: BertConfig, *inputs, **kwargs):
        super().__init__(config, *inputs, **kwargs)

        self.num_labels = config.num_labels

        self.bert = TFBertMainLayer(config, name="bert")
        self.dropout = tf.keras.layers.Dropout(rate=config.hidden_dropout_prob)
        self.classifier = tf.keras.layers.Dense(
            units=config.num_labels,
            kernel_initializer=get_initializer(config.initializer_range),
            name="classifier",
        )

    @add_start_docstrings_to_model_forward(BERT_INPUTS_DOCSTRING.format("batch_size, sequence_length"))
    @add_code_sample_docstrings(
        tokenizer_class=_TOKENIZER_FOR_DOC,
        checkpoint="bert-base-cased",
        output_type=TFSequenceClassifierOutput,
        config_class=_CONFIG_FOR_DOC,
    )
    def call(
        self,
        input_ids: Optional[TFModelInputType] = None,
        attention_mask: Optional[Union[np.ndarray, tf.Tensor]] = None,
        token_type_ids: Optional[Union[np.ndarray, tf.Tensor]] = None,
        position_ids: Optional[Union[np.ndarray, tf.Tensor]] = None,
        head_mask: Optional[Union[np.ndarray, tf.Tensor]] = None,
        inputs_embeds: Optional[Union[np.ndarray, tf.Tensor]] = None,
        output_attentions: Optional[bool] = None,
        output_hidden_states: Optional[bool] = None,
        return_dict: Optional[bool] = None,
        labels: Optional[Union[np.ndarray, tf.Tensor]] = None,
        training: Optional[bool] = False,
        **kwargs,
    ) -> Union[TFSequenceClassifierOutput, Tuple[tf.Tensor]]:
        r"""
        labels (:obj:`tf.Tensor` or :obj:`np.ndarray` of shape :obj:`(batch_size,)`, `optional`):
            Labels for computing the sequence classification/regression loss. Indices should be in :obj:`[0, ...,
            config.num_labels - 1]`. If :obj:`config.num_labels == 1` a regression loss is computed (Mean-Square loss),
            If :obj:`config.num_labels > 1` a classification loss is computed (Cross-Entropy).
        """
        inputs = input_processing(
            func=self.call,
            config=self.config,
            input_ids=input_ids,
            attention_mask=attention_mask,
            token_type_ids=token_type_ids,
            position_ids=position_ids,
            head_mask=head_mask,
            inputs_embeds=inputs_embeds,
            output_attentions=output_attentions,
            output_hidden_states=output_hidden_states,
            return_dict=return_dict,
            labels=labels,
            training=training,
            kwargs_call=kwargs,
        )
        outputs = self.bert(
            input_ids=inputs["input_ids"],
            attention_mask=inputs["attention_mask"],
            token_type_ids=inputs["token_type_ids"],
            position_ids=inputs["position_ids"],
            head_mask=inputs["head_mask"],
            inputs_embeds=inputs["inputs_embeds"],
            output_attentions=inputs["output_attentions"],
            output_hidden_states=inputs["output_hidden_states"],
            return_dict=inputs["return_dict"],
            training=inputs["training"],
            already_processed=True,
        )
        pooled_output = outputs[1]
        pooled_output = self.dropout(inputs=pooled_output, training=inputs["training"])
        logits = self.classifier(inputs=pooled_output)
        loss = None if inputs["labels"] is None else self.compute_loss(labels=inputs["labels"], logits=logits)

        if not inputs["return_dict"]:
            output = (logits,) + outputs[2:]
            return ((loss,) + output) if loss is not None else output

        return TFSequenceClassifierOutput(
            loss=loss,
            logits=logits,
            hidden_states=outputs.hidden_states,
            attentions=outputs.attentions,
        )

    def serving_output(self, output: TFSequenceClassifierOutput) -> TFSequenceClassifierOutput:
        hs = tf.convert_to_tensor(output.hidden_states) if self.config.output_hidden_states else None
        attns = tf.convert_to_tensor(output.attentions) if self.config.output_attentions else None

        return TFSequenceClassifierOutput(logits=output.logits, hidden_states=hs, attentions=attns)


@add_start_docstrings(
    """
    Bert Model with a multiple choice classification head on top (a linear layer on top of the pooled output and a
    softmax) e.g. for RocStories/SWAG tasks.
    """,
    BERT_START_DOCSTRING,
)
class TFBertForMultipleChoice(TFBertPreTrainedModel, TFMultipleChoiceLoss):
    # names with a '.' represents the authorized unexpected/missing layers when a TF model is loaded from a PT model
    _keys_to_ignore_on_load_unexpected = [r"mlm___cls", r"nsp___cls", r"cls.predictions", r"cls.seq_relationship"]
    _keys_to_ignore_on_load_missing = [r"dropout"]

    def __init__(self, config: BertConfig, *inputs, **kwargs):
        super().__init__(config, *inputs, **kwargs)

        self.bert = TFBertMainLayer(config, name="bert")
        self.dropout = tf.keras.layers.Dropout(rate=config.hidden_dropout_prob)
        self.classifier = tf.keras.layers.Dense(
            units=1, kernel_initializer=get_initializer(config.initializer_range), name="classifier"
        )

    @property
    def dummy_inputs(self) -> Dict[str, tf.Tensor]:
        """
        Dummy inputs to build the network.

        Returns:
            tf.Tensor with dummy inputs
        """
        return {"input_ids": tf.constant(MULTIPLE_CHOICE_DUMMY_INPUTS)}

    @add_start_docstrings_to_model_forward(BERT_INPUTS_DOCSTRING.format("batch_size, num_choices, sequence_length"))
    @add_code_sample_docstrings(
        tokenizer_class=_TOKENIZER_FOR_DOC,
        checkpoint="bert-base-cased",
        output_type=TFMultipleChoiceModelOutput,
        config_class=_CONFIG_FOR_DOC,
    )
    def call(
        self,
        input_ids: Optional[TFModelInputType] = None,
        attention_mask: Optional[Union[np.ndarray, tf.Tensor]] = None,
        token_type_ids: Optional[Union[np.ndarray, tf.Tensor]] = None,
        position_ids: Optional[Union[np.ndarray, tf.Tensor]] = None,
        head_mask: Optional[Union[np.ndarray, tf.Tensor]] = None,
        inputs_embeds: Optional[Union[np.ndarray, tf.Tensor]] = None,
        output_attentions: Optional[bool] = None,
        output_hidden_states: Optional[bool] = None,
        return_dict: Optional[bool] = None,
        labels: Optional[Union[np.ndarray, tf.Tensor]] = None,
        training: Optional[bool] = False,
        **kwargs,
    ) -> Union[TFMultipleChoiceModelOutput, Tuple[tf.Tensor]]:
        r"""
        labels (:obj:`tf.Tensor` or :obj:`np.ndarray` of shape :obj:`(batch_size,)`, `optional`):
            Labels for computing the multiple choice classification loss. Indices should be in ``[0, ...,
            num_choices]`` where :obj:`num_choices` is the size of the second dimension of the input tensors. (See
            :obj:`input_ids` above)
        """
        inputs = input_processing(
            func=self.call,
            config=self.config,
            input_ids=input_ids,
            attention_mask=attention_mask,
            token_type_ids=token_type_ids,
            position_ids=position_ids,
            head_mask=head_mask,
            inputs_embeds=inputs_embeds,
            output_attentions=output_attentions,
            output_hidden_states=output_hidden_states,
            return_dict=return_dict,
            labels=labels,
            training=training,
            kwargs_call=kwargs,
        )

        if inputs["input_ids"] is not None:
            num_choices = shape_list(inputs["input_ids"])[1]
            seq_length = shape_list(inputs["input_ids"])[2]
        else:
            num_choices = shape_list(inputs["inputs_embeds"])[1]
            seq_length = shape_list(inputs["inputs_embeds"])[2]

        flat_input_ids = (
            tf.reshape(tensor=inputs["input_ids"], shape=(-1, seq_length)) if inputs["input_ids"] is not None else None
        )
        flat_attention_mask = (
            tf.reshape(tensor=inputs["attention_mask"], shape=(-1, seq_length))
            if inputs["attention_mask"] is not None
            else None
        )
        flat_token_type_ids = (
            tf.reshape(tensor=inputs["token_type_ids"], shape=(-1, seq_length))
            if inputs["token_type_ids"] is not None
            else None
        )
        flat_position_ids = (
            tf.reshape(tensor=inputs["position_ids"], shape=(-1, seq_length))
            if inputs["position_ids"] is not None
            else None
        )
        flat_inputs_embeds = (
            tf.reshape(tensor=inputs["inputs_embeds"], shape=(-1, seq_length, shape_list(inputs["inputs_embeds"])[3]))
            if inputs["inputs_embeds"] is not None
            else None
        )
        outputs = self.bert(
            input_ids=flat_input_ids,
            attention_mask=flat_attention_mask,
            token_type_ids=flat_token_type_ids,
            position_ids=flat_position_ids,
            head_mask=inputs["head_mask"],
            inputs_embeds=flat_inputs_embeds,
            output_attentions=inputs["output_attentions"],
            output_hidden_states=inputs["output_hidden_states"],
            return_dict=inputs["return_dict"],
            training=inputs["training"],
            already_processed=True,
        )
        pooled_output = outputs[1]
        pooled_output = self.dropout(inputs=pooled_output, training=inputs["training"])
        logits = self.classifier(inputs=pooled_output)
        reshaped_logits = tf.reshape(tensor=logits, shape=(-1, num_choices))
        loss = None if inputs["labels"] is None else self.compute_loss(labels=inputs["labels"], logits=reshaped_logits)

        if not inputs["return_dict"]:
            output = (reshaped_logits,) + outputs[2:]
            return ((loss,) + output) if loss is not None else output

        return TFMultipleChoiceModelOutput(
            loss=loss,
            logits=reshaped_logits,
            hidden_states=outputs.hidden_states,
            attentions=outputs.attentions,
        )

    @tf.function(
        input_signature=[
            {
                "input_ids": tf.TensorSpec((None, None, None), tf.int32, name="input_ids"),
                "attention_mask": tf.TensorSpec((None, None, None), tf.int32, name="attention_mask"),
                "token_type_ids": tf.TensorSpec((None, None, None), tf.int32, name="token_type_ids"),
            }
        ]
    )
    def serving(self, inputs: Dict[str, tf.Tensor]):
        output = self.call(input_ids=inputs)

        return self.serving_output(output)

    def serving_output(self, output: TFMultipleChoiceModelOutput) -> TFMultipleChoiceModelOutput:
        hs = tf.convert_to_tensor(output.hidden_states) if self.config.output_hidden_states else None
        attns = tf.convert_to_tensor(output.attentions) if self.config.output_attentions else None

        return TFMultipleChoiceModelOutput(logits=output.logits, hidden_states=hs, attentions=attns)


@add_start_docstrings(
    """
    Bert Model with a token classification head on top (a linear layer on top of the hidden-states output) e.g. for
    Named-Entity-Recognition (NER) tasks.
    """,
    BERT_START_DOCSTRING,
)
class TFBertForTokenClassification(TFBertPreTrainedModel, TFTokenClassificationLoss):
    # names with a '.' represents the authorized unexpected/missing layers when a TF model is loaded from a PT model
    _keys_to_ignore_on_load_unexpected = [
        r"pooler",
        r"mlm___cls",
        r"nsp___cls",
        r"cls.predictions",
        r"cls.seq_relationship",
    ]
    _keys_to_ignore_on_load_missing = [r"dropout"]

    def __init__(self, config: BertConfig, *inputs, **kwargs):
        super().__init__(config, *inputs, **kwargs)

        self.num_labels = config.num_labels

        self.bert = TFBertMainLayer(config, add_pooling_layer=False, name="bert")
        self.dropout = tf.keras.layers.Dropout(rate=config.hidden_dropout_prob)
        self.classifier = tf.keras.layers.Dense(
            units=config.num_labels,
            kernel_initializer=get_initializer(config.initializer_range),
            name="classifier",
        )

    @add_start_docstrings_to_model_forward(BERT_INPUTS_DOCSTRING.format("batch_size, sequence_length"))
    @add_code_sample_docstrings(
        tokenizer_class=_TOKENIZER_FOR_DOC,
        checkpoint="bert-base-cased",
        output_type=TFTokenClassifierOutput,
        config_class=_CONFIG_FOR_DOC,
    )
    def call(
        self,
        input_ids: Optional[TFModelInputType] = None,
        attention_mask: Optional[Union[np.ndarray, tf.Tensor]] = None,
        token_type_ids: Optional[Union[np.ndarray, tf.Tensor]] = None,
        position_ids: Optional[Union[np.ndarray, tf.Tensor]] = None,
        head_mask: Optional[Union[np.ndarray, tf.Tensor]] = None,
        inputs_embeds: Optional[Union[np.ndarray, tf.Tensor]] = None,
        output_attentions: Optional[bool] = None,
        output_hidden_states: Optional[bool] = None,
        return_dict: Optional[bool] = None,
        labels: Optional[Union[np.ndarray, tf.Tensor]] = None,
        training: Optional[bool] = False,
        **kwargs,
    ) -> Union[TFTokenClassifierOutput, Tuple[tf.Tensor]]:
        r"""
        labels (:obj:`tf.Tensor` or :obj:`np.ndarray` of shape :obj:`(batch_size, sequence_length)`, `optional`):
            Labels for computing the token classification loss. Indices should be in ``[0, ..., config.num_labels -
            1]``.
        """
        inputs = input_processing(
            func=self.call,
            config=self.config,
            input_ids=input_ids,
            attention_mask=attention_mask,
            token_type_ids=token_type_ids,
            position_ids=position_ids,
            head_mask=head_mask,
            inputs_embeds=inputs_embeds,
            output_attentions=output_attentions,
            output_hidden_states=output_hidden_states,
            return_dict=return_dict,
            labels=labels,
            training=training,
            kwargs_call=kwargs,
        )
        outputs = self.bert(
            input_ids=inputs["input_ids"],
            attention_mask=inputs["attention_mask"],
            token_type_ids=inputs["token_type_ids"],
            position_ids=inputs["position_ids"],
            head_mask=inputs["head_mask"],
            inputs_embeds=inputs["inputs_embeds"],
            output_attentions=inputs["output_attentions"],
            output_hidden_states=inputs["output_hidden_states"],
            return_dict=inputs["return_dict"],
            training=inputs["training"],
            already_processed=True,
        )
        sequence_output = outputs[0]
        sequence_output = self.dropout(inputs=sequence_output, training=inputs["training"])
        logits = self.classifier(inputs=sequence_output)
        loss = None if inputs["labels"] is None else self.compute_loss(labels=inputs["labels"], logits=logits)

        if not inputs["return_dict"]:
            output = (logits,) + outputs[2:]
            return ((loss,) + output) if loss is not None else output

        return TFTokenClassifierOutput(
            loss=loss,
            logits=logits,
            hidden_states=outputs.hidden_states,
            attentions=outputs.attentions,
        )

    def serving_output(self, output: TFTokenClassifierOutput) -> TFTokenClassifierOutput:
        hs = tf.convert_to_tensor(output.hidden_states) if self.config.output_hidden_states else None
        attns = tf.convert_to_tensor(output.attentions) if self.config.output_attentions else None

        return TFTokenClassifierOutput(logits=output.logits, hidden_states=hs, attentions=attns)


@add_start_docstrings(
    """
    Bert Model with a span classification head on top for extractive question-answering tasks like SQuAD (a linear
    layer on top of the hidden-states output to compute `span start logits` and `span end logits`).
    """,
    BERT_START_DOCSTRING,
)
class TFBertForQuestionAnswering(TFBertPreTrainedModel, TFQuestionAnsweringLoss):
    # names with a '.' represents the authorized unexpected/missing layers when a TF model is loaded from a PT model
    _keys_to_ignore_on_load_unexpected = [
        r"pooler",
        r"mlm___cls",
        r"nsp___cls",
        r"cls.predictions",
        r"cls.seq_relationship",
    ]

    def __init__(self, config: BertConfig, *inputs, **kwargs):
        super().__init__(config, *inputs, **kwargs)

        self.num_labels = config.num_labels

        self.bert = TFBertMainLayer(config, add_pooling_layer=False, name="bert")
        self.qa_outputs = tf.keras.layers.Dense(
            units=config.num_labels,
            kernel_initializer=get_initializer(config.initializer_range),
            name="qa_outputs",
        )

    @add_start_docstrings_to_model_forward(BERT_INPUTS_DOCSTRING.format("batch_size, sequence_length"))
    @add_code_sample_docstrings(
        tokenizer_class=_TOKENIZER_FOR_DOC,
        checkpoint="bert-base-cased",
        output_type=TFQuestionAnsweringModelOutput,
        config_class=_CONFIG_FOR_DOC,
    )
    def call(
        self,
        input_ids: Optional[TFModelInputType] = None,
        attention_mask: Optional[Union[np.ndarray, tf.Tensor]] = None,
        token_type_ids: Optional[Union[np.ndarray, tf.Tensor]] = None,
        position_ids: Optional[Union[np.ndarray, tf.Tensor]] = None,
        head_mask: Optional[Union[np.ndarray, tf.Tensor]] = None,
        inputs_embeds: Optional[Union[np.ndarray, tf.Tensor]] = None,
        output_attentions: Optional[bool] = None,
        output_hidden_states: Optional[bool] = None,
        return_dict: Optional[bool] = None,
        start_positions: Optional[Union[np.ndarray, tf.Tensor]] = None,
        end_positions: Optional[Union[np.ndarray, tf.Tensor]] = None,
        training: Optional[bool] = False,
        **kwargs,
    ) -> Union[TFQuestionAnsweringModelOutput, Tuple[tf.Tensor]]:
        r"""
        start_positions (:obj:`tf.Tensor` or :obj:`np.ndarray` of shape :obj:`(batch_size,)`, `optional`):
            Labels for position (index) of the start of the labelled span for computing the token classification loss.
            Positions are clamped to the length of the sequence (:obj:`sequence_length`). Position outside of the
            sequence are not taken into account for computing the loss.
        end_positions (:obj:`tf.Tensor` or :obj:`np.ndarray` of shape :obj:`(batch_size,)`, `optional`):
            Labels for position (index) of the end of the labelled span for computing the token classification loss.
            Positions are clamped to the length of the sequence (:obj:`sequence_length`). Position outside of the
            sequence are not taken into account for computing the loss.
        """
        inputs = input_processing(
            func=self.call,
            config=self.config,
            input_ids=input_ids,
            attention_mask=attention_mask,
            token_type_ids=token_type_ids,
            position_ids=position_ids,
            head_mask=head_mask,
            inputs_embeds=inputs_embeds,
            output_attentions=output_attentions,
            output_hidden_states=output_hidden_states,
            return_dict=return_dict,
            start_positions=start_positions,
            end_positions=end_positions,
            training=training,
            kwargs_call=kwargs,
        )
        outputs = self.bert(
            input_ids=inputs["input_ids"],
            attention_mask=inputs["attention_mask"],
            token_type_ids=inputs["token_type_ids"],
            position_ids=inputs["position_ids"],
            head_mask=inputs["head_mask"],
            inputs_embeds=inputs["inputs_embeds"],
            output_attentions=inputs["output_attentions"],
            output_hidden_states=inputs["output_hidden_states"],
            return_dict=inputs["return_dict"],
            training=inputs["training"],
            already_processed=True,
        )
        sequence_output = outputs[0]
        logits = self.qa_outputs(inputs=sequence_output)
        start_logits, end_logits = tf.split(value=logits, num_or_size_splits=2, axis=-1)
        start_logits = tf.squeeze(input=start_logits, axis=-1)
        end_logits = tf.squeeze(input=end_logits, axis=-1)
        loss = None

        if inputs["start_positions"] is not None and inputs["end_positions"] is not None:
            labels = {"start_position": inputs["start_positions"]}
            labels["end_position"] = inputs["end_positions"]
            loss = self.compute_loss(labels=labels, logits=(start_logits, end_logits))

        if not inputs["return_dict"]:
            output = (start_logits, end_logits) + outputs[2:]
            return ((loss,) + output) if loss is not None else output

        return TFQuestionAnsweringModelOutput(
            loss=loss,
            start_logits=start_logits,
            end_logits=end_logits,
            hidden_states=outputs.hidden_states,
            attentions=outputs.attentions,
        )

    def serving_output(self, output: TFQuestionAnsweringModelOutput) -> TFQuestionAnsweringModelOutput:
        hs = tf.convert_to_tensor(output.hidden_states) if self.config.output_hidden_states else None
        attns = tf.convert_to_tensor(output.attentions) if self.config.output_attentions else None

        return TFQuestionAnsweringModelOutput(
            start_logits=output.start_logits, end_logits=output.end_logits, hidden_states=hs, attentions=attns
        )<|MERGE_RESOLUTION|>--- conflicted
+++ resolved
@@ -724,8 +724,7 @@
         return_dict: Optional[bool] = None,
         training: bool = False,
         **kwargs,
-<<<<<<< HEAD
-    ):
+    ): -> Union[TFBaseModelOutputWithPooling, Tuple[tf.Tensor]]:
         already_processed = kwargs.pop("already_processed", False)
 
         if not already_processed:
@@ -757,24 +756,6 @@
                 "return_dict": return_dict,
                 "training": training,
             }
-=======
-    ) -> Union[TFBaseModelOutputWithPooling, Tuple[tf.Tensor]]:
-        inputs = input_processing(
-            func=self.call,
-            config=self.config,
-            input_ids=input_ids,
-            attention_mask=attention_mask,
-            token_type_ids=token_type_ids,
-            position_ids=position_ids,
-            head_mask=head_mask,
-            inputs_embeds=inputs_embeds,
-            output_attentions=output_attentions,
-            output_hidden_states=output_hidden_states,
-            return_dict=return_dict,
-            training=training,
-            kwargs_call=kwargs,
-        )
->>>>>>> 56c3f07a
 
         if inputs["input_ids"] is not None and inputs["inputs_embeds"] is not None:
             raise ValueError("You cannot specify both input_ids and inputs_embeds at the same time")
