--- conflicted
+++ resolved
@@ -875,10 +875,6 @@
         if inputs_embeds is None:
             inputs_embeds = self.embed_tokens(input_ids)
 
-<<<<<<< HEAD
-        if use_cache and not isinstance(past_key_values, Cache):  # kept for BC (non `Cache` `past_key_values` inputs)
-            past_key_values = DynamicCache.from_legacy_cache(past_key_values)
-=======
         torch.cuda.synchronize()
         t = datetime.datetime.now()
         e = (t - s).total_seconds()
@@ -890,12 +886,8 @@
         torch.cuda.synchronize()
         s = datetime.datetime.now()
 
-        past_seen_tokens = 0
-        if use_cache:  # kept for BC (cache positions)
-            if not isinstance(past_key_values, StaticCache):
-                past_key_values = DynamicCache.from_legacy_cache(past_key_values)
-            past_seen_tokens = past_key_values.get_seq_length()
->>>>>>> ae538a0b
+        if use_cache and not isinstance(past_key_values, Cache):  # kept for BC (non `Cache` `past_key_values` inputs)
+            past_key_values = DynamicCache.from_legacy_cache(past_key_values)
 
         torch.cuda.synchronize()
         t = datetime.datetime.now()
@@ -928,9 +920,6 @@
         if position_ids is None:
             position_ids = cache_position.unsqueeze(0)
 
-<<<<<<< HEAD
-        causal_mask = self._update_causal_mask(attention_mask, inputs_embeds, cache_position, past_key_values)
-=======
         torch.cuda.synchronize()
         t = datetime.datetime.now()
         e = (t - s).total_seconds()
@@ -942,8 +931,7 @@
         torch.cuda.synchronize()
         s = datetime.datetime.now()
 
-        causal_mask = self._update_causal_mask(attention_mask, inputs_embeds, cache_position, past_seen_tokens)
->>>>>>> ae538a0b
+        causal_mask = self._update_causal_mask(attention_mask, inputs_embeds, cache_position, past_key_values)
 
         torch.cuda.synchronize()
         t = datetime.datetime.now()
