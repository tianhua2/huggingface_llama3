# coding=utf-8
# Copyright 2022 EleutherAI and the HuggingFace Inc. team. All rights reserved.
#
# This code is based on EleutherAI's GPT-NeoX library and the GPT-NeoX
# and OPT implementations in this library. It has been modified from its
# original forms to accommodate minor architectural differences compared
# to GPT-NeoX and OPT used by the Meta AI team that trained the model.
#
# Licensed under the Apache License, Version 2.0 (the "License");
# you may not use this file except in compliance with the License.
# You may obtain a copy of the License at
#
#     http://www.apache.org/licenses/LICENSE-2.0
#
# Unless required by applicable law or agreed to in writing, software
# distributed under the License is distributed on an "AS IS" BASIS,
# WITHOUT WARRANTIES OR CONDITIONS OF ANY KIND, either express or implied.
# See the License for the specific language governing permissions and
# limitations under the License.
"""LLaMA model configuration"""

from ...configuration_utils import PretrainedConfig
from ...modeling_rope_utils import rope_config_validation


class LlamaConfig(PretrainedConfig):
    r"""
    This is the configuration class to store the configuration of a [`LlamaModel`]. It is used to instantiate an LLaMA
    model according to the specified arguments, defining the model architecture. Instantiating a configuration with the
    defaults will yield a similar configuration to that of the LLaMA-7B.

    Configuration objects inherit from [`PretrainedConfig`] and can be used to control the model outputs. Read the
    documentation from [`PretrainedConfig`] for more information.


    Args:
        vocab_size (`int`, *optional*, defaults to 32000):
            Vocabulary size of the LLaMA model. Defines the number of different tokens that can be represented by the
            `inputs_ids` passed when calling [`LlamaModel`]
        hidden_size (`int`, *optional*, defaults to 4096):
            Dimension of the hidden representations.
        intermediate_size (`int`, *optional*, defaults to 11008):
            Dimension of the MLP representations.
        num_hidden_layers (`int`, *optional*, defaults to 32):
            Number of hidden layers in the Transformer decoder.
        num_attention_heads (`int`, *optional*, defaults to 32):
            Number of attention heads for each attention layer in the Transformer decoder.
        num_key_value_heads (`int`, *optional*):
            This is the number of key_value heads that should be used to implement Grouped Query Attention. If
            `num_key_value_heads=num_attention_heads`, the model will use Multi Head Attention (MHA), if
            `num_key_value_heads=1` the model will use Multi Query Attention (MQA) otherwise GQA is used. When
            converting a multi-head checkpoint to a GQA checkpoint, each group key and value head should be constructed
            by meanpooling all the original heads within that group. For more details checkout [this
            paper](https://arxiv.org/pdf/2305.13245.pdf). If it is not specified, will default to
            `num_attention_heads`.
        hidden_act (`str` or `function`, *optional*, defaults to `"silu"`):
            The non-linear activation function (function or string) in the decoder.
        max_position_embeddings (`int`, *optional*, defaults to 2048):
            The maximum sequence length that this model might ever be used with. Llama 1 supports up to 2048 tokens,
            Llama 2 up to 4096, CodeLlama up to 16384.
        initializer_range (`float`, *optional*, defaults to 0.02):
            The standard deviation of the truncated_normal_initializer for initializing all weight matrices.
        rms_norm_eps (`float`, *optional*, defaults to 1e-06):
            The epsilon used by the rms normalization layers.
        use_cache (`bool`, *optional*, defaults to `True`):
            Whether or not the model should return the last key/values attentions (not used by all models). Only
            relevant if `config.is_decoder=True`.
        pad_token_id (`int`, *optional*):
            Padding token id.
        bos_token_id (`int`, *optional*, defaults to 1):
            Beginning of stream token id.
        eos_token_id (`int`, *optional*, defaults to 2):
            End of stream token id.
        pretraining_tp (`int`, *optional*, defaults to 1):
            Experimental feature. Tensor parallelism rank used during pretraining. Please refer to [this
            document](https://huggingface.co/docs/transformers/main/perf_train_gpu_many#tensor-parallelism) to
            understand more about it. This value is necessary to ensure exact reproducibility of the pretraining
            results. Please refer to [this issue](https://github.com/pytorch/pytorch/issues/76232).
        tie_word_embeddings (`bool`, *optional*, defaults to `False`):
            Whether to tie weight embeddings
        rope_theta (`float`, *optional*, defaults to 10000.0):
            The base period of the RoPE embeddings.
        rope_scaling (`Dict`, *optional*):
            Dictionary containing the scaling configuration for the RoPE embeddings. NOTE: if you apply new rope type
            and you expect the model to work on longer `max_position_embeddings`, we recommend you to update this value
            accordingly.
            Expected contents:
                `rope_type` (`str`):
                    The sub-variant of RoPE to use. Can be one of ['default', 'linear', 'dynamic', 'yarn', 'longrope',
                    'llama3'], with 'default' being the original RoPE implementation.
                `factor` (`float`, *optional*):
                    Used with all rope types except 'default'. The scaling factor to apply to the RoPE embeddings. In
                    most scaling types, a `factor` of x will enable the model to handle sequences of length x *
                    original maximum pre-trained length.
                `original_max_position_embeddings` (`int`, *optional*):
                    Used with 'dynamic', 'longrope' and 'llama3'. The original max position embeddings used during
                    pretraining.
                `attention_factor` (`float`, *optional*):
                    Used with 'yarn' and 'longrope'. The scaling factor to be applied on the attention
                    computation. If unspecified, it defaults to value recommended by the implementation, using the
                    `factor` field to infer the suggested value.
                `beta_fast` (`float`, *optional*):
                    Only used with 'yarn'. Parameter to set the boundary for extrapolation (only) in the linear
                    ramp function. If unspecified, it defaults to 32.
                `beta_slow` (`float`, *optional*):
                    Only used with 'yarn'. Parameter to set the boundary for interpolation (only) in the linear
                    ramp function. If unspecified, it defaults to 1.
                `short_factor` (`List[float]`, *optional*):
                    Only used with 'longrope'. The scaling factor to be applied to short contexts (<
                    `original_max_position_embeddings`). Must be a list of numbers with the same length as the hidden
                    size divided by the number of attention heads divided by 2
                `long_factor` (`List[float]`, *optional*):
                    Only used with 'longrope'. The scaling factor to be applied to long contexts (<
                    `original_max_position_embeddings`). Must be a list of numbers with the same length as the hidden
                    size divided by the number of attention heads divided by 2
                `low_freq_factor` (`float`, *optional*):
                    Only used with 'llama3'. Scaling factor applied to low frequency components of the RoPE
                `high_freq_factor` (`float`, *optional*):
                    Only used with 'llama3'. Scaling factor applied to high frequency components of the RoPE
        attention_bias (`bool`, *optional*, defaults to `False`):
            Whether to use a bias in the query, key, value and output projection layers during self-attention.
        attention_dropout (`float`, *optional*, defaults to 0.0):
            The dropout ratio for the attention probabilities.
        mlp_bias (`bool`, *optional*, defaults to `False`):
            Whether to use a bias in up_proj, down_proj and gate_proj layers in the MLP layers.
        head_dim (`int`, *optional*):
            The attention head dimension. If None, it will default to hidden_size // num_heads

    ```python
    >>> from transformers import LlamaModel, LlamaConfig

    >>> # Initializing a LLaMA llama-7b style configuration
    >>> configuration = LlamaConfig()

    >>> # Initializing a model from the llama-7b style configuration
    >>> model = LlamaModel(configuration)

    >>> # Accessing the model configuration
    >>> configuration = model.config
    ```"""

    model_type = "llama"
    keys_to_ignore_at_inference = ["past_key_values"]

    def __init__(
        self,
        vocab_size=32000,
        hidden_size=4096,
        intermediate_size=11008,
        num_hidden_layers=32,
        num_attention_heads=32,
        num_key_value_heads=None,
        hidden_act="gelu",
        max_position_embeddings=2048,
        initializer_range=0.02,
        rms_norm_eps=1e-6,
        use_cache=True,
        pad_token_id=None,
        bos_token_id=1,
        eos_token_id=2,
        pretraining_tp=1,
        tie_word_embeddings=False,
        rope_theta=10000.0,
        rope_scaling=None,
        attention_bias=False,
        attention_dropout=0.0,
        mlp_bias=False,
<<<<<<< HEAD
        parallel_attn=False,
        activation="gelu",
=======
        head_dim=None,
>>>>>>> 9230d78e
        **kwargs,
    ):
        self.vocab_size = vocab_size
        self.max_position_embeddings = max_position_embeddings
        self.hidden_size = hidden_size
        self.intermediate_size = intermediate_size
        self.num_hidden_layers = num_hidden_layers
        self.num_attention_heads = num_attention_heads

        # for backward compatibility
        if num_key_value_heads is None:
            num_key_value_heads = num_attention_heads

        self.num_key_value_heads = num_key_value_heads
        self.hidden_act = hidden_act
        self.initializer_range = initializer_range
        self.rms_norm_eps = rms_norm_eps
        self.pretraining_tp = pretraining_tp
        self.use_cache = use_cache
        self.rope_theta = rope_theta
        self.rope_scaling = rope_scaling
        self.attention_bias = attention_bias
        self.attention_dropout = attention_dropout
        self.mlp_bias = mlp_bias
<<<<<<< HEAD
        self.parallel_attn = parallel_attn
        self.activation = activation
=======
        self.head_dim = head_dim if head_dim is not None else self.hidden_size // self.num_attention_heads
        # Validate the correctness of rotary position embeddings parameters
        # BC: if there is a 'type' field, move it to 'rope_type'.
        if self.rope_scaling is not None and "type" in self.rope_scaling:
            self.rope_scaling["rope_type"] = self.rope_scaling["type"]
        rope_config_validation(self)
>>>>>>> 9230d78e

        super().__init__(
            pad_token_id=pad_token_id,
            bos_token_id=bos_token_id,
            eos_token_id=eos_token_id,
            tie_word_embeddings=tie_word_embeddings,
            **kwargs,
<<<<<<< HEAD
        )

    def _rope_scaling_validation(self):
        """
        Validate the `rope_scaling` configuration.
        """
        if self.rope_scaling is None:
            return

        if not isinstance(self.rope_scaling, dict) or len(self.rope_scaling) != 2:
            raise ValueError(
                "`rope_scaling` must be a dictionary with two fields, `type` and `factor`, "
                f"got {self.rope_scaling}"
            )
        rope_scaling_type = self.rope_scaling.get("type", None)
        rope_scaling_factor = self.rope_scaling.get("factor", None)
        if rope_scaling_type is None or rope_scaling_type not in ["linear", "dynamic"]:
            raise ValueError(
                f"`rope_scaling`'s type field must be one of ['linear', 'dynamic'], got {rope_scaling_type}"
            )
        if (
            rope_scaling_factor is None
            or not isinstance(rope_scaling_factor, float)
            or rope_scaling_factor <= 1.0
        ):
            raise ValueError(
                f"`rope_scaling`'s factor field must be a float > 1, got {rope_scaling_factor}"
            )
=======
        )
>>>>>>> 9230d78e
<|MERGE_RESOLUTION|>--- conflicted
+++ resolved
@@ -165,12 +165,9 @@
         attention_bias=False,
         attention_dropout=0.0,
         mlp_bias=False,
-<<<<<<< HEAD
         parallel_attn=False,
         activation="gelu",
-=======
         head_dim=None,
->>>>>>> 9230d78e
         **kwargs,
     ):
         self.vocab_size = vocab_size
@@ -195,17 +192,14 @@
         self.attention_bias = attention_bias
         self.attention_dropout = attention_dropout
         self.mlp_bias = mlp_bias
-<<<<<<< HEAD
         self.parallel_attn = parallel_attn
         self.activation = activation
-=======
         self.head_dim = head_dim if head_dim is not None else self.hidden_size // self.num_attention_heads
         # Validate the correctness of rotary position embeddings parameters
         # BC: if there is a 'type' field, move it to 'rope_type'.
         if self.rope_scaling is not None and "type" in self.rope_scaling:
             self.rope_scaling["rope_type"] = self.rope_scaling["type"]
         rope_config_validation(self)
->>>>>>> 9230d78e
 
         super().__init__(
             pad_token_id=pad_token_id,
@@ -213,35 +207,4 @@
             eos_token_id=eos_token_id,
             tie_word_embeddings=tie_word_embeddings,
             **kwargs,
-<<<<<<< HEAD
-        )
-
-    def _rope_scaling_validation(self):
-        """
-        Validate the `rope_scaling` configuration.
-        """
-        if self.rope_scaling is None:
-            return
-
-        if not isinstance(self.rope_scaling, dict) or len(self.rope_scaling) != 2:
-            raise ValueError(
-                "`rope_scaling` must be a dictionary with two fields, `type` and `factor`, "
-                f"got {self.rope_scaling}"
-            )
-        rope_scaling_type = self.rope_scaling.get("type", None)
-        rope_scaling_factor = self.rope_scaling.get("factor", None)
-        if rope_scaling_type is None or rope_scaling_type not in ["linear", "dynamic"]:
-            raise ValueError(
-                f"`rope_scaling`'s type field must be one of ['linear', 'dynamic'], got {rope_scaling_type}"
-            )
-        if (
-            rope_scaling_factor is None
-            or not isinstance(rope_scaling_factor, float)
-            or rope_scaling_factor <= 1.0
-        ):
-            raise ValueError(
-                f"`rope_scaling`'s factor field must be a float > 1, got {rope_scaling_factor}"
-            )
-=======
-        )
->>>>>>> 9230d78e
+        )