# coding=utf-8
# Copyright 2021 ASAPP Inc. and the HuggingFace Inc. team. All rights reserved.
#
# Licensed under the Apache License, Version 2.0 (the "License");
# you may not use this file except in compliance with the License.
# You may obtain a copy of the License at
#
#     http://www.apache.org/licenses/LICENSE-2.0
#
# Unless required by applicable law or agreed to in writing, software
# distributed under the License is distributed on an "AS IS" BASIS,
# WITHOUT WARRANTIES OR CONDITIONS OF ANY KIND, either express or implied.
# See the License for the specific language governing permissions and
# limitations under the License.
"""PyTorch SEW model."""

import math
import warnings
from typing import Optional, Tuple, Union

import numpy as np
import torch
import torch.utils.checkpoint
from torch import nn
from torch.nn import CrossEntropyLoss

from ...activations import ACT2FN
from ...integrations.deepspeed import is_deepspeed_zero3_enabled
from ...modeling_outputs import BaseModelOutput, CausalLMOutput, SequenceClassifierOutput
from ...modeling_utils import PreTrainedModel
from ...utils import (
    add_code_sample_docstrings,
    add_start_docstrings,
    add_start_docstrings_to_model_forward,
    is_flash_attn_2_available,
    is_flash_attn_greater_or_equal_2_10,
    logging,
)
from .configuration_sew import SEWConfig


if is_flash_attn_2_available():
    from ...modeling_flash_attention_utils import _flash_attention_forward


logger = logging.get_logger(__name__)


_HIDDEN_STATES_START_POSITION = 1

# General docstring
_CONFIG_FOR_DOC = "SEWConfig"

# Base docstring
_CHECKPOINT_FOR_DOC = "asapp/sew-tiny-100k-ft-ls100h"
_EXPECTED_OUTPUT_SHAPE = [1, 292, 512]

# CTC docstring
_CTC_EXPECTED_OUTPUT = (
    "'MISTER QUILTER IS THE APPOSTILE OF THE MIDDLE CLASSES AND WE ARE GLAD TO WELCOME HIS GOSPOLLE'"
)
_CTC_EXPECTED_LOSS = 0.42

# Audio class docstring
_SEQ_CLASS_CHECKPOINT = "anton-l/sew-mid-100k-ft-keyword-spotting"
_SEQ_CLASS_EXPECTED_OUTPUT = "'_unknown_'"
_SEQ_CLASS_EXPECTED_LOSS = 9.52


# Copied from transformers.models.wav2vec2.modeling_wav2vec2._compute_mask_indices
def _compute_mask_indices(
    shape: Tuple[int, int],
    mask_prob: float,
    mask_length: int,
    attention_mask: Optional[torch.LongTensor] = None,
    min_masks: int = 0,
) -> np.ndarray:
    """
    Computes random mask spans for a given shape. Used to implement [SpecAugment: A Simple Data Augmentation Method for
    ASR](https://arxiv.org/abs/1904.08779). Note that this method is not optimized to run on TPU and should be run on
    CPU as part of the preprocessing during training.

    Args:
        shape: The shape for which to compute masks. This should be of a tuple of size 2 where
               the first element is the batch size and the second element is the length of the axis to span.
        mask_prob:  The percentage of the whole axis (between 0 and 1) which will be masked. The number of
                    independently generated mask spans of length `mask_length` is computed by
                    `mask_prob*shape[1]/mask_length`. Note that due to overlaps, `mask_prob` is an upper bound and the
                    actual percentage will be smaller.
        mask_length: size of the mask
        min_masks: minimum number of masked spans
        attention_mask: A (right-padded) attention mask which independently shortens the feature axis of
                        each batch dimension.
    """
    batch_size, sequence_length = shape

    if mask_length < 1:
        raise ValueError("`mask_length` has to be bigger than 0.")

    if mask_length > sequence_length:
        raise ValueError(
            f"`mask_length` has to be smaller than `sequence_length`, but got `mask_length`: {mask_length}"
            f" and `sequence_length`: {sequence_length}`"
        )

    # epsilon is used for probabilistic rounding
    epsilon = np.random.rand(1).item()

    def compute_num_masked_span(input_length):
        """Given input length, compute how many spans should be masked"""
        num_masked_span = int(mask_prob * input_length / mask_length + epsilon)
        num_masked_span = max(num_masked_span, min_masks)

        # make sure num masked span <= sequence_length
        if num_masked_span * mask_length > sequence_length:
            num_masked_span = sequence_length // mask_length

        # make sure num_masked span is also <= input_length - (mask_length - 1)
        if input_length - (mask_length - 1) < num_masked_span:
            num_masked_span = max(input_length - (mask_length - 1), 0)

        return num_masked_span

    # compute number of masked spans in batch
    input_lengths = (
        attention_mask.sum(-1).detach().tolist()
        if attention_mask is not None
        else [sequence_length for _ in range(batch_size)]
    )

    # SpecAugment mask to fill
    spec_aug_mask = np.zeros((batch_size, sequence_length), dtype=bool)
    spec_aug_mask_idxs = []

    max_num_masked_span = compute_num_masked_span(sequence_length)

    if max_num_masked_span == 0:
        return spec_aug_mask

    for input_length in input_lengths:
        # compute num of masked spans for this input
        num_masked_span = compute_num_masked_span(input_length)

        # get random indices to mask
        spec_aug_mask_idx = np.random.choice(
            np.arange(input_length - (mask_length - 1)), num_masked_span, replace=False
        )

        # pick first sampled index that will serve as a dummy index to pad vector
        # to ensure same dimension for all batches due to probabilistic rounding
        # Picking first sample just pads those vectors twice.
        if len(spec_aug_mask_idx) == 0:
            # this case can only happen if `input_length` is strictly smaller then
            # `sequence_length` in which case the last token has to be a padding
            # token which we can use as a dummy mask id
            dummy_mask_idx = sequence_length - 1
        else:
            dummy_mask_idx = spec_aug_mask_idx[0]

        spec_aug_mask_idx = np.concatenate(
            [spec_aug_mask_idx, np.ones(max_num_masked_span - num_masked_span, dtype=np.int32) * dummy_mask_idx]
        )
        spec_aug_mask_idxs.append(spec_aug_mask_idx)

    spec_aug_mask_idxs = np.array(spec_aug_mask_idxs)

    # expand masked indices to masked spans
    spec_aug_mask_idxs = np.broadcast_to(
        spec_aug_mask_idxs[:, :, None], (batch_size, max_num_masked_span, mask_length)
    )
    spec_aug_mask_idxs = spec_aug_mask_idxs.reshape(batch_size, max_num_masked_span * mask_length)

    # add offset to the starting indexes so that indexes now create a span
    offsets = np.arange(mask_length)[None, None, :]
    offsets = np.broadcast_to(offsets, (batch_size, max_num_masked_span, mask_length)).reshape(
        batch_size, max_num_masked_span * mask_length
    )
    spec_aug_mask_idxs = spec_aug_mask_idxs + offsets

    # ensure that we cannot have indices larger than sequence_length
    if spec_aug_mask_idxs.max() > sequence_length - 1:
        spec_aug_mask_idxs[spec_aug_mask_idxs > sequence_length - 1] = sequence_length - 1

    # scatter indices to mask
    np.put_along_axis(spec_aug_mask, spec_aug_mask_idxs, 1, -1)

    return spec_aug_mask


# Copied from transformers.models.wav2vec2.modeling_wav2vec2.Wav2Vec2NoLayerNormConvLayer with Wav2Vec2->SEW
class SEWNoLayerNormConvLayer(nn.Module):
    def __init__(self, config, layer_id=0):
        super().__init__()
        self.in_conv_dim = config.conv_dim[layer_id - 1] if layer_id > 0 else 1
        self.out_conv_dim = config.conv_dim[layer_id]

        self.conv = nn.Conv1d(
            self.in_conv_dim,
            self.out_conv_dim,
            kernel_size=config.conv_kernel[layer_id],
            stride=config.conv_stride[layer_id],
            bias=config.conv_bias,
        )
        self.activation = ACT2FN[config.feat_extract_activation]

    def forward(self, hidden_states):
        hidden_states = self.conv(hidden_states)
        hidden_states = self.activation(hidden_states)
        return hidden_states


# Copied from transformers.models.wav2vec2.modeling_wav2vec2.Wav2Vec2LayerNormConvLayer with Wav2Vec2->SEW
class SEWLayerNormConvLayer(nn.Module):
    def __init__(self, config, layer_id=0):
        super().__init__()
        self.in_conv_dim = config.conv_dim[layer_id - 1] if layer_id > 0 else 1
        self.out_conv_dim = config.conv_dim[layer_id]

        self.conv = nn.Conv1d(
            self.in_conv_dim,
            self.out_conv_dim,
            kernel_size=config.conv_kernel[layer_id],
            stride=config.conv_stride[layer_id],
            bias=config.conv_bias,
        )
        self.layer_norm = nn.LayerNorm(self.out_conv_dim, elementwise_affine=True)
        self.activation = ACT2FN[config.feat_extract_activation]

    def forward(self, hidden_states):
        hidden_states = self.conv(hidden_states)

        hidden_states = hidden_states.transpose(-2, -1)
        hidden_states = self.layer_norm(hidden_states)
        hidden_states = hidden_states.transpose(-2, -1)

        hidden_states = self.activation(hidden_states)
        return hidden_states


# Copied from transformers.models.wav2vec2.modeling_wav2vec2.Wav2Vec2GroupNormConvLayer with Wav2Vec2->SEW
class SEWGroupNormConvLayer(nn.Module):
    def __init__(self, config, layer_id=0):
        super().__init__()
        self.in_conv_dim = config.conv_dim[layer_id - 1] if layer_id > 0 else 1
        self.out_conv_dim = config.conv_dim[layer_id]

        self.conv = nn.Conv1d(
            self.in_conv_dim,
            self.out_conv_dim,
            kernel_size=config.conv_kernel[layer_id],
            stride=config.conv_stride[layer_id],
            bias=config.conv_bias,
        )
        self.activation = ACT2FN[config.feat_extract_activation]

        self.layer_norm = nn.GroupNorm(num_groups=self.out_conv_dim, num_channels=self.out_conv_dim, affine=True)

    def forward(self, hidden_states):
        hidden_states = self.conv(hidden_states)
        hidden_states = self.layer_norm(hidden_states)
        hidden_states = self.activation(hidden_states)
        return hidden_states


class SEWPositionalConvEmbedding(nn.Module):
    def __init__(self, config):
        super().__init__()
        self.conv = nn.Conv1d(
            config.hidden_size,
            config.hidden_size,
            kernel_size=config.num_conv_pos_embeddings,
            padding=config.num_conv_pos_embeddings // 2,
            groups=config.num_conv_pos_embedding_groups,
            stride=config.squeeze_factor,
        )

        if is_deepspeed_zero3_enabled():
            import deepspeed

            with deepspeed.zero.GatheredParameters(self.conv.weight, modifier_rank=0):
                self.conv = nn.utils.weight_norm(self.conv, name="weight", dim=2)
            if hasattr(self.conv, "parametrizations"):
                weight_g = self.conv.parametrizations.weight.original0
                weight_v = self.conv.parametrizations.weight.original1
            else:
                weight_g = self.conv.weight_g
                weight_v = self.conv.weight_v
            deepspeed.zero.register_external_parameter(self, weight_v)
            deepspeed.zero.register_external_parameter(self, weight_g)
        else:
            self.conv = nn.utils.weight_norm(self.conv, name="weight", dim=2)

        self.padding = SEWSamePadLayer(config.num_conv_pos_embeddings)
        self.activation = ACT2FN[config.feat_extract_activation]

    def forward(self, hidden_states):
        hidden_states = self.conv(hidden_states)
        hidden_states = self.padding(hidden_states)
        hidden_states = self.activation(hidden_states)

        return hidden_states


# Copied from transformers.models.wav2vec2.modeling_wav2vec2.Wav2Vec2SamePadLayer with Wav2Vec2->SEW
class SEWSamePadLayer(nn.Module):
    def __init__(self, num_conv_pos_embeddings):
        super().__init__()
        self.num_pad_remove = 1 if num_conv_pos_embeddings % 2 == 0 else 0

    def forward(self, hidden_states):
        if self.num_pad_remove > 0:
            hidden_states = hidden_states[:, :, : -self.num_pad_remove]
        return hidden_states


class SEWUpsampling(nn.Module):
    def __init__(self, config):
        super().__init__()
        self.projection = nn.Linear(config.hidden_size, config.hidden_size * config.squeeze_factor)
        self.activation = ACT2FN[config.feat_extract_activation]
        self.squeeze_factor = config.squeeze_factor

    def forward(self, hidden_states):
        hidden_states = self.projection(hidden_states)
        hidden_states = self.activation(hidden_states)

        if self.squeeze_factor > 1:
            # transform embedding channels to sequence length
            bsz, src_len, src_embed_dim = hidden_states.size()
            tgt_len = src_len * self.squeeze_factor
            tgt_embed_dim = src_embed_dim // self.squeeze_factor
            hidden_states = hidden_states.reshape(bsz, src_len, self.squeeze_factor, tgt_embed_dim)
            hidden_states = hidden_states.reshape(bsz, tgt_len, tgt_embed_dim)

        return hidden_states


# Copied from transformers.models.wav2vec2.modeling_wav2vec2.Wav2Vec2FeatureEncoder with Wav2Vec2->SEW
class SEWFeatureEncoder(nn.Module):
    """Construct the features from raw audio waveform"""

    def __init__(self, config):
        super().__init__()

        if config.feat_extract_norm == "group":
            conv_layers = [SEWGroupNormConvLayer(config, layer_id=0)] + [
                SEWNoLayerNormConvLayer(config, layer_id=i + 1) for i in range(config.num_feat_extract_layers - 1)
            ]
        elif config.feat_extract_norm == "layer":
            conv_layers = [SEWLayerNormConvLayer(config, layer_id=i) for i in range(config.num_feat_extract_layers)]
        else:
            raise ValueError(
                f"`config.feat_extract_norm` is {config.feat_extract_norm}, but has to be one of ['group', 'layer']"
            )
        self.conv_layers = nn.ModuleList(conv_layers)
        self.gradient_checkpointing = False
        self._requires_grad = True

    def _freeze_parameters(self):
        for param in self.parameters():
            param.requires_grad = False
        self._requires_grad = False

    def forward(self, input_values):
        hidden_states = input_values[:, None]

        # make sure hidden_states require grad for gradient_checkpointing
        if self._requires_grad and self.training:
            hidden_states.requires_grad = True

        for conv_layer in self.conv_layers:
            if self._requires_grad and self.gradient_checkpointing and self.training:
                hidden_states = self._gradient_checkpointing_func(
                    conv_layer.__call__,
                    hidden_states,
                )
            else:
                hidden_states = conv_layer(hidden_states)

        return hidden_states


class SEWFeatureExtractor(SEWFeatureEncoder):
    def __init__(self, config):
        super().__init__(config)
        warnings.warn(
            f"The class `{self.__class__.__name__}` has been depreciated "
            "and will be removed in Transformers v5. "
            f"Use `{self.__class__.__bases__[0].__name__}` instead.",
            FutureWarning,
        )


# Copied from transformers.models.bart.modeling_bart.BartAttention with Bart->SEW
class SEWAttention(nn.Module):
    """Multi-headed attention from 'Attention Is All You Need' paper"""

    def __init__(
        self,
        embed_dim: int,
        num_heads: int,
        dropout: float = 0.0,
        is_decoder: bool = False,
        bias: bool = True,
        is_causal: bool = False,
        config: Optional[SEWConfig] = None,
    ):
        super().__init__()
        self.embed_dim = embed_dim
        self.num_heads = num_heads
        self.dropout = dropout
        self.head_dim = embed_dim // num_heads
        self.config = config

        if (self.head_dim * num_heads) != self.embed_dim:
            raise ValueError(
                f"embed_dim must be divisible by num_heads (got `embed_dim`: {self.embed_dim}"
                f" and `num_heads`: {num_heads})."
            )
        self.scaling = self.head_dim**-0.5
        self.is_decoder = is_decoder
        self.is_causal = is_causal

        self.k_proj = nn.Linear(embed_dim, embed_dim, bias=bias)
        self.v_proj = nn.Linear(embed_dim, embed_dim, bias=bias)
        self.q_proj = nn.Linear(embed_dim, embed_dim, bias=bias)
        self.out_proj = nn.Linear(embed_dim, embed_dim, bias=bias)

    def _shape(self, tensor: torch.Tensor, seq_len: int, bsz: int):
        return tensor.view(bsz, seq_len, self.num_heads, self.head_dim).transpose(1, 2).contiguous()

    def forward(
        self,
        hidden_states: torch.Tensor,
        key_value_states: Optional[torch.Tensor] = None,
        past_key_value: Optional[Tuple[torch.Tensor]] = None,
        attention_mask: Optional[torch.Tensor] = None,
        layer_head_mask: Optional[torch.Tensor] = None,
        output_attentions: bool = False,
    ) -> Tuple[torch.Tensor, Optional[torch.Tensor], Optional[Tuple[torch.Tensor]]]:
        """Input shape: Batch x Time x Channel"""

        # if key_value_states are provided this layer is used as a cross-attention layer
        # for the decoder
        is_cross_attention = key_value_states is not None

        bsz, tgt_len, _ = hidden_states.size()

        # get query proj
        query_states = self.q_proj(hidden_states) * self.scaling
        # get key, value proj
        # `past_key_value[0].shape[2] == key_value_states.shape[1]`
        # is checking that the `sequence_length` of the `past_key_value` is the same as
        # the provided `key_value_states` to support prefix tuning
        if (
            is_cross_attention
            and past_key_value is not None
            and past_key_value[0].shape[2] == key_value_states.shape[1]
        ):
            # reuse k,v, cross_attentions
            key_states = past_key_value[0]
            value_states = past_key_value[1]
        elif is_cross_attention:
            # cross_attentions
            key_states = self._shape(self.k_proj(key_value_states), -1, bsz)
            value_states = self._shape(self.v_proj(key_value_states), -1, bsz)
        elif past_key_value is not None:
            # reuse k, v, self_attention
            key_states = self._shape(self.k_proj(hidden_states), -1, bsz)
            value_states = self._shape(self.v_proj(hidden_states), -1, bsz)
            key_states = torch.cat([past_key_value[0], key_states], dim=2)
            value_states = torch.cat([past_key_value[1], value_states], dim=2)
        else:
            # self_attention
            key_states = self._shape(self.k_proj(hidden_states), -1, bsz)
            value_states = self._shape(self.v_proj(hidden_states), -1, bsz)

        if self.is_decoder:
            # if cross_attention save Tuple(torch.Tensor, torch.Tensor) of all cross attention key/value_states.
            # Further calls to cross_attention layer can then reuse all cross-attention
            # key/value_states (first "if" case)
            # if uni-directional self-attention (decoder) save Tuple(torch.Tensor, torch.Tensor) of
            # all previous decoder key/value_states. Further calls to uni-directional self-attention
            # can concat previous decoder key/value_states to current projected key/value_states (third "elif" case)
            # if encoder bi-directional self-attention `past_key_value` is always `None`
            past_key_value = (key_states, value_states)

        proj_shape = (bsz * self.num_heads, -1, self.head_dim)
        query_states = self._shape(query_states, tgt_len, bsz).view(*proj_shape)
        key_states = key_states.reshape(*proj_shape)
        value_states = value_states.reshape(*proj_shape)

        src_len = key_states.size(1)
        attn_weights = torch.bmm(query_states, key_states.transpose(1, 2))

        if attn_weights.size() != (bsz * self.num_heads, tgt_len, src_len):
            raise ValueError(
                f"Attention weights should be of size {(bsz * self.num_heads, tgt_len, src_len)}, but is"
                f" {attn_weights.size()}"
            )

        if attention_mask is not None:
            if attention_mask.size() != (bsz, 1, tgt_len, src_len):
                raise ValueError(
                    f"Attention mask should be of size {(bsz, 1, tgt_len, src_len)}, but is {attention_mask.size()}"
                )
            attn_weights = attn_weights.view(bsz, self.num_heads, tgt_len, src_len) + attention_mask
            attn_weights = attn_weights.view(bsz * self.num_heads, tgt_len, src_len)

        attn_weights = nn.functional.softmax(attn_weights, dim=-1)

        if layer_head_mask is not None:
            if layer_head_mask.size() != (self.num_heads,):
                raise ValueError(
                    f"Head mask for a single layer should be of size {(self.num_heads,)}, but is"
                    f" {layer_head_mask.size()}"
                )
            attn_weights = layer_head_mask.view(1, -1, 1, 1) * attn_weights.view(bsz, self.num_heads, tgt_len, src_len)
            attn_weights = attn_weights.view(bsz * self.num_heads, tgt_len, src_len)

        if output_attentions:
            # this operation is a bit awkward, but it's required to
            # make sure that attn_weights keeps its gradient.
            # In order to do so, attn_weights have to be reshaped
            # twice and have to be reused in the following
            attn_weights_reshaped = attn_weights.view(bsz, self.num_heads, tgt_len, src_len)
            attn_weights = attn_weights_reshaped.view(bsz * self.num_heads, tgt_len, src_len)
        else:
            attn_weights_reshaped = None

        attn_probs = nn.functional.dropout(attn_weights, p=self.dropout, training=self.training)

        attn_output = torch.bmm(attn_probs, value_states)

        if attn_output.size() != (bsz * self.num_heads, tgt_len, self.head_dim):
            raise ValueError(
                f"`attn_output` should be of size {(bsz * self.num_heads, tgt_len, self.head_dim)}, but is"
                f" {attn_output.size()}"
            )

        attn_output = attn_output.view(bsz, self.num_heads, tgt_len, self.head_dim)
        attn_output = attn_output.transpose(1, 2)

        # Use the `embed_dim` from the config (stored in the class) rather than `hidden_state` because `attn_output` can be
        # partitioned across GPUs when using tensor-parallelism.
        attn_output = attn_output.reshape(bsz, tgt_len, self.embed_dim)

        attn_output = self.out_proj(attn_output)

        return attn_output, attn_weights_reshaped, past_key_value


# Copied from transformers.models.bart.modeling_bart.BartFlashAttention2 with Bart->SEW
class SEWFlashAttention2(SEWAttention):
    """
    SEW flash attention module. This module inherits from `SEWAttention` as the weights of the module stays
    untouched. The only required change would be on the forward pass where it needs to correctly call the public API of
    flash attention and deal with padding tokens in case the input contains any of them.
    """

    # Copied from transformers.models.llama.modeling_llama.LlamaFlashAttention2.__init__
    def __init__(self, *args, **kwargs):
        super().__init__(*args, **kwargs)

        # TODO: Should be removed once Flash Attention for RoCm is bumped to 2.1.
        # flash_attn<2.1 generates top-left aligned causal mask, while what is needed here is bottom-right alignement, that was made default for flash_attn>=2.1. This attribute is used to handle this difference. Reference: https://github.com/Dao-AILab/flash-attention/releases/tag/v2.1.0.
        # Beware that with flash_attn<2.1, using q_seqlen != k_seqlen (except for the case q_seqlen == 1) produces a wrong mask (top-left).
        self._flash_attn_uses_top_left_mask = not is_flash_attn_greater_or_equal_2_10()

    def _reshape(self, tensor: torch.Tensor, seq_len: int, bsz: int):
        return tensor.view(bsz, seq_len, self.num_heads, self.head_dim)

    def forward(
        self,
        hidden_states: torch.Tensor,
        key_value_states: Optional[torch.Tensor] = None,
        past_key_value: Optional[Tuple[torch.Tensor]] = None,
        attention_mask: Optional[torch.Tensor] = None,
        layer_head_mask: Optional[torch.Tensor] = None,
        output_attentions: bool = False,
    ) -> Tuple[torch.Tensor, Optional[torch.Tensor], Optional[Tuple[torch.Tensor]]]:
        # SEWFlashAttention2 attention does not support output_attentions
        if output_attentions:
            raise ValueError("SEWFlashAttention2 attention does not support output_attentions")

        # if key_value_states are provided this layer is used as a cross-attention layer
        # for the decoder
        is_cross_attention = key_value_states is not None

        bsz, q_len, _ = hidden_states.size()

        # get query proj
        query_states = self._reshape(self.q_proj(hidden_states), -1, bsz)
        # get key, value proj
        # `past_key_value[0].shape[2] == key_value_states.shape[1]`
        # is checking that the `sequence_length` of the `past_key_value` is the same as
        # the provided `key_value_states` to support prefix tuning
        if (
            is_cross_attention
            and past_key_value is not None
            and past_key_value[0].shape[2] == key_value_states.shape[1]
        ):
            # reuse k,v, cross_attentions
            key_states = past_key_value[0].transpose(1, 2)
            value_states = past_key_value[1].transpose(1, 2)
        elif is_cross_attention:
            # cross_attentions
            key_states = self._reshape(self.k_proj(key_value_states), -1, bsz)
            value_states = self._reshape(self.v_proj(key_value_states), -1, bsz)
        elif past_key_value is not None:
            # reuse k, v, self_attention
            key_states = self._reshape(self.k_proj(hidden_states), -1, bsz)
            value_states = self._reshape(self.v_proj(hidden_states), -1, bsz)
            key_states = torch.cat([past_key_value[0].transpose(1, 2), key_states], dim=1)
            value_states = torch.cat([past_key_value[1].transpose(1, 2), value_states], dim=1)
        else:
            # self_attention
            key_states = self._reshape(self.k_proj(hidden_states), -1, bsz)
            value_states = self._reshape(self.v_proj(hidden_states), -1, bsz)

        if self.is_decoder:
            # if cross_attention save Tuple(torch.Tensor, torch.Tensor) of all cross attention key/value_states.
            # Further calls to cross_attention layer can then reuse all cross-attention
            # key/value_states (first "if" case)
            # if uni-directional self-attention (decoder) save Tuple(torch.Tensor, torch.Tensor) of
            # all previous decoder key/value_states. Further calls to uni-directional self-attention
            # can concat previous decoder key/value_states to current projected key/value_states (third "elif" case)
            # if encoder bi-directional self-attention `past_key_value` is always `None`
            past_key_value = (key_states.transpose(1, 2), value_states.transpose(1, 2))

        kv_seq_len = key_states.shape[-2]
        if past_key_value is not None:
            kv_seq_len += past_key_value[0].shape[-2]

        # In PEFT, usually we cast the layer norms in float32 for training stability reasons
        # therefore the input hidden states gets silently casted in float32. Hence, we need
        # cast them back in the correct dtype just to be sure everything works as expected.
        # This might slowdown training & inference so it is recommended to not cast the LayerNorms
        # in fp32. (LlamaRMSNorm handles it correctly)

        input_dtype = query_states.dtype
        if input_dtype == torch.float32:
            if torch.is_autocast_enabled():
                target_dtype = torch.get_autocast_gpu_dtype()
            # Handle the case where the model is quantized
            elif hasattr(self.config, "_pre_quantization_dtype"):
                target_dtype = self.config._pre_quantization_dtype
            else:
                target_dtype = self.q_proj.weight.dtype

            logger.warning_once(
                f"The input hidden states seems to be silently casted in float32, this might be related to"
                f" the fact you have upcasted embedding or layer norm layers in float32. We will cast back the input in"
                f" {target_dtype}."
            )

            query_states = query_states.to(target_dtype)
            key_states = key_states.to(target_dtype)
            value_states = value_states.to(target_dtype)

        attn_output = _flash_attention_forward(
            query_states,
            key_states,
            value_states,
            attention_mask,
            q_len,
            dropout=self.dropout,
            is_causal=self.is_causal,
            use_top_left_mask=self._flash_attn_uses_top_left_mask,
        )

        attn_output = attn_output.reshape(bsz, q_len, -1)
        attn_output = self.out_proj(attn_output)

        if not output_attentions:
            attn_weights = None

        return attn_output, attn_weights, past_key_value

<<<<<<< HEAD
    # Copied from transformers.models.llama.modeling_llama.LlamaFlashAttention2._flash_attention_forward
    def _flash_attention_forward(
        self, query_states, key_states, value_states, attention_mask, query_length, dropout=0.0, softmax_scale=None
    ):
        """
        Calls the forward method of Flash Attention - if the input hidden states contain at least one padding token
        first unpad the input, then computes the attention scores and pad the final attention scores.

        Args:
            query_states (`torch.Tensor`):
                Input query states to be passed to Flash Attention API
            key_states (`torch.Tensor`):
                Input key states to be passed to Flash Attention API
            value_states (`torch.Tensor`):
                Input value states to be passed to Flash Attention API
            attention_mask (`torch.Tensor`):
                The padding mask - corresponds to a tensor of size `(batch_size, seq_len)` where 0 stands for the
                position of padding tokens and 1 for the position of non-padding tokens.
            dropout (`float`):
                Attention dropout
            softmax_scale (`float`, *optional*):
                The scaling of QK^T before applying softmax. Default to 1 / sqrt(head_dim)
        """
        if not self._flash_attn_uses_top_left_mask:
            causal = self.is_causal
        else:
            # TODO: Remove the `query_length != 1` check once Flash Attention for RoCm is bumped to 2.1. For details, please see the comment in LlamaFlashAttention2 __init__.
            causal = self.is_causal and query_length != 1

        # Contains at least one padding token in the sequence
        if attention_mask is not None:
            batch_size = query_states.shape[0]
            query_states, key_states, value_states, indices_q, cu_seq_lens, max_seq_lens = self._upad_input(
                query_states, key_states, value_states, attention_mask, query_length
            )

            cu_seqlens_q, cu_seqlens_k = cu_seq_lens
            max_seqlen_in_batch_q, max_seqlen_in_batch_k = max_seq_lens

            attn_output_unpad = flash_attn_varlen_func(
                query_states,
                key_states,
                value_states,
                cu_seqlens_q=cu_seqlens_q,
                cu_seqlens_k=cu_seqlens_k,
                max_seqlen_q=max_seqlen_in_batch_q,
                max_seqlen_k=max_seqlen_in_batch_k,
                dropout_p=dropout,
                softmax_scale=softmax_scale,
                causal=causal,
            )

            attn_output = pad_input(attn_output_unpad, indices_q, batch_size, query_length)
        else:
            attn_output = flash_attn_func(
                query_states, key_states, value_states, dropout, softmax_scale=softmax_scale, causal=causal
            )

        return attn_output

    # Copied from transformers.models.llama.modeling_llama.LlamaFlashAttention2._upad_input
    def _upad_input(self, query_layer, key_layer, value_layer, attention_mask, query_length):
        indices_k, cu_seqlens_k, max_seqlen_in_batch_k = _get_unpad_data(attention_mask)
        batch_size, kv_seq_len, num_key_value_heads, head_dim = key_layer.shape

        key_layer = index_first_axis(
            key_layer.reshape(batch_size * kv_seq_len, num_key_value_heads, head_dim), indices_k
        )
        value_layer = index_first_axis(
            value_layer.reshape(batch_size * kv_seq_len, num_key_value_heads, head_dim), indices_k
        )
        if query_length == kv_seq_len:
            query_layer = index_first_axis(
                query_layer.reshape(batch_size * kv_seq_len, self.num_heads, head_dim), indices_k
            )
            cu_seqlens_q = cu_seqlens_k
            max_seqlen_in_batch_q = max_seqlen_in_batch_k
            indices_q = indices_k
        elif query_length == 1:
            max_seqlen_in_batch_q = 1
            cu_seqlens_q = torch.arange(
                batch_size + 1, dtype=torch.int32, device=query_layer.device
            )  # There is a memcpy here, that is very bad.
            indices_q = cu_seqlens_q[:-1]
            query_layer = query_layer.squeeze(1)
        else:
            # The -q_len: slice assumes left padding.
            attention_mask = attention_mask[:, -query_length:]
            query_layer, indices_q, cu_seqlens_q, max_seqlen_in_batch_q = unpad_input(query_layer, attention_mask)

        return (
            query_layer,
            key_layer,
            value_layer,
            indices_q,
            (cu_seqlens_q, cu_seqlens_k),
            (max_seqlen_in_batch_q, max_seqlen_in_batch_k),
        )

=======
>>>>>>> c46edfb8

class SEWSdpaAttention(SEWAttention):
    # Copied from transformers.models.bart.modeling_bart.BartSdpaAttention.forward with Bart->SEW
    def forward(
        self,
        hidden_states: torch.Tensor,
        key_value_states: Optional[torch.Tensor] = None,
        past_key_value: Optional[Tuple[torch.Tensor]] = None,
        attention_mask: Optional[torch.Tensor] = None,
        layer_head_mask: Optional[torch.Tensor] = None,
        output_attentions: bool = False,
    ) -> Tuple[torch.Tensor, Optional[torch.Tensor], Optional[Tuple[torch.Tensor]]]:
        """Input shape: Batch x Time x Channel"""
        if output_attentions or layer_head_mask is not None:
            # TODO: Improve this warning with e.g. `model.config._attn_implementation = "manual"` once this is implemented.
            logger.warning_once(
                "SEWModel is using SEWSdpaAttention, but `torch.nn.functional.scaled_dot_product_attention` does not support `output_attentions=True` or `layer_head_mask` not None. Falling back to the manual attention"
                ' implementation, but specifying the manual implementation will be required from Transformers version v5.0.0 onwards. This warning can be removed using the argument `attn_implementation="eager"` when loading the model.'
            )
            return super().forward(
                hidden_states,
                key_value_states=key_value_states,
                past_key_value=past_key_value,
                attention_mask=attention_mask,
                layer_head_mask=layer_head_mask,
                output_attentions=output_attentions,
            )

        # if key_value_states are provided this layer is used as a cross-attention layer
        # for the decoder
        is_cross_attention = key_value_states is not None

        bsz, tgt_len, _ = hidden_states.size()

        # get query proj
        query_states = self.q_proj(hidden_states)
        # get key, value proj
        # `past_key_value[0].shape[2] == key_value_states.shape[1]`
        # is checking that the `sequence_length` of the `past_key_value` is the same as
        # the provided `key_value_states` to support prefix tuning
        if (
            is_cross_attention
            and past_key_value is not None
            and past_key_value[0].shape[2] == key_value_states.shape[1]
        ):
            # reuse k,v, cross_attentions
            key_states = past_key_value[0]
            value_states = past_key_value[1]
        elif is_cross_attention:
            # cross_attentions
            key_states = self._shape(self.k_proj(key_value_states), -1, bsz)
            value_states = self._shape(self.v_proj(key_value_states), -1, bsz)
        elif past_key_value is not None:
            # reuse k, v, self_attention
            key_states = self._shape(self.k_proj(hidden_states), -1, bsz)
            value_states = self._shape(self.v_proj(hidden_states), -1, bsz)
            key_states = torch.cat([past_key_value[0], key_states], dim=2)
            value_states = torch.cat([past_key_value[1], value_states], dim=2)
        else:
            # self_attention
            key_states = self._shape(self.k_proj(hidden_states), -1, bsz)
            value_states = self._shape(self.v_proj(hidden_states), -1, bsz)

        if self.is_decoder:
            # if cross_attention save Tuple(torch.Tensor, torch.Tensor) of all cross attention key/value_states.
            # Further calls to cross_attention layer can then reuse all cross-attention
            # key/value_states (first "if" case)
            # if uni-directional self-attention (decoder) save Tuple(torch.Tensor, torch.Tensor) of
            # all previous decoder key/value_states. Further calls to uni-directional self-attention
            # can concat previous decoder key/value_states to current projected key/value_states (third "elif" case)
            # if encoder bi-directional self-attention `past_key_value` is always `None`
            past_key_value = (key_states, value_states)

        query_states = self._shape(query_states, tgt_len, bsz)

        # We dispatch to SDPA's Flash Attention or Efficient kernels via this `is_causal` if statement instead of an inline conditional assignment
        # in SDPA to support both torch.compile's dynamic shapes and full graph options. An inline conditional prevents dynamic shapes from compiling.
        # The tgt_len > 1 is necessary to match with AttentionMaskConverter.to_causal_4d that does not create a causal mask in case tgt_len == 1.
        is_causal = True if self.is_causal and attention_mask is None and tgt_len > 1 else False

        # NOTE: SDPA with memory-efficient backend is currently (torch==2.1.2) bugged when using non-contiguous inputs and a custom attn_mask,
        # but we are fine here as `_shape` do call `.contiguous()`. Reference: https://github.com/pytorch/pytorch/issues/112577
        attn_output = torch.nn.functional.scaled_dot_product_attention(
            query_states,
            key_states,
            value_states,
            attn_mask=attention_mask,
            dropout_p=self.dropout if self.training else 0.0,
            is_causal=is_causal,
        )

        if attn_output.size() != (bsz, self.num_heads, tgt_len, self.head_dim):
            raise ValueError(
                f"`attn_output` should be of size {(bsz, self.num_heads, tgt_len, self.head_dim)}, but is"
                f" {attn_output.size()}"
            )

        attn_output = attn_output.transpose(1, 2)

        # Use the `embed_dim` from the config (stored in the class) rather than `hidden_state` because `attn_output` can be
        # partitioned across GPUs when using tensor-parallelism.
        attn_output = attn_output.reshape(bsz, tgt_len, self.embed_dim)

        attn_output = self.out_proj(attn_output)

        return attn_output, None, past_key_value


SEW_ATTENTION_CLASSES = {
    "eager": SEWAttention,
    "sdpa": SEWSdpaAttention,
    "flash_attention_2": SEWFlashAttention2,
}


# Copied from transformers.models.wav2vec2.modeling_wav2vec2.Wav2Vec2FeedForward with Wav2Vec2->SEW
class SEWFeedForward(nn.Module):
    def __init__(self, config):
        super().__init__()
        self.intermediate_dropout = nn.Dropout(config.activation_dropout)

        self.intermediate_dense = nn.Linear(config.hidden_size, config.intermediate_size)
        if isinstance(config.hidden_act, str):
            self.intermediate_act_fn = ACT2FN[config.hidden_act]
        else:
            self.intermediate_act_fn = config.hidden_act

        self.output_dense = nn.Linear(config.intermediate_size, config.hidden_size)
        self.output_dropout = nn.Dropout(config.hidden_dropout)

    def forward(self, hidden_states):
        hidden_states = self.intermediate_dense(hidden_states)
        hidden_states = self.intermediate_act_fn(hidden_states)
        hidden_states = self.intermediate_dropout(hidden_states)

        hidden_states = self.output_dense(hidden_states)
        hidden_states = self.output_dropout(hidden_states)
        return hidden_states


# Copied from transformers.models.wav2vec2.modeling_wav2vec2.Wav2Vec2EncoderLayer with Wav2Vec2->SEW, WAV2VEC2->SEW
class SEWEncoderLayer(nn.Module):
    def __init__(self, config):
        super().__init__()
        self.attention = SEW_ATTENTION_CLASSES[config._attn_implementation](
            embed_dim=config.hidden_size,
            num_heads=config.num_attention_heads,
            dropout=config.attention_dropout,
            is_decoder=False,
        )

        self.dropout = nn.Dropout(config.hidden_dropout)
        self.layer_norm = nn.LayerNorm(config.hidden_size, eps=config.layer_norm_eps)
        self.feed_forward = SEWFeedForward(config)
        self.final_layer_norm = nn.LayerNorm(config.hidden_size, eps=config.layer_norm_eps)

    def forward(self, hidden_states, attention_mask=None, output_attentions=False):
        attn_residual = hidden_states
        hidden_states, attn_weights, _ = self.attention(
            hidden_states, attention_mask=attention_mask, output_attentions=output_attentions
        )
        hidden_states = self.dropout(hidden_states)
        hidden_states = attn_residual + hidden_states

        hidden_states = self.layer_norm(hidden_states)
        hidden_states = hidden_states + self.feed_forward(hidden_states)
        hidden_states = self.final_layer_norm(hidden_states)

        outputs = (hidden_states,)

        if output_attentions:
            outputs += (attn_weights,)

        return outputs


class SEWEncoder(nn.Module):
    def __init__(self, config):
        super().__init__()
        self.config = config
        self.pos_conv_embed = SEWPositionalConvEmbedding(config)
        self.pool = nn.AvgPool1d(config.squeeze_factor, config.squeeze_factor)
        self.layer_norm = nn.LayerNorm(config.hidden_size, eps=config.layer_norm_eps)
        self.dropout = nn.Dropout(config.hidden_dropout)
        self.layers = nn.ModuleList([SEWEncoderLayer(config) for _ in range(config.num_hidden_layers)])
        self.upsample = SEWUpsampling(config)
        self.gradient_checkpointing = False
        self._use_flash_attention_2 = config._attn_implementation == "flash_attention_2"

    def forward(
        self,
        hidden_states,
        attention_mask=None,
        output_attentions=False,
        output_hidden_states=False,
        return_dict=True,
    ):
        all_hidden_states = () if output_hidden_states else None
        all_self_attentions = () if output_attentions else None

        if attention_mask is not None:
            if self._use_flash_attention_2:
                # make sure padded tokens output 0
                hidden_states[~attention_mask] = 0.0
                # 2d mask is passed through the layers
                attention_mask = attention_mask if (attention_mask is not None and 0 in attention_mask) else None
            else:
                # make sure padded tokens output 0
                hidden_states[~attention_mask] = 0.0

                input_lengths = (attention_mask.long()).sum(-1)
                # apply pooling formula to get real output_lengths
                output_lengths = input_lengths // self.config.squeeze_factor
                max_encoder_length = hidden_states.shape[1] // self.config.squeeze_factor
                attention_ids = (
                    torch.arange(0, max_encoder_length, device=output_lengths.device)
                    .view(1, -1)
                    .expand(output_lengths.shape[0], -1)
                )
                attention_mask = (attention_ids < output_lengths.view(-1, 1)).long()

                # extend attention_mask
                attention_mask = 1.0 - attention_mask[:, None, None, :].to(dtype=hidden_states.dtype)
                attention_mask = attention_mask * torch.finfo(hidden_states.dtype).min
                attention_mask = attention_mask.expand(
                    attention_mask.shape[0], 1, attention_mask.shape[-1], attention_mask.shape[-1]
                )

        n_input_timesteps = hidden_states.shape[1]

        hidden_states = hidden_states.transpose(1, 2)
        position_embeddings = self.pos_conv_embed(hidden_states)
        pooled_hidden_states = self.pool(hidden_states)
        min_length = min(position_embeddings.size(-1), pooled_hidden_states.size(-1))
        hidden_states = pooled_hidden_states[..., :min_length] + position_embeddings[..., :min_length]
        hidden_states = hidden_states.transpose(1, 2)

        hidden_states = self.layer_norm(hidden_states)
        hidden_states = self.dropout(hidden_states)

        deepspeed_zero3_is_enabled = is_deepspeed_zero3_enabled()

        for layer in self.layers:
            if output_hidden_states:
                all_hidden_states = all_hidden_states + (hidden_states,)

            # add LayerDrop (see https://arxiv.org/abs/1909.11556 for description)
            dropout_probability = torch.rand([])

            skip_the_layer = True if self.training and (dropout_probability < self.config.layerdrop) else False
            if not skip_the_layer or deepspeed_zero3_is_enabled:
                # under deepspeed zero3 all gpus must run in sync
                if self.gradient_checkpointing and self.training:
                    layer_outputs = self._gradient_checkpointing_func(
                        layer.__call__,
                        hidden_states,
                        attention_mask,
                        output_attentions,
                    )
                else:
                    layer_outputs = layer(
                        hidden_states, attention_mask=attention_mask, output_attentions=output_attentions
                    )
                hidden_states = layer_outputs[0]

            if skip_the_layer:
                layer_outputs = (None, None)

            if output_attentions:
                all_self_attentions = all_self_attentions + (layer_outputs[1],)

        if output_hidden_states:
            all_hidden_states = all_hidden_states + (hidden_states,)

        hidden_states = self.upsample(hidden_states)
        if hidden_states.shape[1] < n_input_timesteps:
            hidden_states = nn.functional.pad(hidden_states, (0, 0, 0, n_input_timesteps - hidden_states.shape[1]))

        if not return_dict:
            return tuple(v for v in [hidden_states, all_hidden_states, all_self_attentions] if v is not None)
        return BaseModelOutput(
            last_hidden_state=hidden_states,
            hidden_states=all_hidden_states,
            attentions=all_self_attentions,
        )


class SEWPreTrainedModel(PreTrainedModel):
    """
    An abstract class to handle weights initialization and a simple interface for downloading and loading pretrained
    models.
    """

    config_class = SEWConfig
    base_model_prefix = "sew"
    main_input_name = "input_values"
    supports_gradient_checkpointing = True
    _supports_flash_attn_2 = True
    _supports_sdpa = True

    def _init_weights(self, module):
        """Initialize the weights"""
        if isinstance(module, SEWPositionalConvEmbedding):
            nn.init.normal_(
                module.conv.weight,
                mean=0,
                std=2 * math.sqrt(1 / (module.conv.kernel_size[0] * module.conv.in_channels)),
            )
            nn.init.constant_(module.conv.bias, 0)
        elif isinstance(module, nn.Linear):
            # Slightly different from the TF version which uses truncated_normal for initialization
            # cf https://github.com/pytorch/pytorch/pull/5617
            module.weight.data.normal_(mean=0.0, std=self.config.initializer_range)
        elif isinstance(module, (nn.LayerNorm, nn.GroupNorm)):
            module.bias.data.zero_()
            module.weight.data.fill_(1.0)
        elif isinstance(module, nn.Conv1d):
            if is_deepspeed_zero3_enabled():
                import deepspeed

                if hasattr(module, "weight_v") and hasattr(module, "weight_g"):
                    with deepspeed.zero.GatheredParameters([module.weight_v, module.weight_g], modifier_rank=0):
                        nn.init.kaiming_normal_(module.weight.data)
                else:
                    with deepspeed.zero.GatheredParameters(module.weight, modifier_rank=0):
                        nn.init.kaiming_normal_(module.weight.data)
            else:
                nn.init.kaiming_normal_(module.weight.data)

        if isinstance(module, (nn.Linear, nn.Conv1d)) and module.bias is not None:
            module.bias.data.zero_()

    def _get_feat_extract_output_lengths(self, input_lengths: Union[torch.LongTensor, int]):
        """
        Computes the output length of the convolutional layers
        """

        def _conv_out_length(input_length, kernel_size, stride):
            # 1D convolutional layer output length formula taken
            # from https://pytorch.org/docs/stable/generated/torch.nn.Conv1d.html
            return torch.div(input_length - kernel_size, stride, rounding_mode="floor") + 1

        for kernel_size, stride in zip(self.config.conv_kernel, self.config.conv_stride):
            input_lengths = _conv_out_length(input_lengths, kernel_size, stride)

        return input_lengths

    def _get_feature_vector_attention_mask(self, feature_vector_length: int, attention_mask: torch.LongTensor):
        output_lengths = self._get_feat_extract_output_lengths(attention_mask.sum(-1)).to(torch.long)
        batch_size = attention_mask.shape[0]

        attention_mask = torch.zeros(
            (batch_size, feature_vector_length), dtype=attention_mask.dtype, device=attention_mask.device
        )
        # these two operations makes sure that all values before the output lengths idxs are attended to
        attention_mask[(torch.arange(attention_mask.shape[0], device=attention_mask.device), output_lengths - 1)] = 1
        attention_mask = attention_mask.flip([-1]).cumsum(-1).flip([-1]).bool()
        return attention_mask


SEW_START_DOCSTRING = r"""
    SEW was proposed in [Performance-Efficiency Trade-offs in Unsupervised Pre-training for Speech
    Recognition](https://arxiv.org/abs/2109.06870) by Felix Wu, Kwangyoun Kim, Jing Pan, Kyu Han, Kilian Q. Weinberger,
    Yoav Artzi.

    This model inherits from [`PreTrainedModel`]. Check the superclass documentation for the generic methods the
    library implements for all its model (such as downloading or saving etc.).

    This model is a PyTorch [torch.nn.Module](https://pytorch.org/docs/stable/nn.html#torch.nn.Module) sub-class. Use
    it as a regular PyTorch Module and refer to the PyTorch documentation for all matter related to general usage and
    behavior.

    Parameters:
        config ([`SEWConfig`]): Model configuration class with all the parameters of the model.
            Initializing with a config file does not load the weights associated with the model, only the
            configuration. Check out the [`~PreTrainedModel.from_pretrained`] method to load the model weights.
"""


SEW_INPUTS_DOCSTRING = r"""
    Args:
        input_values (`torch.FloatTensor` of shape `(batch_size, sequence_length)`):
            Float values of input raw speech waveform. Values can be obtained by loading a `.flac` or `.wav` audio file
            into an array of type `List[float]` or a `numpy.ndarray`, *e.g.* via the soundfile library (`pip install
            soundfile`). To prepare the array into `input_values`, the [`AutoProcessor`] should be used for padding and
            conversion into a tensor of type `torch.FloatTensor`. See [`Wav2Vec2Processor.__call__`] for details.
        attention_mask (`torch.LongTensor` of shape `(batch_size, sequence_length)`, *optional*):
            Mask to avoid performing convolution and attention on padding token indices. Mask values selected in `[0,
            1]`:

            - 1 for tokens that are **not masked**,
            - 0 for tokens that are **masked**.

            [What are attention masks?](../glossary#attention-mask)

        output_attentions (`bool`, *optional*):
            Whether or not to return the attentions tensors of all attention layers. See `attentions` under returned
            tensors for more detail.
        output_hidden_states (`bool`, *optional*):
            Whether or not to return the hidden states of all layers. See `hidden_states` under returned tensors for
            more detail.
        return_dict (`bool`, *optional*):
            Whether or not to return a [`~utils.ModelOutput`] instead of a plain tuple.
"""


@add_start_docstrings(
    "The bare SEW Model transformer outputting raw hidden-states without any specific head on top.",
    SEW_START_DOCSTRING,
)
class SEWModel(SEWPreTrainedModel):
    def __init__(self, config: SEWConfig):
        super().__init__(config)
        self.config = config
        self.feature_extractor = SEWFeatureEncoder(config)
        self.layer_norm = nn.LayerNorm(config.conv_dim[-1], eps=config.layer_norm_eps)

        self.project_features = config.conv_dim[-1] != config.hidden_size
        if self.project_features:
            self.feature_projection = nn.Linear(config.conv_dim[-1], config.hidden_size)
        self.feature_dropout = nn.Dropout(config.feat_proj_dropout)

        if config.mask_time_prob > 0.0 or config.mask_feature_prob > 0.0:
            self.masked_spec_embed = nn.Parameter(torch.Tensor(config.hidden_size).uniform_())

        self.encoder = SEWEncoder(config)

        # Initialize weights and apply final processing
        self.post_init()

    # Copied from transformers.models.wav2vec2.modeling_wav2vec2.Wav2Vec2Model._mask_hidden_states
    def _mask_hidden_states(
        self,
        hidden_states: torch.FloatTensor,
        mask_time_indices: Optional[torch.FloatTensor] = None,
        attention_mask: Optional[torch.LongTensor] = None,
    ):
        """
        Masks extracted features along time axis and/or along feature axis according to
        [SpecAugment](https://arxiv.org/abs/1904.08779).
        """

        # `config.apply_spec_augment` can set masking to False
        if not getattr(self.config, "apply_spec_augment", True):
            return hidden_states

        # generate indices & apply SpecAugment along time axis
        batch_size, sequence_length, hidden_size = hidden_states.size()

        if mask_time_indices is not None:
            # apply SpecAugment along time axis with given mask_time_indices
            hidden_states[mask_time_indices] = self.masked_spec_embed.to(hidden_states.dtype)
        elif self.config.mask_time_prob > 0 and self.training:
            mask_time_indices = _compute_mask_indices(
                (batch_size, sequence_length),
                mask_prob=self.config.mask_time_prob,
                mask_length=self.config.mask_time_length,
                attention_mask=attention_mask,
                min_masks=self.config.mask_time_min_masks,
            )
            mask_time_indices = torch.tensor(mask_time_indices, device=hidden_states.device, dtype=torch.bool)
            hidden_states[mask_time_indices] = self.masked_spec_embed.to(hidden_states.dtype)

        if self.config.mask_feature_prob > 0 and self.training:
            # generate indices & apply SpecAugment along feature axis
            mask_feature_indices = _compute_mask_indices(
                (batch_size, hidden_size),
                mask_prob=self.config.mask_feature_prob,
                mask_length=self.config.mask_feature_length,
                min_masks=self.config.mask_feature_min_masks,
            )
            mask_feature_indices = torch.tensor(mask_feature_indices, device=hidden_states.device, dtype=torch.bool)
            mask_feature_indices = mask_feature_indices[:, None].expand(-1, sequence_length, -1)
            hidden_states[mask_feature_indices] = 0

        return hidden_states

    @add_start_docstrings_to_model_forward(SEW_INPUTS_DOCSTRING)
    @add_code_sample_docstrings(
        checkpoint=_CHECKPOINT_FOR_DOC,
        output_type=BaseModelOutput,
        config_class=_CONFIG_FOR_DOC,
        modality="audio",
        expected_output=_EXPECTED_OUTPUT_SHAPE,
    )
    def forward(
        self,
        input_values: Optional[torch.Tensor],
        attention_mask: Optional[torch.Tensor] = None,
        mask_time_indices: Optional[torch.FloatTensor] = None,
        output_attentions: Optional[bool] = None,
        output_hidden_states: Optional[bool] = None,
        return_dict: Optional[bool] = None,
    ) -> Union[Tuple, BaseModelOutput]:
        output_attentions = output_attentions if output_attentions is not None else self.config.output_attentions
        output_hidden_states = (
            output_hidden_states if output_hidden_states is not None else self.config.output_hidden_states
        )
        return_dict = return_dict if return_dict is not None else self.config.use_return_dict

        extract_features = self.feature_extractor(input_values)
        extract_features = extract_features.transpose(1, 2)
        extract_features = self.layer_norm(extract_features)

        if self.project_features:
            extract_features = self.feature_projection(extract_features)
        hidden_states = self.feature_dropout(extract_features)

        if attention_mask is not None:
            # compute reduced attention_mask corresponding to feature vectors
            attention_mask = self._get_feature_vector_attention_mask(hidden_states.shape[1], attention_mask)

        hidden_states = self._mask_hidden_states(hidden_states, mask_time_indices=mask_time_indices)

        encoder_outputs = self.encoder(
            hidden_states,
            attention_mask=attention_mask,
            output_attentions=output_attentions,
            output_hidden_states=output_hidden_states,
            return_dict=return_dict,
        )

        hidden_states = encoder_outputs[0]

        if not return_dict:
            return (hidden_states,) + encoder_outputs[1:]

        return BaseModelOutput(
            last_hidden_state=hidden_states,
            hidden_states=encoder_outputs.hidden_states,
            attentions=encoder_outputs.attentions,
        )


@add_start_docstrings(
    """SEW Model with a `language modeling` head on top for Connectionist Temporal Classification (CTC).""",
    SEW_START_DOCSTRING,
)
# Copied from transformers.models.wav2vec2.modeling_wav2vec2.Wav2Vec2ForCTC with Wav2Vec2->SEW, wav2vec2->sew, WAV_2_VEC_2->SEW
class SEWForCTC(SEWPreTrainedModel):
    def __init__(self, config, target_lang: Optional[str] = None):
        super().__init__(config)

        self.sew = SEWModel(config)
        self.dropout = nn.Dropout(config.final_dropout)

        self.target_lang = target_lang

        if config.vocab_size is None:
            raise ValueError(
                f"You are trying to instantiate {self.__class__} with a configuration that "
                "does not define the vocabulary size of the language model head. Please "
                "instantiate the model as follows: `SEWForCTC.from_pretrained(..., vocab_size=vocab_size)`. "
                "or define `vocab_size` of your model's configuration."
            )
        output_hidden_size = (
            config.output_hidden_size if hasattr(config, "add_adapter") and config.add_adapter else config.hidden_size
        )
        self.lm_head = nn.Linear(output_hidden_size, config.vocab_size)

        # Initialize weights and apply final processing
        self.post_init()

    def tie_weights(self):
        """
        This method overwrites [`~PreTrainedModel.tie_weights`] so that adapter weights can be correctly loaded when
        passing `target_lang=...` to `from_pretrained(...)`.

        This method is **not** supposed to be called by the user and is prone to be changed in the future.
        """

        # Note that `tie_weights` is usually used to tie input and output embedding weights. The method is re-purposed to
        # correctly load adapter layers for SEW so that we do not have to introduce a new API to
        # [`PreTrainedModel`]. While slightly hacky, SEW never has to tie input and output embeddings, so that it is
        # ok to repurpose this function here.
        target_lang = self.target_lang

        if target_lang is not None and getattr(self.config, "adapter_attn_dim", None) is None:
            raise ValueError(f"Cannot pass `target_lang`: {target_lang} if `config.adapter_attn_dim` is not defined.")
        elif target_lang is None and getattr(self.config, "adapter_attn_dim", None) is not None:
            logger.info("By default `target_lang` is set to 'eng'.")
        elif target_lang is not None:
            self.load_adapter(target_lang, force_load=True)

    def freeze_feature_extractor(self):
        """
        Calling this function will disable the gradient computation for the feature encoder so that its parameter will
        not be updated during training.
        """
        warnings.warn(
            "The method `freeze_feature_extractor` is deprecated and will be removed in Transformers v5. "
            "Please use the equivalent `freeze_feature_encoder` method instead.",
            FutureWarning,
        )
        self.freeze_feature_encoder()

    def freeze_feature_encoder(self):
        """
        Calling this function will disable the gradient computation for the feature encoder so that its parameter will
        not be updated during training.
        """
        self.sew.feature_extractor._freeze_parameters()

    def freeze_base_model(self):
        """
        Calling this function will disable the gradient computation for the base model so that its parameters will not
        be updated during training. Only the classification head will be updated.
        """
        for param in self.sew.parameters():
            param.requires_grad = False

    @add_start_docstrings_to_model_forward(SEW_INPUTS_DOCSTRING)
    @add_code_sample_docstrings(
        checkpoint=_CHECKPOINT_FOR_DOC,
        output_type=CausalLMOutput,
        config_class=_CONFIG_FOR_DOC,
        expected_output=_CTC_EXPECTED_OUTPUT,
        expected_loss=_CTC_EXPECTED_LOSS,
    )
    def forward(
        self,
        input_values: Optional[torch.Tensor],
        attention_mask: Optional[torch.Tensor] = None,
        output_attentions: Optional[bool] = None,
        output_hidden_states: Optional[bool] = None,
        return_dict: Optional[bool] = None,
        labels: Optional[torch.Tensor] = None,
    ) -> Union[Tuple, CausalLMOutput]:
        r"""
        labels (`torch.LongTensor` of shape `(batch_size, target_length)`, *optional*):
            Labels for connectionist temporal classification. Note that `target_length` has to be smaller or equal to
            the sequence length of the output logits. Indices are selected in `[-100, 0, ..., config.vocab_size - 1]`.
            All labels set to `-100` are ignored (masked), the loss is only computed for labels in `[0, ...,
            config.vocab_size - 1]`.
        """
        return_dict = return_dict if return_dict is not None else self.config.use_return_dict

        if labels is not None and labels.max() >= self.config.vocab_size:
            raise ValueError(f"Label values must be <= vocab_size: {self.config.vocab_size}")

        outputs = self.sew(
            input_values,
            attention_mask=attention_mask,
            output_attentions=output_attentions,
            output_hidden_states=output_hidden_states,
            return_dict=return_dict,
        )

        hidden_states = outputs[0]
        hidden_states = self.dropout(hidden_states)

        logits = self.lm_head(hidden_states)

        loss = None
        if labels is not None:
            # retrieve loss input_lengths from attention_mask
            attention_mask = (
                attention_mask if attention_mask is not None else torch.ones_like(input_values, dtype=torch.long)
            )
            input_lengths = self._get_feat_extract_output_lengths(attention_mask.sum(-1)).to(torch.long)

            # assuming that padded tokens are filled with -100
            # when not being attended to
            labels_mask = labels >= 0
            target_lengths = labels_mask.sum(-1)
            flattened_targets = labels.masked_select(labels_mask)

            # ctc_loss doesn't support fp16
            log_probs = nn.functional.log_softmax(logits, dim=-1, dtype=torch.float32).transpose(0, 1)

            with torch.backends.cudnn.flags(enabled=False):
                loss = nn.functional.ctc_loss(
                    log_probs,
                    flattened_targets,
                    input_lengths,
                    target_lengths,
                    blank=self.config.pad_token_id,
                    reduction=self.config.ctc_loss_reduction,
                    zero_infinity=self.config.ctc_zero_infinity,
                )

        if not return_dict:
            output = (logits,) + outputs[_HIDDEN_STATES_START_POSITION:]
            return ((loss,) + output) if loss is not None else output

        return CausalLMOutput(
            loss=loss, logits=logits, hidden_states=outputs.hidden_states, attentions=outputs.attentions
        )


@add_start_docstrings(
    """
    SEW Model with a sequence classification head on top (a linear layer over the pooled output) for tasks like SUPERB
    Keyword Spotting.
    """,
    SEW_START_DOCSTRING,
)
# Copied from transformers.models.wav2vec2.modeling_wav2vec2.Wav2Vec2ForSequenceClassification with Wav2Vec2->SEW, wav2vec2->sew, WAV_2_VEC_2->SEW
class SEWForSequenceClassification(SEWPreTrainedModel):
    def __init__(self, config):
        super().__init__(config)

        if hasattr(config, "add_adapter") and config.add_adapter:
            raise ValueError(
                "Sequence classification does not support the use of SEW adapters (config.add_adapter=True)"
            )
        self.sew = SEWModel(config)
        num_layers = config.num_hidden_layers + 1  # transformer layers + input embeddings
        if config.use_weighted_layer_sum:
            self.layer_weights = nn.Parameter(torch.ones(num_layers) / num_layers)
        self.projector = nn.Linear(config.hidden_size, config.classifier_proj_size)
        self.classifier = nn.Linear(config.classifier_proj_size, config.num_labels)

        # Initialize weights and apply final processing
        self.post_init()

    def freeze_feature_extractor(self):
        """
        Calling this function will disable the gradient computation for the feature encoder so that its parameters will
        not be updated during training.
        """
        warnings.warn(
            "The method `freeze_feature_extractor` is deprecated and will be removed in Transformers v5. "
            "Please use the equivalent `freeze_feature_encoder` method instead.",
            FutureWarning,
        )
        self.freeze_feature_encoder()

    def freeze_feature_encoder(self):
        """
        Calling this function will disable the gradient computation for the feature encoder so that its parameter will
        not be updated during training.
        """
        self.sew.feature_extractor._freeze_parameters()

    def freeze_base_model(self):
        """
        Calling this function will disable the gradient computation for the base model so that its parameters will not
        be updated during training. Only the classification head will be updated.
        """
        for param in self.sew.parameters():
            param.requires_grad = False

    @add_start_docstrings_to_model_forward(SEW_INPUTS_DOCSTRING)
    @add_code_sample_docstrings(
        checkpoint=_SEQ_CLASS_CHECKPOINT,
        output_type=SequenceClassifierOutput,
        config_class=_CONFIG_FOR_DOC,
        modality="audio",
        expected_output=_SEQ_CLASS_EXPECTED_OUTPUT,
        expected_loss=_SEQ_CLASS_EXPECTED_LOSS,
    )
    def forward(
        self,
        input_values: Optional[torch.Tensor],
        attention_mask: Optional[torch.Tensor] = None,
        output_attentions: Optional[bool] = None,
        output_hidden_states: Optional[bool] = None,
        return_dict: Optional[bool] = None,
        labels: Optional[torch.Tensor] = None,
    ) -> Union[Tuple, SequenceClassifierOutput]:
        r"""
        labels (`torch.LongTensor` of shape `(batch_size,)`, *optional*):
            Labels for computing the sequence classification/regression loss. Indices should be in `[0, ...,
            config.num_labels - 1]`. If `config.num_labels == 1` a regression loss is computed (Mean-Square loss), If
            `config.num_labels > 1` a classification loss is computed (Cross-Entropy).
        """

        return_dict = return_dict if return_dict is not None else self.config.use_return_dict
        output_hidden_states = True if self.config.use_weighted_layer_sum else output_hidden_states

        outputs = self.sew(
            input_values,
            attention_mask=attention_mask,
            output_attentions=output_attentions,
            output_hidden_states=output_hidden_states,
            return_dict=return_dict,
        )

        if self.config.use_weighted_layer_sum:
            hidden_states = outputs[_HIDDEN_STATES_START_POSITION]
            hidden_states = torch.stack(hidden_states, dim=1)
            norm_weights = nn.functional.softmax(self.layer_weights, dim=-1)
            hidden_states = (hidden_states * norm_weights.view(-1, 1, 1)).sum(dim=1)
        else:
            hidden_states = outputs[0]

        hidden_states = self.projector(hidden_states)
        if attention_mask is None:
            pooled_output = hidden_states.mean(dim=1)
        else:
            padding_mask = self._get_feature_vector_attention_mask(hidden_states.shape[1], attention_mask)
            hidden_states[~padding_mask] = 0.0
            pooled_output = hidden_states.sum(dim=1) / padding_mask.sum(dim=1).view(-1, 1)

        logits = self.classifier(pooled_output)

        loss = None
        if labels is not None:
            loss_fct = CrossEntropyLoss()
            loss = loss_fct(logits.view(-1, self.config.num_labels), labels.view(-1))

        if not return_dict:
            output = (logits,) + outputs[_HIDDEN_STATES_START_POSITION:]
            return ((loss,) + output) if loss is not None else output

        return SequenceClassifierOutput(
            loss=loss,
            logits=logits,
            hidden_states=outputs.hidden_states,
            attentions=outputs.attentions,
        )<|MERGE_RESOLUTION|>--- conflicted
+++ resolved
@@ -677,109 +677,6 @@
 
         return attn_output, attn_weights, past_key_value
 
-<<<<<<< HEAD
-    # Copied from transformers.models.llama.modeling_llama.LlamaFlashAttention2._flash_attention_forward
-    def _flash_attention_forward(
-        self, query_states, key_states, value_states, attention_mask, query_length, dropout=0.0, softmax_scale=None
-    ):
-        """
-        Calls the forward method of Flash Attention - if the input hidden states contain at least one padding token
-        first unpad the input, then computes the attention scores and pad the final attention scores.
-
-        Args:
-            query_states (`torch.Tensor`):
-                Input query states to be passed to Flash Attention API
-            key_states (`torch.Tensor`):
-                Input key states to be passed to Flash Attention API
-            value_states (`torch.Tensor`):
-                Input value states to be passed to Flash Attention API
-            attention_mask (`torch.Tensor`):
-                The padding mask - corresponds to a tensor of size `(batch_size, seq_len)` where 0 stands for the
-                position of padding tokens and 1 for the position of non-padding tokens.
-            dropout (`float`):
-                Attention dropout
-            softmax_scale (`float`, *optional*):
-                The scaling of QK^T before applying softmax. Default to 1 / sqrt(head_dim)
-        """
-        if not self._flash_attn_uses_top_left_mask:
-            causal = self.is_causal
-        else:
-            # TODO: Remove the `query_length != 1` check once Flash Attention for RoCm is bumped to 2.1. For details, please see the comment in LlamaFlashAttention2 __init__.
-            causal = self.is_causal and query_length != 1
-
-        # Contains at least one padding token in the sequence
-        if attention_mask is not None:
-            batch_size = query_states.shape[0]
-            query_states, key_states, value_states, indices_q, cu_seq_lens, max_seq_lens = self._upad_input(
-                query_states, key_states, value_states, attention_mask, query_length
-            )
-
-            cu_seqlens_q, cu_seqlens_k = cu_seq_lens
-            max_seqlen_in_batch_q, max_seqlen_in_batch_k = max_seq_lens
-
-            attn_output_unpad = flash_attn_varlen_func(
-                query_states,
-                key_states,
-                value_states,
-                cu_seqlens_q=cu_seqlens_q,
-                cu_seqlens_k=cu_seqlens_k,
-                max_seqlen_q=max_seqlen_in_batch_q,
-                max_seqlen_k=max_seqlen_in_batch_k,
-                dropout_p=dropout,
-                softmax_scale=softmax_scale,
-                causal=causal,
-            )
-
-            attn_output = pad_input(attn_output_unpad, indices_q, batch_size, query_length)
-        else:
-            attn_output = flash_attn_func(
-                query_states, key_states, value_states, dropout, softmax_scale=softmax_scale, causal=causal
-            )
-
-        return attn_output
-
-    # Copied from transformers.models.llama.modeling_llama.LlamaFlashAttention2._upad_input
-    def _upad_input(self, query_layer, key_layer, value_layer, attention_mask, query_length):
-        indices_k, cu_seqlens_k, max_seqlen_in_batch_k = _get_unpad_data(attention_mask)
-        batch_size, kv_seq_len, num_key_value_heads, head_dim = key_layer.shape
-
-        key_layer = index_first_axis(
-            key_layer.reshape(batch_size * kv_seq_len, num_key_value_heads, head_dim), indices_k
-        )
-        value_layer = index_first_axis(
-            value_layer.reshape(batch_size * kv_seq_len, num_key_value_heads, head_dim), indices_k
-        )
-        if query_length == kv_seq_len:
-            query_layer = index_first_axis(
-                query_layer.reshape(batch_size * kv_seq_len, self.num_heads, head_dim), indices_k
-            )
-            cu_seqlens_q = cu_seqlens_k
-            max_seqlen_in_batch_q = max_seqlen_in_batch_k
-            indices_q = indices_k
-        elif query_length == 1:
-            max_seqlen_in_batch_q = 1
-            cu_seqlens_q = torch.arange(
-                batch_size + 1, dtype=torch.int32, device=query_layer.device
-            )  # There is a memcpy here, that is very bad.
-            indices_q = cu_seqlens_q[:-1]
-            query_layer = query_layer.squeeze(1)
-        else:
-            # The -q_len: slice assumes left padding.
-            attention_mask = attention_mask[:, -query_length:]
-            query_layer, indices_q, cu_seqlens_q, max_seqlen_in_batch_q = unpad_input(query_layer, attention_mask)
-
-        return (
-            query_layer,
-            key_layer,
-            value_layer,
-            indices_q,
-            (cu_seqlens_q, cu_seqlens_k),
-            (max_seqlen_in_batch_q, max_seqlen_in_batch_k),
-        )
-
-=======
->>>>>>> c46edfb8
-
 class SEWSdpaAttention(SEWAttention):
     # Copied from transformers.models.bart.modeling_bart.BartSdpaAttention.forward with Bart->SEW
     def forward(
