# coding=utf-8
# Copyright 2018 The HuggingFace Inc. team.
#
# Licensed under the Apache License, Version 2.0 (the "License");
# you may not use this file except in compliance with the License.
# You may obtain a copy of the License at
#
#     http://www.apache.org/licenses/LICENSE-2.0
#
# Unless required by applicable law or agreed to in writing, software
# distributed under the License is distributed on an "AS IS" BASIS,
# WITHOUT WARRANTIES OR CONDITIONS OF ANY KIND, either express or implied.
# See the License for the specific language governing permissions and
# limitations under the License.
""" Auto Model class."""

import warnings
from collections import OrderedDict

from ...utils import logging
from .auto_factory import _BaseAutoBackboneClass, _BaseAutoModelClass, _LazyAutoMapping, auto_class_update
from .configuration_auto import CONFIG_MAPPING_NAMES


logger = logging.get_logger(__name__)


MODEL_MAPPING_NAMES = OrderedDict(
    [
        # Base model mapping
        ("albert", "AlbertModel"),
        ("align", "AlignModel"),
        ("altclip", "AltCLIPModel"),
        ("audio-spectrogram-transformer", "ASTModel"),
        ("autoformer", "AutoformerModel"),
        ("bark", "BarkModel"),
        ("bart", "BartModel"),
        ("beit", "BeitModel"),
        ("bert", "BertModel"),
        ("bert-generation", "BertGenerationEncoder"),
        ("big_bird", "BigBirdModel"),
        ("bigbird_pegasus", "BigBirdPegasusModel"),
        ("biogpt", "BioGptModel"),
        ("bit", "BitModel"),
        ("blenderbot", "BlenderbotModel"),
        ("blenderbot-small", "BlenderbotSmallModel"),
        ("blip", "BlipModel"),
        ("blip-2", "Blip2Model"),
        ("bloom", "BloomModel"),
        ("bridgetower", "BridgeTowerModel"),
        ("bros", "BrosModel"),
        ("camembert", "CamembertModel"),
        ("canine", "CanineModel"),
        ("chinese_clip", "ChineseCLIPModel"),
        ("clap", "ClapModel"),
        ("clip", "CLIPModel"),
        ("clipseg", "CLIPSegModel"),
        ("code_llama", "LlamaModel"),
        ("codegen", "CodeGenModel"),
        ("conditional_detr", "ConditionalDetrModel"),
        ("convbert", "ConvBertModel"),
        ("convnext", "ConvNextModel"),
        ("convnextv2", "ConvNextV2Model"),
        ("cpmant", "CpmAntModel"),
        ("ctrl", "CTRLModel"),
        ("cvt", "CvtModel"),
        ("data2vec-audio", "Data2VecAudioModel"),
        ("data2vec-text", "Data2VecTextModel"),
        ("data2vec-vision", "Data2VecVisionModel"),
        ("deberta", "DebertaModel"),
        ("deberta-v2", "DebertaV2Model"),
        ("decision_transformer", "DecisionTransformerModel"),
        ("deformable_detr", "DeformableDetrModel"),
        ("deit", "DeiTModel"),
        ("deta", "DetaModel"),
        ("detr", "DetrModel"),
        ("dinat", "DinatModel"),
        ("dinov2", "Dinov2Model"),
        ("distilbert", "DistilBertModel"),
        ("donut-swin", "DonutSwinModel"),
        ("dpr", "DPRQuestionEncoder"),
        ("dpt", "DPTModel"),
        ("efficientformer", "EfficientFormerModel"),
        ("efficientnet", "EfficientNetModel"),
        ("electra", "ElectraModel"),
        ("encodec", "EncodecModel"),
        ("ernie", "ErnieModel"),
        ("ernie_m", "ErnieMModel"),
        ("esm", "EsmModel"),
        ("falcon", "FalconModel"),
        ("flaubert", "FlaubertModel"),
        ("flava", "FlavaModel"),
        ("fnet", "FNetModel"),
        ("focalnet", "FocalNetModel"),
        ("fsmt", "FSMTModel"),
        ("funnel", ("FunnelModel", "FunnelBaseModel")),
        ("git", "GitModel"),
        ("glpn", "GLPNModel"),
        ("gpt-sw3", "GPT2Model"),
        ("gpt2", "GPT2Model"),
        ("gpt_bigcode", "GPTBigCodeModel"),
        ("gpt_neo", "GPTNeoModel"),
        ("gpt_neox", "GPTNeoXModel"),
        ("gpt_neox_japanese", "GPTNeoXJapaneseModel"),
        ("gptj", "GPTJModel"),
        ("gptsan-japanese", "GPTSanJapaneseForConditionalGeneration"),
        ("graphormer", "GraphormerModel"),
        ("groupvit", "GroupViTModel"),
        ("hubert", "HubertModel"),
        ("ibert", "IBertModel"),
        ("idefics", "IdeficsModel"),
        ("imagegpt", "ImageGPTModel"),
        ("informer", "InformerModel"),
        ("jukebox", "JukeboxModel"),
<<<<<<< HEAD
        ("lagllama", "LagLlamaModel"),
=======
        ("kosmos-2", "Kosmos2Model"),
>>>>>>> cf32c941
        ("layoutlm", "LayoutLMModel"),
        ("layoutlmv2", "LayoutLMv2Model"),
        ("layoutlmv3", "LayoutLMv3Model"),
        ("led", "LEDModel"),
        ("levit", "LevitModel"),
        ("lilt", "LiltModel"),
        ("llama", "LlamaModel"),
        ("longformer", "LongformerModel"),
        ("longt5", "LongT5Model"),
        ("luke", "LukeModel"),
        ("lxmert", "LxmertModel"),
        ("m2m_100", "M2M100Model"),
        ("marian", "MarianModel"),
        ("markuplm", "MarkupLMModel"),
        ("mask2former", "Mask2FormerModel"),
        ("maskformer", "MaskFormerModel"),
        ("maskformer-swin", "MaskFormerSwinModel"),
        ("mbart", "MBartModel"),
        ("mctct", "MCTCTModel"),
        ("mega", "MegaModel"),
        ("megatron-bert", "MegatronBertModel"),
        ("mgp-str", "MgpstrForSceneTextRecognition"),
        ("mistral", "MistralModel"),
        ("mobilebert", "MobileBertModel"),
        ("mobilenet_v1", "MobileNetV1Model"),
        ("mobilenet_v2", "MobileNetV2Model"),
        ("mobilevit", "MobileViTModel"),
        ("mobilevitv2", "MobileViTV2Model"),
        ("mpnet", "MPNetModel"),
        ("mpt", "MptModel"),
        ("mra", "MraModel"),
        ("mt5", "MT5Model"),
        ("mvp", "MvpModel"),
        ("nat", "NatModel"),
        ("nezha", "NezhaModel"),
        ("nllb-moe", "NllbMoeModel"),
        ("nystromformer", "NystromformerModel"),
        ("oneformer", "OneFormerModel"),
        ("open-llama", "OpenLlamaModel"),
        ("openai-gpt", "OpenAIGPTModel"),
        ("opt", "OPTModel"),
        ("owlv2", "Owlv2Model"),
        ("owlvit", "OwlViTModel"),
        ("pegasus", "PegasusModel"),
        ("pegasus_x", "PegasusXModel"),
        ("perceiver", "PerceiverModel"),
        ("persimmon", "PersimmonModel"),
        ("plbart", "PLBartModel"),
        ("poolformer", "PoolFormerModel"),
        ("prophetnet", "ProphetNetModel"),
        ("pvt", "PvtModel"),
        ("qdqbert", "QDQBertModel"),
        ("reformer", "ReformerModel"),
        ("regnet", "RegNetModel"),
        ("rembert", "RemBertModel"),
        ("resnet", "ResNetModel"),
        ("retribert", "RetriBertModel"),
        ("roberta", "RobertaModel"),
        ("roberta-prelayernorm", "RobertaPreLayerNormModel"),
        ("roc_bert", "RoCBertModel"),
        ("roformer", "RoFormerModel"),
        ("rwkv", "RwkvModel"),
        ("sam", "SamModel"),
        ("seamless_m4t", "SeamlessM4TModel"),
        ("segformer", "SegformerModel"),
        ("sew", "SEWModel"),
        ("sew-d", "SEWDModel"),
        ("speech_to_text", "Speech2TextModel"),
        ("speecht5", "SpeechT5Model"),
        ("splinter", "SplinterModel"),
        ("squeezebert", "SqueezeBertModel"),
        ("swiftformer", "SwiftFormerModel"),
        ("swin", "SwinModel"),
        ("swin2sr", "Swin2SRModel"),
        ("swinv2", "Swinv2Model"),
        ("switch_transformers", "SwitchTransformersModel"),
        ("t5", "T5Model"),
        ("table-transformer", "TableTransformerModel"),
        ("tapas", "TapasModel"),
        ("time_series_transformer", "TimeSeriesTransformerModel"),
        ("timesformer", "TimesformerModel"),
        ("timm_backbone", "TimmBackbone"),
        ("trajectory_transformer", "TrajectoryTransformerModel"),
        ("transfo-xl", "TransfoXLModel"),
        ("tvlt", "TvltModel"),
        ("umt5", "UMT5Model"),
        ("unispeech", "UniSpeechModel"),
        ("unispeech-sat", "UniSpeechSatModel"),
        ("van", "VanModel"),
        ("videomae", "VideoMAEModel"),
        ("vilt", "ViltModel"),
        ("vision-text-dual-encoder", "VisionTextDualEncoderModel"),
        ("visual_bert", "VisualBertModel"),
        ("vit", "ViTModel"),
        ("vit_hybrid", "ViTHybridModel"),
        ("vit_mae", "ViTMAEModel"),
        ("vit_msn", "ViTMSNModel"),
        ("vitdet", "VitDetModel"),
        ("vits", "VitsModel"),
        ("vivit", "VivitModel"),
        ("wav2vec2", "Wav2Vec2Model"),
        ("wav2vec2-conformer", "Wav2Vec2ConformerModel"),
        ("wavlm", "WavLMModel"),
        ("whisper", "WhisperModel"),
        ("xclip", "XCLIPModel"),
        ("xglm", "XGLMModel"),
        ("xlm", "XLMModel"),
        ("xlm-prophetnet", "XLMProphetNetModel"),
        ("xlm-roberta", "XLMRobertaModel"),
        ("xlm-roberta-xl", "XLMRobertaXLModel"),
        ("xlnet", "XLNetModel"),
        ("xmod", "XmodModel"),
        ("yolos", "YolosModel"),
        ("yoso", "YosoModel"),
    ]
)

MODEL_FOR_PRETRAINING_MAPPING_NAMES = OrderedDict(
    [
        # Model for pre-training mapping
        ("albert", "AlbertForPreTraining"),
        ("bart", "BartForConditionalGeneration"),
        ("bert", "BertForPreTraining"),
        ("big_bird", "BigBirdForPreTraining"),
        ("bloom", "BloomForCausalLM"),
        ("camembert", "CamembertForMaskedLM"),
        ("ctrl", "CTRLLMHeadModel"),
        ("data2vec-text", "Data2VecTextForMaskedLM"),
        ("deberta", "DebertaForMaskedLM"),
        ("deberta-v2", "DebertaV2ForMaskedLM"),
        ("distilbert", "DistilBertForMaskedLM"),
        ("electra", "ElectraForPreTraining"),
        ("ernie", "ErnieForPreTraining"),
        ("flaubert", "FlaubertWithLMHeadModel"),
        ("flava", "FlavaForPreTraining"),
        ("fnet", "FNetForPreTraining"),
        ("fsmt", "FSMTForConditionalGeneration"),
        ("funnel", "FunnelForPreTraining"),
        ("gpt-sw3", "GPT2LMHeadModel"),
        ("gpt2", "GPT2LMHeadModel"),
        ("gpt_bigcode", "GPTBigCodeForCausalLM"),
        ("gptsan-japanese", "GPTSanJapaneseForConditionalGeneration"),
        ("ibert", "IBertForMaskedLM"),
        ("idefics", "IdeficsForVisionText2Text"),
        ("layoutlm", "LayoutLMForMaskedLM"),
        ("longformer", "LongformerForMaskedLM"),
        ("luke", "LukeForMaskedLM"),
        ("lxmert", "LxmertForPreTraining"),
        ("mega", "MegaForMaskedLM"),
        ("megatron-bert", "MegatronBertForPreTraining"),
        ("mobilebert", "MobileBertForPreTraining"),
        ("mpnet", "MPNetForMaskedLM"),
        ("mpt", "MptForCausalLM"),
        ("mra", "MraForMaskedLM"),
        ("mvp", "MvpForConditionalGeneration"),
        ("nezha", "NezhaForPreTraining"),
        ("nllb-moe", "NllbMoeForConditionalGeneration"),
        ("openai-gpt", "OpenAIGPTLMHeadModel"),
        ("retribert", "RetriBertModel"),
        ("roberta", "RobertaForMaskedLM"),
        ("roberta-prelayernorm", "RobertaPreLayerNormForMaskedLM"),
        ("roc_bert", "RoCBertForPreTraining"),
        ("rwkv", "RwkvForCausalLM"),
        ("splinter", "SplinterForPreTraining"),
        ("squeezebert", "SqueezeBertForMaskedLM"),
        ("switch_transformers", "SwitchTransformersForConditionalGeneration"),
        ("t5", "T5ForConditionalGeneration"),
        ("tapas", "TapasForMaskedLM"),
        ("transfo-xl", "TransfoXLLMHeadModel"),
        ("tvlt", "TvltForPreTraining"),
        ("unispeech", "UniSpeechForPreTraining"),
        ("unispeech-sat", "UniSpeechSatForPreTraining"),
        ("videomae", "VideoMAEForPreTraining"),
        ("visual_bert", "VisualBertForPreTraining"),
        ("vit_mae", "ViTMAEForPreTraining"),
        ("wav2vec2", "Wav2Vec2ForPreTraining"),
        ("wav2vec2-conformer", "Wav2Vec2ConformerForPreTraining"),
        ("xlm", "XLMWithLMHeadModel"),
        ("xlm-roberta", "XLMRobertaForMaskedLM"),
        ("xlm-roberta-xl", "XLMRobertaXLForMaskedLM"),
        ("xlnet", "XLNetLMHeadModel"),
        ("xmod", "XmodForMaskedLM"),
    ]
)

MODEL_WITH_LM_HEAD_MAPPING_NAMES = OrderedDict(
    [
        # Model with LM heads mapping
        ("albert", "AlbertForMaskedLM"),
        ("bart", "BartForConditionalGeneration"),
        ("bert", "BertForMaskedLM"),
        ("big_bird", "BigBirdForMaskedLM"),
        ("bigbird_pegasus", "BigBirdPegasusForConditionalGeneration"),
        ("blenderbot-small", "BlenderbotSmallForConditionalGeneration"),
        ("bloom", "BloomForCausalLM"),
        ("camembert", "CamembertForMaskedLM"),
        ("codegen", "CodeGenForCausalLM"),
        ("convbert", "ConvBertForMaskedLM"),
        ("cpmant", "CpmAntForCausalLM"),
        ("ctrl", "CTRLLMHeadModel"),
        ("data2vec-text", "Data2VecTextForMaskedLM"),
        ("deberta", "DebertaForMaskedLM"),
        ("deberta-v2", "DebertaV2ForMaskedLM"),
        ("distilbert", "DistilBertForMaskedLM"),
        ("electra", "ElectraForMaskedLM"),
        ("encoder-decoder", "EncoderDecoderModel"),
        ("ernie", "ErnieForMaskedLM"),
        ("esm", "EsmForMaskedLM"),
        ("flaubert", "FlaubertWithLMHeadModel"),
        ("fnet", "FNetForMaskedLM"),
        ("fsmt", "FSMTForConditionalGeneration"),
        ("funnel", "FunnelForMaskedLM"),
        ("git", "GitForCausalLM"),
        ("gpt-sw3", "GPT2LMHeadModel"),
        ("gpt2", "GPT2LMHeadModel"),
        ("gpt_bigcode", "GPTBigCodeForCausalLM"),
        ("gpt_neo", "GPTNeoForCausalLM"),
        ("gpt_neox", "GPTNeoXForCausalLM"),
        ("gpt_neox_japanese", "GPTNeoXJapaneseForCausalLM"),
        ("gptj", "GPTJForCausalLM"),
        ("gptsan-japanese", "GPTSanJapaneseForConditionalGeneration"),
        ("ibert", "IBertForMaskedLM"),
        ("layoutlm", "LayoutLMForMaskedLM"),
        ("led", "LEDForConditionalGeneration"),
        ("longformer", "LongformerForMaskedLM"),
        ("longt5", "LongT5ForConditionalGeneration"),
        ("luke", "LukeForMaskedLM"),
        ("m2m_100", "M2M100ForConditionalGeneration"),
        ("marian", "MarianMTModel"),
        ("mega", "MegaForMaskedLM"),
        ("megatron-bert", "MegatronBertForCausalLM"),
        ("mobilebert", "MobileBertForMaskedLM"),
        ("mpnet", "MPNetForMaskedLM"),
        ("mpt", "MptForCausalLM"),
        ("mra", "MraForMaskedLM"),
        ("mvp", "MvpForConditionalGeneration"),
        ("nezha", "NezhaForMaskedLM"),
        ("nllb-moe", "NllbMoeForConditionalGeneration"),
        ("nystromformer", "NystromformerForMaskedLM"),
        ("openai-gpt", "OpenAIGPTLMHeadModel"),
        ("pegasus_x", "PegasusXForConditionalGeneration"),
        ("plbart", "PLBartForConditionalGeneration"),
        ("pop2piano", "Pop2PianoForConditionalGeneration"),
        ("qdqbert", "QDQBertForMaskedLM"),
        ("reformer", "ReformerModelWithLMHead"),
        ("rembert", "RemBertForMaskedLM"),
        ("roberta", "RobertaForMaskedLM"),
        ("roberta-prelayernorm", "RobertaPreLayerNormForMaskedLM"),
        ("roc_bert", "RoCBertForMaskedLM"),
        ("roformer", "RoFormerForMaskedLM"),
        ("rwkv", "RwkvForCausalLM"),
        ("speech_to_text", "Speech2TextForConditionalGeneration"),
        ("squeezebert", "SqueezeBertForMaskedLM"),
        ("switch_transformers", "SwitchTransformersForConditionalGeneration"),
        ("t5", "T5ForConditionalGeneration"),
        ("tapas", "TapasForMaskedLM"),
        ("transfo-xl", "TransfoXLLMHeadModel"),
        ("wav2vec2", "Wav2Vec2ForMaskedLM"),
        ("whisper", "WhisperForConditionalGeneration"),
        ("xlm", "XLMWithLMHeadModel"),
        ("xlm-roberta", "XLMRobertaForMaskedLM"),
        ("xlm-roberta-xl", "XLMRobertaXLForMaskedLM"),
        ("xlnet", "XLNetLMHeadModel"),
        ("xmod", "XmodForMaskedLM"),
        ("yoso", "YosoForMaskedLM"),
    ]
)

MODEL_FOR_CAUSAL_LM_MAPPING_NAMES = OrderedDict(
    [
        # Model for Causal LM mapping
        ("bart", "BartForCausalLM"),
        ("bert", "BertLMHeadModel"),
        ("bert-generation", "BertGenerationDecoder"),
        ("big_bird", "BigBirdForCausalLM"),
        ("bigbird_pegasus", "BigBirdPegasusForCausalLM"),
        ("biogpt", "BioGptForCausalLM"),
        ("blenderbot", "BlenderbotForCausalLM"),
        ("blenderbot-small", "BlenderbotSmallForCausalLM"),
        ("bloom", "BloomForCausalLM"),
        ("camembert", "CamembertForCausalLM"),
        ("code_llama", "LlamaForCausalLM"),
        ("codegen", "CodeGenForCausalLM"),
        ("cpmant", "CpmAntForCausalLM"),
        ("ctrl", "CTRLLMHeadModel"),
        ("data2vec-text", "Data2VecTextForCausalLM"),
        ("electra", "ElectraForCausalLM"),
        ("ernie", "ErnieForCausalLM"),
        ("falcon", "FalconForCausalLM"),
        ("fuyu", "FuyuForCausalLM"),
        ("git", "GitForCausalLM"),
        ("gpt-sw3", "GPT2LMHeadModel"),
        ("gpt2", "GPT2LMHeadModel"),
        ("gpt_bigcode", "GPTBigCodeForCausalLM"),
        ("gpt_neo", "GPTNeoForCausalLM"),
        ("gpt_neox", "GPTNeoXForCausalLM"),
        ("gpt_neox_japanese", "GPTNeoXJapaneseForCausalLM"),
        ("gptj", "GPTJForCausalLM"),
        ("lagllama", "LagLlamaForCausalLM"),
        ("llama", "LlamaForCausalLM"),
        ("marian", "MarianForCausalLM"),
        ("mbart", "MBartForCausalLM"),
        ("mega", "MegaForCausalLM"),
        ("megatron-bert", "MegatronBertForCausalLM"),
        ("mistral", "MistralForCausalLM"),
        ("mpt", "MptForCausalLM"),
        ("musicgen", "MusicgenForCausalLM"),
        ("mvp", "MvpForCausalLM"),
        ("open-llama", "OpenLlamaForCausalLM"),
        ("openai-gpt", "OpenAIGPTLMHeadModel"),
        ("opt", "OPTForCausalLM"),
        ("pegasus", "PegasusForCausalLM"),
        ("persimmon", "PersimmonForCausalLM"),
        ("plbart", "PLBartForCausalLM"),
        ("prophetnet", "ProphetNetForCausalLM"),
        ("qdqbert", "QDQBertLMHeadModel"),
        ("reformer", "ReformerModelWithLMHead"),
        ("rembert", "RemBertForCausalLM"),
        ("roberta", "RobertaForCausalLM"),
        ("roberta-prelayernorm", "RobertaPreLayerNormForCausalLM"),
        ("roc_bert", "RoCBertForCausalLM"),
        ("roformer", "RoFormerForCausalLM"),
        ("rwkv", "RwkvForCausalLM"),
        ("speech_to_text_2", "Speech2Text2ForCausalLM"),
        ("transfo-xl", "TransfoXLLMHeadModel"),
        ("trocr", "TrOCRForCausalLM"),
        ("whisper", "WhisperForCausalLM"),
        ("xglm", "XGLMForCausalLM"),
        ("xlm", "XLMWithLMHeadModel"),
        ("xlm-prophetnet", "XLMProphetNetForCausalLM"),
        ("xlm-roberta", "XLMRobertaForCausalLM"),
        ("xlm-roberta-xl", "XLMRobertaXLForCausalLM"),
        ("xlnet", "XLNetLMHeadModel"),
        ("xmod", "XmodForCausalLM"),
    ]
)

MODEL_FOR_MASKED_IMAGE_MODELING_MAPPING_NAMES = OrderedDict(
    [
        ("deit", "DeiTForMaskedImageModeling"),
        ("focalnet", "FocalNetForMaskedImageModeling"),
        ("swin", "SwinForMaskedImageModeling"),
        ("swinv2", "Swinv2ForMaskedImageModeling"),
        ("vit", "ViTForMaskedImageModeling"),
    ]
)


MODEL_FOR_CAUSAL_IMAGE_MODELING_MAPPING_NAMES = OrderedDict(
    # Model for Causal Image Modeling mapping
    [
        ("imagegpt", "ImageGPTForCausalImageModeling"),
    ]
)

MODEL_FOR_IMAGE_CLASSIFICATION_MAPPING_NAMES = OrderedDict(
    [
        # Model for Image Classification mapping
        ("beit", "BeitForImageClassification"),
        ("bit", "BitForImageClassification"),
        ("convnext", "ConvNextForImageClassification"),
        ("convnextv2", "ConvNextV2ForImageClassification"),
        ("cvt", "CvtForImageClassification"),
        ("data2vec-vision", "Data2VecVisionForImageClassification"),
        ("deit", ("DeiTForImageClassification", "DeiTForImageClassificationWithTeacher")),
        ("dinat", "DinatForImageClassification"),
        ("dinov2", "Dinov2ForImageClassification"),
        (
            "efficientformer",
            (
                "EfficientFormerForImageClassification",
                "EfficientFormerForImageClassificationWithTeacher",
            ),
        ),
        ("efficientnet", "EfficientNetForImageClassification"),
        ("focalnet", "FocalNetForImageClassification"),
        ("imagegpt", "ImageGPTForImageClassification"),
        ("levit", ("LevitForImageClassification", "LevitForImageClassificationWithTeacher")),
        ("mobilenet_v1", "MobileNetV1ForImageClassification"),
        ("mobilenet_v2", "MobileNetV2ForImageClassification"),
        ("mobilevit", "MobileViTForImageClassification"),
        ("mobilevitv2", "MobileViTV2ForImageClassification"),
        ("nat", "NatForImageClassification"),
        (
            "perceiver",
            (
                "PerceiverForImageClassificationLearned",
                "PerceiverForImageClassificationFourier",
                "PerceiverForImageClassificationConvProcessing",
            ),
        ),
        ("poolformer", "PoolFormerForImageClassification"),
        ("pvt", "PvtForImageClassification"),
        ("regnet", "RegNetForImageClassification"),
        ("resnet", "ResNetForImageClassification"),
        ("segformer", "SegformerForImageClassification"),
        ("swiftformer", "SwiftFormerForImageClassification"),
        ("swin", "SwinForImageClassification"),
        ("swinv2", "Swinv2ForImageClassification"),
        ("van", "VanForImageClassification"),
        ("vit", "ViTForImageClassification"),
        ("vit_hybrid", "ViTHybridForImageClassification"),
        ("vit_msn", "ViTMSNForImageClassification"),
    ]
)

MODEL_FOR_IMAGE_SEGMENTATION_MAPPING_NAMES = OrderedDict(
    [
        # Do not add new models here, this class will be deprecated in the future.
        # Model for Image Segmentation mapping
        ("detr", "DetrForSegmentation"),
    ]
)

MODEL_FOR_SEMANTIC_SEGMENTATION_MAPPING_NAMES = OrderedDict(
    [
        # Model for Semantic Segmentation mapping
        ("beit", "BeitForSemanticSegmentation"),
        ("data2vec-vision", "Data2VecVisionForSemanticSegmentation"),
        ("dpt", "DPTForSemanticSegmentation"),
        ("mobilenet_v2", "MobileNetV2ForSemanticSegmentation"),
        ("mobilevit", "MobileViTForSemanticSegmentation"),
        ("mobilevitv2", "MobileViTV2ForSemanticSegmentation"),
        ("segformer", "SegformerForSemanticSegmentation"),
        ("upernet", "UperNetForSemanticSegmentation"),
    ]
)

MODEL_FOR_INSTANCE_SEGMENTATION_MAPPING_NAMES = OrderedDict(
    [
        # Model for Instance Segmentation mapping
        # MaskFormerForInstanceSegmentation can be removed from this mapping in v5
        ("maskformer", "MaskFormerForInstanceSegmentation"),
    ]
)

MODEL_FOR_UNIVERSAL_SEGMENTATION_MAPPING_NAMES = OrderedDict(
    [
        # Model for Universal Segmentation mapping
        ("detr", "DetrForSegmentation"),
        ("mask2former", "Mask2FormerForUniversalSegmentation"),
        ("maskformer", "MaskFormerForInstanceSegmentation"),
        ("oneformer", "OneFormerForUniversalSegmentation"),
    ]
)

MODEL_FOR_VIDEO_CLASSIFICATION_MAPPING_NAMES = OrderedDict(
    [
        ("timesformer", "TimesformerForVideoClassification"),
        ("videomae", "VideoMAEForVideoClassification"),
        ("vivit", "VivitForVideoClassification"),
    ]
)

MODEL_FOR_VISION_2_SEQ_MAPPING_NAMES = OrderedDict(
    [
        ("blip", "BlipForConditionalGeneration"),
        ("blip-2", "Blip2ForConditionalGeneration"),
        ("git", "GitForCausalLM"),
        ("instructblip", "InstructBlipForConditionalGeneration"),
        ("kosmos-2", "Kosmos2ForConditionalGeneration"),
        ("pix2struct", "Pix2StructForConditionalGeneration"),
        ("vision-encoder-decoder", "VisionEncoderDecoderModel"),
    ]
)

MODEL_FOR_MASKED_LM_MAPPING_NAMES = OrderedDict(
    [
        # Model for Masked LM mapping
        ("albert", "AlbertForMaskedLM"),
        ("bart", "BartForConditionalGeneration"),
        ("bert", "BertForMaskedLM"),
        ("big_bird", "BigBirdForMaskedLM"),
        ("camembert", "CamembertForMaskedLM"),
        ("convbert", "ConvBertForMaskedLM"),
        ("data2vec-text", "Data2VecTextForMaskedLM"),
        ("deberta", "DebertaForMaskedLM"),
        ("deberta-v2", "DebertaV2ForMaskedLM"),
        ("distilbert", "DistilBertForMaskedLM"),
        ("electra", "ElectraForMaskedLM"),
        ("ernie", "ErnieForMaskedLM"),
        ("esm", "EsmForMaskedLM"),
        ("flaubert", "FlaubertWithLMHeadModel"),
        ("fnet", "FNetForMaskedLM"),
        ("funnel", "FunnelForMaskedLM"),
        ("ibert", "IBertForMaskedLM"),
        ("layoutlm", "LayoutLMForMaskedLM"),
        ("longformer", "LongformerForMaskedLM"),
        ("luke", "LukeForMaskedLM"),
        ("mbart", "MBartForConditionalGeneration"),
        ("mega", "MegaForMaskedLM"),
        ("megatron-bert", "MegatronBertForMaskedLM"),
        ("mobilebert", "MobileBertForMaskedLM"),
        ("mpnet", "MPNetForMaskedLM"),
        ("mra", "MraForMaskedLM"),
        ("mvp", "MvpForConditionalGeneration"),
        ("nezha", "NezhaForMaskedLM"),
        ("nystromformer", "NystromformerForMaskedLM"),
        ("perceiver", "PerceiverForMaskedLM"),
        ("qdqbert", "QDQBertForMaskedLM"),
        ("reformer", "ReformerForMaskedLM"),
        ("rembert", "RemBertForMaskedLM"),
        ("roberta", "RobertaForMaskedLM"),
        ("roberta-prelayernorm", "RobertaPreLayerNormForMaskedLM"),
        ("roc_bert", "RoCBertForMaskedLM"),
        ("roformer", "RoFormerForMaskedLM"),
        ("squeezebert", "SqueezeBertForMaskedLM"),
        ("tapas", "TapasForMaskedLM"),
        ("wav2vec2", "Wav2Vec2ForMaskedLM"),
        ("xlm", "XLMWithLMHeadModel"),
        ("xlm-roberta", "XLMRobertaForMaskedLM"),
        ("xlm-roberta-xl", "XLMRobertaXLForMaskedLM"),
        ("xmod", "XmodForMaskedLM"),
        ("yoso", "YosoForMaskedLM"),
    ]
)

MODEL_FOR_OBJECT_DETECTION_MAPPING_NAMES = OrderedDict(
    [
        # Model for Object Detection mapping
        ("conditional_detr", "ConditionalDetrForObjectDetection"),
        ("deformable_detr", "DeformableDetrForObjectDetection"),
        ("deta", "DetaForObjectDetection"),
        ("detr", "DetrForObjectDetection"),
        ("table-transformer", "TableTransformerForObjectDetection"),
        ("yolos", "YolosForObjectDetection"),
    ]
)

MODEL_FOR_ZERO_SHOT_OBJECT_DETECTION_MAPPING_NAMES = OrderedDict(
    [
        # Model for Zero Shot Object Detection mapping
        ("owlv2", "Owlv2ForObjectDetection"),
        ("owlvit", "OwlViTForObjectDetection"),
    ]
)

MODEL_FOR_DEPTH_ESTIMATION_MAPPING_NAMES = OrderedDict(
    [
        # Model for depth estimation mapping
        ("dpt", "DPTForDepthEstimation"),
        ("glpn", "GLPNForDepthEstimation"),
    ]
)
MODEL_FOR_SEQ_TO_SEQ_CAUSAL_LM_MAPPING_NAMES = OrderedDict(
    [
        # Model for Seq2Seq Causal LM mapping
        ("bart", "BartForConditionalGeneration"),
        ("bigbird_pegasus", "BigBirdPegasusForConditionalGeneration"),
        ("blenderbot", "BlenderbotForConditionalGeneration"),
        ("blenderbot-small", "BlenderbotSmallForConditionalGeneration"),
        ("encoder-decoder", "EncoderDecoderModel"),
        ("fsmt", "FSMTForConditionalGeneration"),
        ("gptsan-japanese", "GPTSanJapaneseForConditionalGeneration"),
        ("led", "LEDForConditionalGeneration"),
        ("longt5", "LongT5ForConditionalGeneration"),
        ("m2m_100", "M2M100ForConditionalGeneration"),
        ("marian", "MarianMTModel"),
        ("mbart", "MBartForConditionalGeneration"),
        ("mt5", "MT5ForConditionalGeneration"),
        ("mvp", "MvpForConditionalGeneration"),
        ("nllb-moe", "NllbMoeForConditionalGeneration"),
        ("pegasus", "PegasusForConditionalGeneration"),
        ("pegasus_x", "PegasusXForConditionalGeneration"),
        ("plbart", "PLBartForConditionalGeneration"),
        ("prophetnet", "ProphetNetForConditionalGeneration"),
        ("seamless_m4t", "SeamlessM4TForTextToText"),
        ("switch_transformers", "SwitchTransformersForConditionalGeneration"),
        ("t5", "T5ForConditionalGeneration"),
        ("umt5", "UMT5ForConditionalGeneration"),
        ("xlm-prophetnet", "XLMProphetNetForConditionalGeneration"),
    ]
)

MODEL_FOR_SPEECH_SEQ_2_SEQ_MAPPING_NAMES = OrderedDict(
    [
        ("pop2piano", "Pop2PianoForConditionalGeneration"),
        ("seamless_m4t", "SeamlessM4TForSpeechToText"),
        ("speech-encoder-decoder", "SpeechEncoderDecoderModel"),
        ("speech_to_text", "Speech2TextForConditionalGeneration"),
        ("speecht5", "SpeechT5ForSpeechToText"),
        ("whisper", "WhisperForConditionalGeneration"),
    ]
)

MODEL_FOR_SEQUENCE_CLASSIFICATION_MAPPING_NAMES = OrderedDict(
    [
        # Model for Sequence Classification mapping
        ("albert", "AlbertForSequenceClassification"),
        ("bart", "BartForSequenceClassification"),
        ("bert", "BertForSequenceClassification"),
        ("big_bird", "BigBirdForSequenceClassification"),
        ("bigbird_pegasus", "BigBirdPegasusForSequenceClassification"),
        ("biogpt", "BioGptForSequenceClassification"),
        ("bloom", "BloomForSequenceClassification"),
        ("camembert", "CamembertForSequenceClassification"),
        ("canine", "CanineForSequenceClassification"),
        ("code_llama", "LlamaForSequenceClassification"),
        ("convbert", "ConvBertForSequenceClassification"),
        ("ctrl", "CTRLForSequenceClassification"),
        ("data2vec-text", "Data2VecTextForSequenceClassification"),
        ("deberta", "DebertaForSequenceClassification"),
        ("deberta-v2", "DebertaV2ForSequenceClassification"),
        ("distilbert", "DistilBertForSequenceClassification"),
        ("electra", "ElectraForSequenceClassification"),
        ("ernie", "ErnieForSequenceClassification"),
        ("ernie_m", "ErnieMForSequenceClassification"),
        ("esm", "EsmForSequenceClassification"),
        ("falcon", "FalconForSequenceClassification"),
        ("flaubert", "FlaubertForSequenceClassification"),
        ("fnet", "FNetForSequenceClassification"),
        ("funnel", "FunnelForSequenceClassification"),
        ("gpt-sw3", "GPT2ForSequenceClassification"),
        ("gpt2", "GPT2ForSequenceClassification"),
        ("gpt_bigcode", "GPTBigCodeForSequenceClassification"),
        ("gpt_neo", "GPTNeoForSequenceClassification"),
        ("gpt_neox", "GPTNeoXForSequenceClassification"),
        ("gptj", "GPTJForSequenceClassification"),
        ("ibert", "IBertForSequenceClassification"),
        ("lagllama", "LagLlamaForSequenceClassification"),
        ("layoutlm", "LayoutLMForSequenceClassification"),
        ("layoutlmv2", "LayoutLMv2ForSequenceClassification"),
        ("layoutlmv3", "LayoutLMv3ForSequenceClassification"),
        ("led", "LEDForSequenceClassification"),
        ("lilt", "LiltForSequenceClassification"),
        ("llama", "LlamaForSequenceClassification"),
        ("longformer", "LongformerForSequenceClassification"),
        ("luke", "LukeForSequenceClassification"),
        ("markuplm", "MarkupLMForSequenceClassification"),
        ("mbart", "MBartForSequenceClassification"),
        ("mega", "MegaForSequenceClassification"),
        ("megatron-bert", "MegatronBertForSequenceClassification"),
        ("mistral", "MistralForSequenceClassification"),
        ("mobilebert", "MobileBertForSequenceClassification"),
        ("mpnet", "MPNetForSequenceClassification"),
        ("mpt", "MptForSequenceClassification"),
        ("mra", "MraForSequenceClassification"),
        ("mt5", "MT5ForSequenceClassification"),
        ("mvp", "MvpForSequenceClassification"),
        ("nezha", "NezhaForSequenceClassification"),
        ("nystromformer", "NystromformerForSequenceClassification"),
        ("open-llama", "OpenLlamaForSequenceClassification"),
        ("openai-gpt", "OpenAIGPTForSequenceClassification"),
        ("opt", "OPTForSequenceClassification"),
        ("perceiver", "PerceiverForSequenceClassification"),
        ("persimmon", "PersimmonForSequenceClassification"),
        ("plbart", "PLBartForSequenceClassification"),
        ("qdqbert", "QDQBertForSequenceClassification"),
        ("reformer", "ReformerForSequenceClassification"),
        ("rembert", "RemBertForSequenceClassification"),
        ("roberta", "RobertaForSequenceClassification"),
        ("roberta-prelayernorm", "RobertaPreLayerNormForSequenceClassification"),
        ("roc_bert", "RoCBertForSequenceClassification"),
        ("roformer", "RoFormerForSequenceClassification"),
        ("squeezebert", "SqueezeBertForSequenceClassification"),
        ("t5", "T5ForSequenceClassification"),
        ("tapas", "TapasForSequenceClassification"),
        ("transfo-xl", "TransfoXLForSequenceClassification"),
        ("umt5", "UMT5ForSequenceClassification"),
        ("xlm", "XLMForSequenceClassification"),
        ("xlm-roberta", "XLMRobertaForSequenceClassification"),
        ("xlm-roberta-xl", "XLMRobertaXLForSequenceClassification"),
        ("xlnet", "XLNetForSequenceClassification"),
        ("xmod", "XmodForSequenceClassification"),
        ("yoso", "YosoForSequenceClassification"),
    ]
)

MODEL_FOR_QUESTION_ANSWERING_MAPPING_NAMES = OrderedDict(
    [
        # Model for Question Answering mapping
        ("albert", "AlbertForQuestionAnswering"),
        ("bart", "BartForQuestionAnswering"),
        ("bert", "BertForQuestionAnswering"),
        ("big_bird", "BigBirdForQuestionAnswering"),
        ("bigbird_pegasus", "BigBirdPegasusForQuestionAnswering"),
        ("bloom", "BloomForQuestionAnswering"),
        ("camembert", "CamembertForQuestionAnswering"),
        ("canine", "CanineForQuestionAnswering"),
        ("convbert", "ConvBertForQuestionAnswering"),
        ("data2vec-text", "Data2VecTextForQuestionAnswering"),
        ("deberta", "DebertaForQuestionAnswering"),
        ("deberta-v2", "DebertaV2ForQuestionAnswering"),
        ("distilbert", "DistilBertForQuestionAnswering"),
        ("electra", "ElectraForQuestionAnswering"),
        ("ernie", "ErnieForQuestionAnswering"),
        ("ernie_m", "ErnieMForQuestionAnswering"),
        ("falcon", "FalconForQuestionAnswering"),
        ("flaubert", "FlaubertForQuestionAnsweringSimple"),
        ("fnet", "FNetForQuestionAnswering"),
        ("funnel", "FunnelForQuestionAnswering"),
        ("gpt2", "GPT2ForQuestionAnswering"),
        ("gpt_neo", "GPTNeoForQuestionAnswering"),
        ("gpt_neox", "GPTNeoXForQuestionAnswering"),
        ("gptj", "GPTJForQuestionAnswering"),
        ("ibert", "IBertForQuestionAnswering"),
        ("layoutlmv2", "LayoutLMv2ForQuestionAnswering"),
        ("layoutlmv3", "LayoutLMv3ForQuestionAnswering"),
        ("led", "LEDForQuestionAnswering"),
        ("lilt", "LiltForQuestionAnswering"),
        ("longformer", "LongformerForQuestionAnswering"),
        ("luke", "LukeForQuestionAnswering"),
        ("lxmert", "LxmertForQuestionAnswering"),
        ("markuplm", "MarkupLMForQuestionAnswering"),
        ("mbart", "MBartForQuestionAnswering"),
        ("mega", "MegaForQuestionAnswering"),
        ("megatron-bert", "MegatronBertForQuestionAnswering"),
        ("mobilebert", "MobileBertForQuestionAnswering"),
        ("mpnet", "MPNetForQuestionAnswering"),
        ("mpt", "MptForQuestionAnswering"),
        ("mra", "MraForQuestionAnswering"),
        ("mt5", "MT5ForQuestionAnswering"),
        ("mvp", "MvpForQuestionAnswering"),
        ("nezha", "NezhaForQuestionAnswering"),
        ("nystromformer", "NystromformerForQuestionAnswering"),
        ("opt", "OPTForQuestionAnswering"),
        ("qdqbert", "QDQBertForQuestionAnswering"),
        ("reformer", "ReformerForQuestionAnswering"),
        ("rembert", "RemBertForQuestionAnswering"),
        ("roberta", "RobertaForQuestionAnswering"),
        ("roberta-prelayernorm", "RobertaPreLayerNormForQuestionAnswering"),
        ("roc_bert", "RoCBertForQuestionAnswering"),
        ("roformer", "RoFormerForQuestionAnswering"),
        ("splinter", "SplinterForQuestionAnswering"),
        ("squeezebert", "SqueezeBertForQuestionAnswering"),
        ("t5", "T5ForQuestionAnswering"),
        ("umt5", "UMT5ForQuestionAnswering"),
        ("xlm", "XLMForQuestionAnsweringSimple"),
        ("xlm-roberta", "XLMRobertaForQuestionAnswering"),
        ("xlm-roberta-xl", "XLMRobertaXLForQuestionAnswering"),
        ("xlnet", "XLNetForQuestionAnsweringSimple"),
        ("xmod", "XmodForQuestionAnswering"),
        ("yoso", "YosoForQuestionAnswering"),
    ]
)

MODEL_FOR_TABLE_QUESTION_ANSWERING_MAPPING_NAMES = OrderedDict(
    [
        # Model for Table Question Answering mapping
        ("tapas", "TapasForQuestionAnswering"),
    ]
)

MODEL_FOR_VISUAL_QUESTION_ANSWERING_MAPPING_NAMES = OrderedDict(
    [
        ("blip-2", "Blip2ForConditionalGeneration"),
        ("vilt", "ViltForQuestionAnswering"),
    ]
)

MODEL_FOR_DOCUMENT_QUESTION_ANSWERING_MAPPING_NAMES = OrderedDict(
    [
        ("layoutlm", "LayoutLMForQuestionAnswering"),
        ("layoutlmv2", "LayoutLMv2ForQuestionAnswering"),
        ("layoutlmv3", "LayoutLMv3ForQuestionAnswering"),
    ]
)

MODEL_FOR_TOKEN_CLASSIFICATION_MAPPING_NAMES = OrderedDict(
    [
        # Model for Token Classification mapping
        ("albert", "AlbertForTokenClassification"),
        ("bert", "BertForTokenClassification"),
        ("big_bird", "BigBirdForTokenClassification"),
        ("biogpt", "BioGptForTokenClassification"),
        ("bloom", "BloomForTokenClassification"),
        ("bros", "BrosForTokenClassification"),
        ("camembert", "CamembertForTokenClassification"),
        ("canine", "CanineForTokenClassification"),
        ("convbert", "ConvBertForTokenClassification"),
        ("data2vec-text", "Data2VecTextForTokenClassification"),
        ("deberta", "DebertaForTokenClassification"),
        ("deberta-v2", "DebertaV2ForTokenClassification"),
        ("distilbert", "DistilBertForTokenClassification"),
        ("electra", "ElectraForTokenClassification"),
        ("ernie", "ErnieForTokenClassification"),
        ("ernie_m", "ErnieMForTokenClassification"),
        ("esm", "EsmForTokenClassification"),
        ("falcon", "FalconForTokenClassification"),
        ("flaubert", "FlaubertForTokenClassification"),
        ("fnet", "FNetForTokenClassification"),
        ("funnel", "FunnelForTokenClassification"),
        ("gpt-sw3", "GPT2ForTokenClassification"),
        ("gpt2", "GPT2ForTokenClassification"),
        ("gpt_bigcode", "GPTBigCodeForTokenClassification"),
        ("gpt_neo", "GPTNeoForTokenClassification"),
        ("gpt_neox", "GPTNeoXForTokenClassification"),
        ("ibert", "IBertForTokenClassification"),
        ("layoutlm", "LayoutLMForTokenClassification"),
        ("layoutlmv2", "LayoutLMv2ForTokenClassification"),
        ("layoutlmv3", "LayoutLMv3ForTokenClassification"),
        ("lilt", "LiltForTokenClassification"),
        ("longformer", "LongformerForTokenClassification"),
        ("luke", "LukeForTokenClassification"),
        ("markuplm", "MarkupLMForTokenClassification"),
        ("mega", "MegaForTokenClassification"),
        ("megatron-bert", "MegatronBertForTokenClassification"),
        ("mobilebert", "MobileBertForTokenClassification"),
        ("mpnet", "MPNetForTokenClassification"),
        ("mpt", "MptForTokenClassification"),
        ("mra", "MraForTokenClassification"),
        ("nezha", "NezhaForTokenClassification"),
        ("nystromformer", "NystromformerForTokenClassification"),
        ("qdqbert", "QDQBertForTokenClassification"),
        ("rembert", "RemBertForTokenClassification"),
        ("roberta", "RobertaForTokenClassification"),
        ("roberta-prelayernorm", "RobertaPreLayerNormForTokenClassification"),
        ("roc_bert", "RoCBertForTokenClassification"),
        ("roformer", "RoFormerForTokenClassification"),
        ("squeezebert", "SqueezeBertForTokenClassification"),
        ("xlm", "XLMForTokenClassification"),
        ("xlm-roberta", "XLMRobertaForTokenClassification"),
        ("xlm-roberta-xl", "XLMRobertaXLForTokenClassification"),
        ("xlnet", "XLNetForTokenClassification"),
        ("xmod", "XmodForTokenClassification"),
        ("yoso", "YosoForTokenClassification"),
    ]
)

MODEL_FOR_MULTIPLE_CHOICE_MAPPING_NAMES = OrderedDict(
    [
        # Model for Multiple Choice mapping
        ("albert", "AlbertForMultipleChoice"),
        ("bert", "BertForMultipleChoice"),
        ("big_bird", "BigBirdForMultipleChoice"),
        ("camembert", "CamembertForMultipleChoice"),
        ("canine", "CanineForMultipleChoice"),
        ("convbert", "ConvBertForMultipleChoice"),
        ("data2vec-text", "Data2VecTextForMultipleChoice"),
        ("deberta-v2", "DebertaV2ForMultipleChoice"),
        ("distilbert", "DistilBertForMultipleChoice"),
        ("electra", "ElectraForMultipleChoice"),
        ("ernie", "ErnieForMultipleChoice"),
        ("ernie_m", "ErnieMForMultipleChoice"),
        ("flaubert", "FlaubertForMultipleChoice"),
        ("fnet", "FNetForMultipleChoice"),
        ("funnel", "FunnelForMultipleChoice"),
        ("ibert", "IBertForMultipleChoice"),
        ("longformer", "LongformerForMultipleChoice"),
        ("luke", "LukeForMultipleChoice"),
        ("mega", "MegaForMultipleChoice"),
        ("megatron-bert", "MegatronBertForMultipleChoice"),
        ("mobilebert", "MobileBertForMultipleChoice"),
        ("mpnet", "MPNetForMultipleChoice"),
        ("mra", "MraForMultipleChoice"),
        ("nezha", "NezhaForMultipleChoice"),
        ("nystromformer", "NystromformerForMultipleChoice"),
        ("qdqbert", "QDQBertForMultipleChoice"),
        ("rembert", "RemBertForMultipleChoice"),
        ("roberta", "RobertaForMultipleChoice"),
        ("roberta-prelayernorm", "RobertaPreLayerNormForMultipleChoice"),
        ("roc_bert", "RoCBertForMultipleChoice"),
        ("roformer", "RoFormerForMultipleChoice"),
        ("squeezebert", "SqueezeBertForMultipleChoice"),
        ("xlm", "XLMForMultipleChoice"),
        ("xlm-roberta", "XLMRobertaForMultipleChoice"),
        ("xlm-roberta-xl", "XLMRobertaXLForMultipleChoice"),
        ("xlnet", "XLNetForMultipleChoice"),
        ("xmod", "XmodForMultipleChoice"),
        ("yoso", "YosoForMultipleChoice"),
    ]
)

MODEL_FOR_NEXT_SENTENCE_PREDICTION_MAPPING_NAMES = OrderedDict(
    [
        ("bert", "BertForNextSentencePrediction"),
        ("ernie", "ErnieForNextSentencePrediction"),
        ("fnet", "FNetForNextSentencePrediction"),
        ("megatron-bert", "MegatronBertForNextSentencePrediction"),
        ("mobilebert", "MobileBertForNextSentencePrediction"),
        ("nezha", "NezhaForNextSentencePrediction"),
        ("qdqbert", "QDQBertForNextSentencePrediction"),
    ]
)

MODEL_FOR_AUDIO_CLASSIFICATION_MAPPING_NAMES = OrderedDict(
    [
        # Model for Audio Classification mapping
        ("audio-spectrogram-transformer", "ASTForAudioClassification"),
        ("data2vec-audio", "Data2VecAudioForSequenceClassification"),
        ("hubert", "HubertForSequenceClassification"),
        ("sew", "SEWForSequenceClassification"),
        ("sew-d", "SEWDForSequenceClassification"),
        ("unispeech", "UniSpeechForSequenceClassification"),
        ("unispeech-sat", "UniSpeechSatForSequenceClassification"),
        ("wav2vec2", "Wav2Vec2ForSequenceClassification"),
        ("wav2vec2-conformer", "Wav2Vec2ConformerForSequenceClassification"),
        ("wavlm", "WavLMForSequenceClassification"),
        ("whisper", "WhisperForAudioClassification"),
    ]
)

MODEL_FOR_CTC_MAPPING_NAMES = OrderedDict(
    [
        # Model for Connectionist temporal classification (CTC) mapping
        ("data2vec-audio", "Data2VecAudioForCTC"),
        ("hubert", "HubertForCTC"),
        ("mctct", "MCTCTForCTC"),
        ("sew", "SEWForCTC"),
        ("sew-d", "SEWDForCTC"),
        ("unispeech", "UniSpeechForCTC"),
        ("unispeech-sat", "UniSpeechSatForCTC"),
        ("wav2vec2", "Wav2Vec2ForCTC"),
        ("wav2vec2-conformer", "Wav2Vec2ConformerForCTC"),
        ("wavlm", "WavLMForCTC"),
    ]
)

MODEL_FOR_AUDIO_FRAME_CLASSIFICATION_MAPPING_NAMES = OrderedDict(
    [
        # Model for Audio Classification mapping
        ("data2vec-audio", "Data2VecAudioForAudioFrameClassification"),
        ("unispeech-sat", "UniSpeechSatForAudioFrameClassification"),
        ("wav2vec2", "Wav2Vec2ForAudioFrameClassification"),
        ("wav2vec2-conformer", "Wav2Vec2ConformerForAudioFrameClassification"),
        ("wavlm", "WavLMForAudioFrameClassification"),
    ]
)

MODEL_FOR_AUDIO_XVECTOR_MAPPING_NAMES = OrderedDict(
    [
        # Model for Audio Classification mapping
        ("data2vec-audio", "Data2VecAudioForXVector"),
        ("unispeech-sat", "UniSpeechSatForXVector"),
        ("wav2vec2", "Wav2Vec2ForXVector"),
        ("wav2vec2-conformer", "Wav2Vec2ConformerForXVector"),
        ("wavlm", "WavLMForXVector"),
    ]
)

MODEL_FOR_TEXT_TO_SPECTROGRAM_MAPPING_NAMES = OrderedDict(
    [
        # Model for Text-To-Spectrogram mapping
        ("speecht5", "SpeechT5ForTextToSpeech"),
    ]
)

MODEL_FOR_TEXT_TO_WAVEFORM_MAPPING_NAMES = OrderedDict(
    [
        # Model for Text-To-Waveform mapping
        ("bark", "BarkModel"),
        ("musicgen", "MusicgenForConditionalGeneration"),
        ("seamless_m4t", "SeamlessM4TForTextToSpeech"),
        ("vits", "VitsModel"),
    ]
)

MODEL_FOR_ZERO_SHOT_IMAGE_CLASSIFICATION_MAPPING_NAMES = OrderedDict(
    [
        # Model for Zero Shot Image Classification mapping
        ("align", "AlignModel"),
        ("altclip", "AltCLIPModel"),
        ("blip", "BlipModel"),
        ("chinese_clip", "ChineseCLIPModel"),
        ("clip", "CLIPModel"),
        ("clipseg", "CLIPSegModel"),
    ]
)

MODEL_FOR_BACKBONE_MAPPING_NAMES = OrderedDict(
    [
        # Backbone mapping
        ("bit", "BitBackbone"),
        ("convnext", "ConvNextBackbone"),
        ("convnextv2", "ConvNextV2Backbone"),
        ("dinat", "DinatBackbone"),
        ("dinov2", "Dinov2Backbone"),
        ("focalnet", "FocalNetBackbone"),
        ("maskformer-swin", "MaskFormerSwinBackbone"),
        ("nat", "NatBackbone"),
        ("resnet", "ResNetBackbone"),
        ("swin", "SwinBackbone"),
        ("timm_backbone", "TimmBackbone"),
        ("vitdet", "VitDetBackbone"),
    ]
)

MODEL_FOR_MASK_GENERATION_MAPPING_NAMES = OrderedDict(
    [
        ("sam", "SamModel"),
    ]
)

MODEL_FOR_TEXT_ENCODING_MAPPING_NAMES = OrderedDict(
    [
        ("albert", "AlbertModel"),
        ("bert", "BertModel"),
        ("big_bird", "BigBirdModel"),
        ("data2vec-text", "Data2VecTextModel"),
        ("deberta", "DebertaModel"),
        ("deberta-v2", "DebertaV2Model"),
        ("distilbert", "DistilBertModel"),
        ("electra", "ElectraModel"),
        ("flaubert", "FlaubertModel"),
        ("ibert", "IBertModel"),
        ("longformer", "LongformerModel"),
        ("mobilebert", "MobileBertModel"),
        ("mt5", "MT5EncoderModel"),
        ("nystromformer", "NystromformerModel"),
        ("reformer", "ReformerModel"),
        ("rembert", "RemBertModel"),
        ("roberta", "RobertaModel"),
        ("roberta-prelayernorm", "RobertaPreLayerNormModel"),
        ("roc_bert", "RoCBertModel"),
        ("roformer", "RoFormerModel"),
        ("squeezebert", "SqueezeBertModel"),
        ("t5", "T5EncoderModel"),
        ("umt5", "UMT5EncoderModel"),
        ("xlm", "XLMModel"),
        ("xlm-roberta", "XLMRobertaModel"),
        ("xlm-roberta-xl", "XLMRobertaXLModel"),
    ]
)

MODEL_FOR_IMAGE_TO_IMAGE_MAPPING_NAMES = OrderedDict(
    [
        ("swin2sr", "Swin2SRForImageSuperResolution"),
    ]
)

MODEL_MAPPING = _LazyAutoMapping(CONFIG_MAPPING_NAMES, MODEL_MAPPING_NAMES)
MODEL_FOR_PRETRAINING_MAPPING = _LazyAutoMapping(CONFIG_MAPPING_NAMES, MODEL_FOR_PRETRAINING_MAPPING_NAMES)
MODEL_WITH_LM_HEAD_MAPPING = _LazyAutoMapping(CONFIG_MAPPING_NAMES, MODEL_WITH_LM_HEAD_MAPPING_NAMES)
MODEL_FOR_CAUSAL_LM_MAPPING = _LazyAutoMapping(CONFIG_MAPPING_NAMES, MODEL_FOR_CAUSAL_LM_MAPPING_NAMES)
MODEL_FOR_CAUSAL_IMAGE_MODELING_MAPPING = _LazyAutoMapping(
    CONFIG_MAPPING_NAMES, MODEL_FOR_CAUSAL_IMAGE_MODELING_MAPPING_NAMES
)
MODEL_FOR_IMAGE_CLASSIFICATION_MAPPING = _LazyAutoMapping(
    CONFIG_MAPPING_NAMES, MODEL_FOR_IMAGE_CLASSIFICATION_MAPPING_NAMES
)
MODEL_FOR_ZERO_SHOT_IMAGE_CLASSIFICATION_MAPPING = _LazyAutoMapping(
    CONFIG_MAPPING_NAMES, MODEL_FOR_ZERO_SHOT_IMAGE_CLASSIFICATION_MAPPING_NAMES
)
MODEL_FOR_IMAGE_SEGMENTATION_MAPPING = _LazyAutoMapping(
    CONFIG_MAPPING_NAMES, MODEL_FOR_IMAGE_SEGMENTATION_MAPPING_NAMES
)
MODEL_FOR_SEMANTIC_SEGMENTATION_MAPPING = _LazyAutoMapping(
    CONFIG_MAPPING_NAMES, MODEL_FOR_SEMANTIC_SEGMENTATION_MAPPING_NAMES
)
MODEL_FOR_INSTANCE_SEGMENTATION_MAPPING = _LazyAutoMapping(
    CONFIG_MAPPING_NAMES, MODEL_FOR_INSTANCE_SEGMENTATION_MAPPING_NAMES
)
MODEL_FOR_UNIVERSAL_SEGMENTATION_MAPPING = _LazyAutoMapping(
    CONFIG_MAPPING_NAMES, MODEL_FOR_UNIVERSAL_SEGMENTATION_MAPPING_NAMES
)
MODEL_FOR_VIDEO_CLASSIFICATION_MAPPING = _LazyAutoMapping(
    CONFIG_MAPPING_NAMES, MODEL_FOR_VIDEO_CLASSIFICATION_MAPPING_NAMES
)
MODEL_FOR_VISION_2_SEQ_MAPPING = _LazyAutoMapping(CONFIG_MAPPING_NAMES, MODEL_FOR_VISION_2_SEQ_MAPPING_NAMES)
MODEL_FOR_VISUAL_QUESTION_ANSWERING_MAPPING = _LazyAutoMapping(
    CONFIG_MAPPING_NAMES, MODEL_FOR_VISUAL_QUESTION_ANSWERING_MAPPING_NAMES
)
MODEL_FOR_DOCUMENT_QUESTION_ANSWERING_MAPPING = _LazyAutoMapping(
    CONFIG_MAPPING_NAMES, MODEL_FOR_DOCUMENT_QUESTION_ANSWERING_MAPPING_NAMES
)
MODEL_FOR_MASKED_LM_MAPPING = _LazyAutoMapping(CONFIG_MAPPING_NAMES, MODEL_FOR_MASKED_LM_MAPPING_NAMES)
MODEL_FOR_MASKED_IMAGE_MODELING_MAPPING = _LazyAutoMapping(
    CONFIG_MAPPING_NAMES, MODEL_FOR_MASKED_IMAGE_MODELING_MAPPING_NAMES
)
MODEL_FOR_OBJECT_DETECTION_MAPPING = _LazyAutoMapping(CONFIG_MAPPING_NAMES, MODEL_FOR_OBJECT_DETECTION_MAPPING_NAMES)
MODEL_FOR_ZERO_SHOT_OBJECT_DETECTION_MAPPING = _LazyAutoMapping(
    CONFIG_MAPPING_NAMES, MODEL_FOR_ZERO_SHOT_OBJECT_DETECTION_MAPPING_NAMES
)
MODEL_FOR_DEPTH_ESTIMATION_MAPPING = _LazyAutoMapping(CONFIG_MAPPING_NAMES, MODEL_FOR_DEPTH_ESTIMATION_MAPPING_NAMES)
MODEL_FOR_SEQ_TO_SEQ_CAUSAL_LM_MAPPING = _LazyAutoMapping(
    CONFIG_MAPPING_NAMES, MODEL_FOR_SEQ_TO_SEQ_CAUSAL_LM_MAPPING_NAMES
)
MODEL_FOR_SEQUENCE_CLASSIFICATION_MAPPING = _LazyAutoMapping(
    CONFIG_MAPPING_NAMES, MODEL_FOR_SEQUENCE_CLASSIFICATION_MAPPING_NAMES
)
MODEL_FOR_QUESTION_ANSWERING_MAPPING = _LazyAutoMapping(
    CONFIG_MAPPING_NAMES, MODEL_FOR_QUESTION_ANSWERING_MAPPING_NAMES
)
MODEL_FOR_TABLE_QUESTION_ANSWERING_MAPPING = _LazyAutoMapping(
    CONFIG_MAPPING_NAMES, MODEL_FOR_TABLE_QUESTION_ANSWERING_MAPPING_NAMES
)
MODEL_FOR_TOKEN_CLASSIFICATION_MAPPING = _LazyAutoMapping(
    CONFIG_MAPPING_NAMES, MODEL_FOR_TOKEN_CLASSIFICATION_MAPPING_NAMES
)
MODEL_FOR_MULTIPLE_CHOICE_MAPPING = _LazyAutoMapping(CONFIG_MAPPING_NAMES, MODEL_FOR_MULTIPLE_CHOICE_MAPPING_NAMES)
MODEL_FOR_NEXT_SENTENCE_PREDICTION_MAPPING = _LazyAutoMapping(
    CONFIG_MAPPING_NAMES, MODEL_FOR_NEXT_SENTENCE_PREDICTION_MAPPING_NAMES
)
MODEL_FOR_AUDIO_CLASSIFICATION_MAPPING = _LazyAutoMapping(
    CONFIG_MAPPING_NAMES, MODEL_FOR_AUDIO_CLASSIFICATION_MAPPING_NAMES
)
MODEL_FOR_CTC_MAPPING = _LazyAutoMapping(CONFIG_MAPPING_NAMES, MODEL_FOR_CTC_MAPPING_NAMES)
MODEL_FOR_SPEECH_SEQ_2_SEQ_MAPPING = _LazyAutoMapping(CONFIG_MAPPING_NAMES, MODEL_FOR_SPEECH_SEQ_2_SEQ_MAPPING_NAMES)
MODEL_FOR_AUDIO_FRAME_CLASSIFICATION_MAPPING = _LazyAutoMapping(
    CONFIG_MAPPING_NAMES, MODEL_FOR_AUDIO_FRAME_CLASSIFICATION_MAPPING_NAMES
)
MODEL_FOR_AUDIO_XVECTOR_MAPPING = _LazyAutoMapping(CONFIG_MAPPING_NAMES, MODEL_FOR_AUDIO_XVECTOR_MAPPING_NAMES)

MODEL_FOR_TEXT_TO_SPECTROGRAM_MAPPING = _LazyAutoMapping(
    CONFIG_MAPPING_NAMES, MODEL_FOR_TEXT_TO_SPECTROGRAM_MAPPING_NAMES
)

MODEL_FOR_TEXT_TO_WAVEFORM_MAPPING = _LazyAutoMapping(CONFIG_MAPPING_NAMES, MODEL_FOR_TEXT_TO_WAVEFORM_MAPPING_NAMES)

MODEL_FOR_BACKBONE_MAPPING = _LazyAutoMapping(CONFIG_MAPPING_NAMES, MODEL_FOR_BACKBONE_MAPPING_NAMES)

MODEL_FOR_MASK_GENERATION_MAPPING = _LazyAutoMapping(CONFIG_MAPPING_NAMES, MODEL_FOR_MASK_GENERATION_MAPPING_NAMES)

MODEL_FOR_TEXT_ENCODING_MAPPING = _LazyAutoMapping(CONFIG_MAPPING_NAMES, MODEL_FOR_TEXT_ENCODING_MAPPING_NAMES)

MODEL_FOR_IMAGE_TO_IMAGE_MAPPING = _LazyAutoMapping(CONFIG_MAPPING_NAMES, MODEL_FOR_IMAGE_TO_IMAGE_MAPPING_NAMES)


class AutoModelForMaskGeneration(_BaseAutoModelClass):
    _model_mapping = MODEL_FOR_MASK_GENERATION_MAPPING


class AutoModelForTextEncoding(_BaseAutoModelClass):
    _model_mapping = MODEL_FOR_TEXT_ENCODING_MAPPING


class AutoModelForImageToImage(_BaseAutoModelClass):
    _model_mapping = MODEL_FOR_IMAGE_TO_IMAGE_MAPPING


class AutoModel(_BaseAutoModelClass):
    _model_mapping = MODEL_MAPPING


AutoModel = auto_class_update(AutoModel)


class AutoModelForPreTraining(_BaseAutoModelClass):
    _model_mapping = MODEL_FOR_PRETRAINING_MAPPING


AutoModelForPreTraining = auto_class_update(AutoModelForPreTraining, head_doc="pretraining")


# Private on purpose, the public class will add the deprecation warnings.
class _AutoModelWithLMHead(_BaseAutoModelClass):
    _model_mapping = MODEL_WITH_LM_HEAD_MAPPING


_AutoModelWithLMHead = auto_class_update(_AutoModelWithLMHead, head_doc="language modeling")


class AutoModelForCausalLM(_BaseAutoModelClass):
    _model_mapping = MODEL_FOR_CAUSAL_LM_MAPPING


AutoModelForCausalLM = auto_class_update(AutoModelForCausalLM, head_doc="causal language modeling")


class AutoModelForMaskedLM(_BaseAutoModelClass):
    _model_mapping = MODEL_FOR_MASKED_LM_MAPPING


AutoModelForMaskedLM = auto_class_update(AutoModelForMaskedLM, head_doc="masked language modeling")


class AutoModelForSeq2SeqLM(_BaseAutoModelClass):
    _model_mapping = MODEL_FOR_SEQ_TO_SEQ_CAUSAL_LM_MAPPING


AutoModelForSeq2SeqLM = auto_class_update(
    AutoModelForSeq2SeqLM, head_doc="sequence-to-sequence language modeling", checkpoint_for_example="t5-base"
)


class AutoModelForSequenceClassification(_BaseAutoModelClass):
    _model_mapping = MODEL_FOR_SEQUENCE_CLASSIFICATION_MAPPING


AutoModelForSequenceClassification = auto_class_update(
    AutoModelForSequenceClassification, head_doc="sequence classification"
)


class AutoModelForQuestionAnswering(_BaseAutoModelClass):
    _model_mapping = MODEL_FOR_QUESTION_ANSWERING_MAPPING


AutoModelForQuestionAnswering = auto_class_update(AutoModelForQuestionAnswering, head_doc="question answering")


class AutoModelForTableQuestionAnswering(_BaseAutoModelClass):
    _model_mapping = MODEL_FOR_TABLE_QUESTION_ANSWERING_MAPPING


AutoModelForTableQuestionAnswering = auto_class_update(
    AutoModelForTableQuestionAnswering,
    head_doc="table question answering",
    checkpoint_for_example="google/tapas-base-finetuned-wtq",
)


class AutoModelForVisualQuestionAnswering(_BaseAutoModelClass):
    _model_mapping = MODEL_FOR_VISUAL_QUESTION_ANSWERING_MAPPING


AutoModelForVisualQuestionAnswering = auto_class_update(
    AutoModelForVisualQuestionAnswering,
    head_doc="visual question answering",
    checkpoint_for_example="dandelin/vilt-b32-finetuned-vqa",
)


class AutoModelForDocumentQuestionAnswering(_BaseAutoModelClass):
    _model_mapping = MODEL_FOR_DOCUMENT_QUESTION_ANSWERING_MAPPING


AutoModelForDocumentQuestionAnswering = auto_class_update(
    AutoModelForDocumentQuestionAnswering,
    head_doc="document question answering",
    checkpoint_for_example='impira/layoutlm-document-qa", revision="52e01b3',
)


class AutoModelForTokenClassification(_BaseAutoModelClass):
    _model_mapping = MODEL_FOR_TOKEN_CLASSIFICATION_MAPPING


AutoModelForTokenClassification = auto_class_update(AutoModelForTokenClassification, head_doc="token classification")


class AutoModelForMultipleChoice(_BaseAutoModelClass):
    _model_mapping = MODEL_FOR_MULTIPLE_CHOICE_MAPPING


AutoModelForMultipleChoice = auto_class_update(AutoModelForMultipleChoice, head_doc="multiple choice")


class AutoModelForNextSentencePrediction(_BaseAutoModelClass):
    _model_mapping = MODEL_FOR_NEXT_SENTENCE_PREDICTION_MAPPING


AutoModelForNextSentencePrediction = auto_class_update(
    AutoModelForNextSentencePrediction, head_doc="next sentence prediction"
)


class AutoModelForImageClassification(_BaseAutoModelClass):
    _model_mapping = MODEL_FOR_IMAGE_CLASSIFICATION_MAPPING


AutoModelForImageClassification = auto_class_update(AutoModelForImageClassification, head_doc="image classification")


class AutoModelForZeroShotImageClassification(_BaseAutoModelClass):
    _model_mapping = MODEL_FOR_ZERO_SHOT_IMAGE_CLASSIFICATION_MAPPING


AutoModelForZeroShotImageClassification = auto_class_update(
    AutoModelForZeroShotImageClassification, head_doc="zero-shot image classification"
)


class AutoModelForImageSegmentation(_BaseAutoModelClass):
    _model_mapping = MODEL_FOR_IMAGE_SEGMENTATION_MAPPING


AutoModelForImageSegmentation = auto_class_update(AutoModelForImageSegmentation, head_doc="image segmentation")


class AutoModelForSemanticSegmentation(_BaseAutoModelClass):
    _model_mapping = MODEL_FOR_SEMANTIC_SEGMENTATION_MAPPING


AutoModelForSemanticSegmentation = auto_class_update(
    AutoModelForSemanticSegmentation, head_doc="semantic segmentation"
)


class AutoModelForUniversalSegmentation(_BaseAutoModelClass):
    _model_mapping = MODEL_FOR_UNIVERSAL_SEGMENTATION_MAPPING


AutoModelForUniversalSegmentation = auto_class_update(
    AutoModelForUniversalSegmentation, head_doc="universal image segmentation"
)


class AutoModelForInstanceSegmentation(_BaseAutoModelClass):
    _model_mapping = MODEL_FOR_INSTANCE_SEGMENTATION_MAPPING


AutoModelForInstanceSegmentation = auto_class_update(
    AutoModelForInstanceSegmentation, head_doc="instance segmentation"
)


class AutoModelForObjectDetection(_BaseAutoModelClass):
    _model_mapping = MODEL_FOR_OBJECT_DETECTION_MAPPING


AutoModelForObjectDetection = auto_class_update(AutoModelForObjectDetection, head_doc="object detection")


class AutoModelForZeroShotObjectDetection(_BaseAutoModelClass):
    _model_mapping = MODEL_FOR_ZERO_SHOT_OBJECT_DETECTION_MAPPING


AutoModelForZeroShotObjectDetection = auto_class_update(
    AutoModelForZeroShotObjectDetection, head_doc="zero-shot object detection"
)


class AutoModelForDepthEstimation(_BaseAutoModelClass):
    _model_mapping = MODEL_FOR_DEPTH_ESTIMATION_MAPPING


AutoModelForDepthEstimation = auto_class_update(AutoModelForDepthEstimation, head_doc="depth estimation")


class AutoModelForVideoClassification(_BaseAutoModelClass):
    _model_mapping = MODEL_FOR_VIDEO_CLASSIFICATION_MAPPING


AutoModelForVideoClassification = auto_class_update(AutoModelForVideoClassification, head_doc="video classification")


class AutoModelForVision2Seq(_BaseAutoModelClass):
    _model_mapping = MODEL_FOR_VISION_2_SEQ_MAPPING


AutoModelForVision2Seq = auto_class_update(AutoModelForVision2Seq, head_doc="vision-to-text modeling")


class AutoModelForAudioClassification(_BaseAutoModelClass):
    _model_mapping = MODEL_FOR_AUDIO_CLASSIFICATION_MAPPING


AutoModelForAudioClassification = auto_class_update(AutoModelForAudioClassification, head_doc="audio classification")


class AutoModelForCTC(_BaseAutoModelClass):
    _model_mapping = MODEL_FOR_CTC_MAPPING


AutoModelForCTC = auto_class_update(AutoModelForCTC, head_doc="connectionist temporal classification")


class AutoModelForSpeechSeq2Seq(_BaseAutoModelClass):
    _model_mapping = MODEL_FOR_SPEECH_SEQ_2_SEQ_MAPPING


AutoModelForSpeechSeq2Seq = auto_class_update(
    AutoModelForSpeechSeq2Seq, head_doc="sequence-to-sequence speech-to-text modeling"
)


class AutoModelForAudioFrameClassification(_BaseAutoModelClass):
    _model_mapping = MODEL_FOR_AUDIO_FRAME_CLASSIFICATION_MAPPING


AutoModelForAudioFrameClassification = auto_class_update(
    AutoModelForAudioFrameClassification, head_doc="audio frame (token) classification"
)


class AutoModelForAudioXVector(_BaseAutoModelClass):
    _model_mapping = MODEL_FOR_AUDIO_XVECTOR_MAPPING


class AutoModelForTextToSpectrogram(_BaseAutoModelClass):
    _model_mapping = MODEL_FOR_TEXT_TO_SPECTROGRAM_MAPPING


class AutoModelForTextToWaveform(_BaseAutoModelClass):
    _model_mapping = MODEL_FOR_TEXT_TO_WAVEFORM_MAPPING


class AutoBackbone(_BaseAutoBackboneClass):
    _model_mapping = MODEL_FOR_BACKBONE_MAPPING


AutoModelForAudioXVector = auto_class_update(AutoModelForAudioXVector, head_doc="audio retrieval via x-vector")


class AutoModelForMaskedImageModeling(_BaseAutoModelClass):
    _model_mapping = MODEL_FOR_MASKED_IMAGE_MODELING_MAPPING


AutoModelForMaskedImageModeling = auto_class_update(AutoModelForMaskedImageModeling, head_doc="masked image modeling")


class AutoModelWithLMHead(_AutoModelWithLMHead):
    @classmethod
    def from_config(cls, config):
        warnings.warn(
            "The class `AutoModelWithLMHead` is deprecated and will be removed in a future version. Please use "
            "`AutoModelForCausalLM` for causal language models, `AutoModelForMaskedLM` for masked language models and "
            "`AutoModelForSeq2SeqLM` for encoder-decoder models.",
            FutureWarning,
        )
        return super().from_config(config)

    @classmethod
    def from_pretrained(cls, pretrained_model_name_or_path, *model_args, **kwargs):
        warnings.warn(
            "The class `AutoModelWithLMHead` is deprecated and will be removed in a future version. Please use "
            "`AutoModelForCausalLM` for causal language models, `AutoModelForMaskedLM` for masked language models and "
            "`AutoModelForSeq2SeqLM` for encoder-decoder models.",
            FutureWarning,
        )
        return super().from_pretrained(pretrained_model_name_or_path, *model_args, **kwargs)<|MERGE_RESOLUTION|>--- conflicted
+++ resolved
@@ -112,11 +112,8 @@
         ("imagegpt", "ImageGPTModel"),
         ("informer", "InformerModel"),
         ("jukebox", "JukeboxModel"),
-<<<<<<< HEAD
         ("lagllama", "LagLlamaModel"),
-=======
         ("kosmos-2", "Kosmos2Model"),
->>>>>>> cf32c941
         ("layoutlm", "LayoutLMModel"),
         ("layoutlmv2", "LayoutLMv2Model"),
         ("layoutlmv3", "LayoutLMv3Model"),
