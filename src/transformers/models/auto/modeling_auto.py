--- conflicted
+++ resolved
@@ -89,11 +89,8 @@
         ("mobilebert", "MobileBertModel"),
         ("mpnet", "MPNetModel"),
         ("mt5", "MT5Model"),
-<<<<<<< HEAD
         ("mvp", "MvpModel"),
-=======
         ("nezha", "NezhaModel"),
->>>>>>> 73a0496c
         ("nystromformer", "NystromformerModel"),
         ("openai-gpt", "OpenAIGPTModel"),
         ("opt", "OPTModel"),
@@ -171,11 +168,8 @@
         ("megatron-bert", "MegatronBertForPreTraining"),
         ("mobilebert", "MobileBertForPreTraining"),
         ("mpnet", "MPNetForMaskedLM"),
-<<<<<<< HEAD
         ("mvp", "MvpForConditionalGeneration"),
-=======
         ("nezha", "NezhaForPreTraining"),
->>>>>>> 73a0496c
         ("openai-gpt", "OpenAIGPTLMHeadModel"),
         ("retribert", "RetriBertModel"),
         ("roberta", "RobertaForMaskedLM"),
@@ -234,11 +228,8 @@
         ("megatron-bert", "MegatronBertForCausalLM"),
         ("mobilebert", "MobileBertForMaskedLM"),
         ("mpnet", "MPNetForMaskedLM"),
-<<<<<<< HEAD
         ("mvp", "MvpForConditionalGeneration"),
-=======
         ("nezha", "NezhaForMaskedLM"),
->>>>>>> 73a0496c
         ("nystromformer", "NystromformerForMaskedLM"),
         ("openai-gpt", "OpenAIGPTLMHeadModel"),
         ("plbart", "PLBartForConditionalGeneration"),
@@ -406,11 +397,8 @@
         ("megatron-bert", "MegatronBertForMaskedLM"),
         ("mobilebert", "MobileBertForMaskedLM"),
         ("mpnet", "MPNetForMaskedLM"),
-<<<<<<< HEAD
         ("mvp", "MvpForConditionalGeneration"),
-=======
         ("nezha", "NezhaForMaskedLM"),
->>>>>>> 73a0496c
         ("nystromformer", "NystromformerForMaskedLM"),
         ("perceiver", "PerceiverForMaskedLM"),
         ("qdqbert", "QDQBertForMaskedLM"),
@@ -501,11 +489,8 @@
         ("megatron-bert", "MegatronBertForSequenceClassification"),
         ("mobilebert", "MobileBertForSequenceClassification"),
         ("mpnet", "MPNetForSequenceClassification"),
-<<<<<<< HEAD
         ("mvp", "MvpForSequenceClassification"),
-=======
         ("nezha", "NezhaForSequenceClassification"),
->>>>>>> 73a0496c
         ("nystromformer", "NystromformerForSequenceClassification"),
         ("openai-gpt", "OpenAIGPTForSequenceClassification"),
         ("perceiver", "PerceiverForSequenceClassification"),
@@ -556,11 +541,8 @@
         ("megatron-bert", "MegatronBertForQuestionAnswering"),
         ("mobilebert", "MobileBertForQuestionAnswering"),
         ("mpnet", "MPNetForQuestionAnswering"),
-<<<<<<< HEAD
         ("mvp", "MvpForQuestionAnswering"),
-=======
         ("nezha", "NezhaForQuestionAnswering"),
->>>>>>> 73a0496c
         ("nystromformer", "NystromformerForQuestionAnswering"),
         ("qdqbert", "QDQBertForQuestionAnswering"),
         ("reformer", "ReformerForQuestionAnswering"),
