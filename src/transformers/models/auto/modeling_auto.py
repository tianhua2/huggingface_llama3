--- conflicted
+++ resolved
@@ -443,11 +443,8 @@
         ("gpt_neox_japanese", "GPTNeoXJapaneseForCausalLM"),
         ("gptj", "GPTJForCausalLM"),
         ("llama", "LlamaForCausalLM"),
-<<<<<<< HEAD
         ("llama_moe", "LlamaMoEForCausalLM"),
-=======
         ("mamba", "MambaForCausalLM"),
->>>>>>> 0290ec19
         ("marian", "MarianForCausalLM"),
         ("mbart", "MBartForCausalLM"),
         ("mega", "MegaForCausalLM"),
