--- conflicted
+++ resolved
@@ -33,11 +33,8 @@
         ("maskformer", "MaskFormerConfig"),
         ("poolformer", "PoolFormerConfig"),
         ("convnext", "ConvNextConfig"),
-<<<<<<< HEAD
         ("van", "VanConfig"),
-=======
         ("resnet", "ResNetConfig"),
->>>>>>> e3008c67
         ("yoso", "YosoConfig"),
         ("swin", "SwinConfig"),
         ("vilt", "ViltConfig"),
@@ -138,11 +135,8 @@
         ("maskformer", "MASKFORMER_PRETRAINED_CONFIG_ARCHIVE_MAP"),
         ("poolformer", "POOLFORMER_PRETRAINED_CONFIG_ARCHIVE_MAP"),
         ("convnext", "CONVNEXT_PRETRAINED_CONFIG_ARCHIVE_MAP"),
-<<<<<<< HEAD
         ("van", "VAN_PRETRAINED_CONFIG_ARCHIVE_MAP"),
-=======
         ("resnet", "RESNET_PRETRAINED_CONFIG_ARCHIVE_MAP"),
->>>>>>> e3008c67
         ("yoso", "YOSO_PRETRAINED_CONFIG_ARCHIVE_MAP"),
         ("swin", "SWIN_PRETRAINED_CONFIG_ARCHIVE_MAP"),
         ("vilt", "VILT_PRETRAINED_CONFIG_ARCHIVE_MAP"),
@@ -230,11 +224,8 @@
         ("maskformer", "MaskFormer"),
         ("poolformer", "PoolFormer"),
         ("convnext", "ConvNext"),
-<<<<<<< HEAD
         ("van", "VAN"),
-=======
         ("resnet", "ResNet"),
->>>>>>> e3008c67
         ("yoso", "YOSO"),
         ("swin", "Swin"),
         ("vilt", "ViLT"),
