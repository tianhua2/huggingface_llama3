# coding=utf-8
# Copyright 2018 The HuggingFace Inc. team.
#
# Licensed under the Apache License, Version 2.0 (the "License");
# you may not use this file except in compliance with the License.
# You may obtain a copy of the License at
#
#     http://www.apache.org/licenses/LICENSE-2.0
#
# Unless required by applicable law or agreed to in writing, software
# distributed under the License is distributed on an "AS IS" BASIS,
# WITHOUT WARRANTIES OR CONDITIONS OF ANY KIND, either express or implied.
# See the License for the specific language governing permissions and
# limitations under the License.
""" Auto Config class."""
import importlib
import re
import warnings
from collections import OrderedDict
from typing import List, Union

from ...configuration_utils import PretrainedConfig
from ...dynamic_module_utils import get_class_from_dynamic_module
from ...utils import CONFIG_NAME, logging


logger = logging.get_logger(__name__)

CONFIG_MAPPING_NAMES = OrderedDict(
    [
        # Add configs here
        ("albert", "AlbertConfig"),
        ("altclip", "AltCLIPConfig"),
        ("audio-spectrogram-transformer", "ASTConfig"),
        ("bart", "BartConfig"),
        ("beit", "BeitConfig"),
        ("bert", "BertConfig"),
        ("bert-generation", "BertGenerationConfig"),
        ("big_bird", "BigBirdConfig"),
        ("bigbird_pegasus", "BigBirdPegasusConfig"),
        ("biogpt", "BioGptConfig"),
        ("bit", "BitConfig"),
        ("blenderbot", "BlenderbotConfig"),
        ("blenderbot-small", "BlenderbotSmallConfig"),
        ("blip", "BlipConfig"),
        ("bloom", "BloomConfig"),
        ("camembert", "CamembertConfig"),
        ("canine", "CanineConfig"),
        ("chinese_clip", "ChineseCLIPConfig"),
        ("clip", "CLIPConfig"),
        ("clipseg", "CLIPSegConfig"),
        ("codegen", "CodeGenConfig"),
        ("conditional_detr", "ConditionalDetrConfig"),
        ("convbert", "ConvBertConfig"),
        ("convnext", "ConvNextConfig"),
        ("ctrl", "CTRLConfig"),
        ("cvt", "CvtConfig"),
        ("data2vec-audio", "Data2VecAudioConfig"),
        ("data2vec-text", "Data2VecTextConfig"),
        ("data2vec-vision", "Data2VecVisionConfig"),
        ("deberta", "DebertaConfig"),
        ("deberta-v2", "DebertaV2Config"),
        ("decision_transformer", "DecisionTransformerConfig"),
        ("deformable_detr", "DeformableDetrConfig"),
        ("deit", "DeiTConfig"),
        ("detr", "DetrConfig"),
        ("dinat", "DinatConfig"),
        ("distilbert", "DistilBertConfig"),
        ("donut-swin", "DonutSwinConfig"),
        ("dpr", "DPRConfig"),
        ("dpt", "DPTConfig"),
        ("efficientformer", "EfficientFormerConfig"),
        ("electra", "ElectraConfig"),
        ("encoder-decoder", "EncoderDecoderConfig"),
        ("ernie", "ErnieConfig"),
        ("esm", "EsmConfig"),
        ("flaubert", "FlaubertConfig"),
        ("flava", "FlavaConfig"),
        ("fnet", "FNetConfig"),
        ("fsmt", "FSMTConfig"),
        ("funnel", "FunnelConfig"),
        ("git", "GitConfig"),
        ("glpn", "GLPNConfig"),
        ("gpt-sw3", "GPT2Config"),
        ("gpt2", "GPT2Config"),
        ("gpt_neo", "GPTNeoConfig"),
        ("gpt_neox", "GPTNeoXConfig"),
        ("gpt_neox_japanese", "GPTNeoXJapaneseConfig"),
        ("gptj", "GPTJConfig"),
<<<<<<< HEAD
        ("gptsan-japanese", "GPTSANJapaneseConfig"),
=======
        ("graphormer", "GraphormerConfig"),
>>>>>>> de1ca3a0
        ("groupvit", "GroupViTConfig"),
        ("hubert", "HubertConfig"),
        ("ibert", "IBertConfig"),
        ("imagegpt", "ImageGPTConfig"),
        ("jukebox", "JukeboxConfig"),
        ("layoutlm", "LayoutLMConfig"),
        ("layoutlmv2", "LayoutLMv2Config"),
        ("layoutlmv3", "LayoutLMv3Config"),
        ("led", "LEDConfig"),
        ("levit", "LevitConfig"),
        ("lilt", "LiltConfig"),
        ("longformer", "LongformerConfig"),
        ("longt5", "LongT5Config"),
        ("luke", "LukeConfig"),
        ("lxmert", "LxmertConfig"),
        ("m2m_100", "M2M100Config"),
        ("marian", "MarianConfig"),
        ("markuplm", "MarkupLMConfig"),
        ("mask2former", "Mask2FormerConfig"),
        ("maskformer", "MaskFormerConfig"),
        ("maskformer-swin", "MaskFormerSwinConfig"),
        ("mbart", "MBartConfig"),
        ("mctct", "MCTCTConfig"),
        ("megatron-bert", "MegatronBertConfig"),
        ("mobilebert", "MobileBertConfig"),
        ("mobilenet_v1", "MobileNetV1Config"),
        ("mobilenet_v2", "MobileNetV2Config"),
        ("mobilevit", "MobileViTConfig"),
        ("mpnet", "MPNetConfig"),
        ("mt5", "MT5Config"),
        ("mvp", "MvpConfig"),
        ("nat", "NatConfig"),
        ("nezha", "NezhaConfig"),
        ("nystromformer", "NystromformerConfig"),
        ("oneformer", "OneFormerConfig"),
        ("openai-gpt", "OpenAIGPTConfig"),
        ("opt", "OPTConfig"),
        ("owlvit", "OwlViTConfig"),
        ("pegasus", "PegasusConfig"),
        ("pegasus_x", "PegasusXConfig"),
        ("perceiver", "PerceiverConfig"),
        ("plbart", "PLBartConfig"),
        ("poolformer", "PoolFormerConfig"),
        ("prophetnet", "ProphetNetConfig"),
        ("qdqbert", "QDQBertConfig"),
        ("rag", "RagConfig"),
        ("realm", "RealmConfig"),
        ("reformer", "ReformerConfig"),
        ("regnet", "RegNetConfig"),
        ("rembert", "RemBertConfig"),
        ("resnet", "ResNetConfig"),
        ("retribert", "RetriBertConfig"),
        ("roberta", "RobertaConfig"),
        ("roberta-prelayernorm", "RobertaPreLayerNormConfig"),
        ("roc_bert", "RoCBertConfig"),
        ("roformer", "RoFormerConfig"),
        ("segformer", "SegformerConfig"),
        ("sew", "SEWConfig"),
        ("sew-d", "SEWDConfig"),
        ("speech-encoder-decoder", "SpeechEncoderDecoderConfig"),
        ("speech_to_text", "Speech2TextConfig"),
        ("speech_to_text_2", "Speech2Text2Config"),
        ("splinter", "SplinterConfig"),
        ("squeezebert", "SqueezeBertConfig"),
        ("swin", "SwinConfig"),
        ("swin2sr", "Swin2SRConfig"),
        ("swinv2", "Swinv2Config"),
        ("switch_transformers", "SwitchTransformersConfig"),
        ("t5", "T5Config"),
        ("table-transformer", "TableTransformerConfig"),
        ("tapas", "TapasConfig"),
        ("time_series_transformer", "TimeSeriesTransformerConfig"),
        ("timesformer", "TimesformerConfig"),
        ("trajectory_transformer", "TrajectoryTransformerConfig"),
        ("transfo-xl", "TransfoXLConfig"),
        ("trocr", "TrOCRConfig"),
        ("unispeech", "UniSpeechConfig"),
        ("unispeech-sat", "UniSpeechSatConfig"),
        ("upernet", "UperNetConfig"),
        ("van", "VanConfig"),
        ("videomae", "VideoMAEConfig"),
        ("vilt", "ViltConfig"),
        ("vision-encoder-decoder", "VisionEncoderDecoderConfig"),
        ("vision-text-dual-encoder", "VisionTextDualEncoderConfig"),
        ("visual_bert", "VisualBertConfig"),
        ("vit", "ViTConfig"),
        ("vit_hybrid", "ViTHybridConfig"),
        ("vit_mae", "ViTMAEConfig"),
        ("vit_msn", "ViTMSNConfig"),
        ("wav2vec2", "Wav2Vec2Config"),
        ("wav2vec2-conformer", "Wav2Vec2ConformerConfig"),
        ("wavlm", "WavLMConfig"),
        ("whisper", "WhisperConfig"),
        ("xclip", "XCLIPConfig"),
        ("xglm", "XGLMConfig"),
        ("xlm", "XLMConfig"),
        ("xlm-prophetnet", "XLMProphetNetConfig"),
        ("xlm-roberta", "XLMRobertaConfig"),
        ("xlm-roberta-xl", "XLMRobertaXLConfig"),
        ("xlnet", "XLNetConfig"),
        ("yolos", "YolosConfig"),
        ("yoso", "YosoConfig"),
    ]
)

CONFIG_ARCHIVE_MAP_MAPPING_NAMES = OrderedDict(
    [
        # Add archive maps here)
        ("albert", "ALBERT_PRETRAINED_CONFIG_ARCHIVE_MAP"),
        ("altclip", "ALTCLIP_PRETRAINED_CONFIG_ARCHIVE_MAP"),
        ("audio-spectrogram-transformer", "AUDIO_SPECTROGRAM_TRANSFORMER_PRETRAINED_CONFIG_ARCHIVE_MAP"),
        ("bart", "BART_PRETRAINED_CONFIG_ARCHIVE_MAP"),
        ("beit", "BEIT_PRETRAINED_CONFIG_ARCHIVE_MAP"),
        ("bert", "BERT_PRETRAINED_CONFIG_ARCHIVE_MAP"),
        ("big_bird", "BIG_BIRD_PRETRAINED_CONFIG_ARCHIVE_MAP"),
        ("bigbird_pegasus", "BIGBIRD_PEGASUS_PRETRAINED_CONFIG_ARCHIVE_MAP"),
        ("biogpt", "BIOGPT_PRETRAINED_CONFIG_ARCHIVE_MAP"),
        ("bit", "BIT_PRETRAINED_CONFIG_ARCHIVE_MAP"),
        ("blenderbot", "BLENDERBOT_PRETRAINED_CONFIG_ARCHIVE_MAP"),
        ("blenderbot-small", "BLENDERBOT_SMALL_PRETRAINED_CONFIG_ARCHIVE_MAP"),
        ("blip", "BLIP_PRETRAINED_CONFIG_ARCHIVE_MAP"),
        ("bloom", "BLOOM_PRETRAINED_CONFIG_ARCHIVE_MAP"),
        ("camembert", "CAMEMBERT_PRETRAINED_CONFIG_ARCHIVE_MAP"),
        ("canine", "CANINE_PRETRAINED_CONFIG_ARCHIVE_MAP"),
        ("chinese_clip", "CHINESE_CLIP_PRETRAINED_CONFIG_ARCHIVE_MAP"),
        ("clip", "CLIP_PRETRAINED_CONFIG_ARCHIVE_MAP"),
        ("clipseg", "CLIPSEG_PRETRAINED_CONFIG_ARCHIVE_MAP"),
        ("codegen", "CODEGEN_PRETRAINED_CONFIG_ARCHIVE_MAP"),
        ("conditional_detr", "CONDITIONAL_DETR_PRETRAINED_CONFIG_ARCHIVE_MAP"),
        ("convbert", "CONVBERT_PRETRAINED_CONFIG_ARCHIVE_MAP"),
        ("convnext", "CONVNEXT_PRETRAINED_CONFIG_ARCHIVE_MAP"),
        ("ctrl", "CTRL_PRETRAINED_CONFIG_ARCHIVE_MAP"),
        ("cvt", "CVT_PRETRAINED_CONFIG_ARCHIVE_MAP"),
        ("data2vec-audio", "DATA2VEC_AUDIO_PRETRAINED_CONFIG_ARCHIVE_MAP"),
        ("data2vec-text", "DATA2VEC_TEXT_PRETRAINED_CONFIG_ARCHIVE_MAP"),
        ("data2vec-vision", "DATA2VEC_VISION_PRETRAINED_CONFIG_ARCHIVE_MAP"),
        ("deberta", "DEBERTA_PRETRAINED_CONFIG_ARCHIVE_MAP"),
        ("deberta-v2", "DEBERTA_V2_PRETRAINED_CONFIG_ARCHIVE_MAP"),
        ("deformable_detr", "DEFORMABLE_DETR_PRETRAINED_CONFIG_ARCHIVE_MAP"),
        ("deit", "DEIT_PRETRAINED_CONFIG_ARCHIVE_MAP"),
        ("detr", "DETR_PRETRAINED_CONFIG_ARCHIVE_MAP"),
        ("dinat", "DINAT_PRETRAINED_CONFIG_ARCHIVE_MAP"),
        ("distilbert", "DISTILBERT_PRETRAINED_CONFIG_ARCHIVE_MAP"),
        ("donut-swin", "DONUT_SWIN_PRETRAINED_CONFIG_ARCHIVE_MAP"),
        ("dpr", "DPR_PRETRAINED_CONFIG_ARCHIVE_MAP"),
        ("dpt", "DPT_PRETRAINED_CONFIG_ARCHIVE_MAP"),
        ("efficientformer", "EFFICIENTFORMER_PRETRAINED_CONFIG_ARCHIVE_MAP"),
        ("electra", "ELECTRA_PRETRAINED_CONFIG_ARCHIVE_MAP"),
        ("ernie", "ERNIE_PRETRAINED_CONFIG_ARCHIVE_MAP"),
        ("esm", "ESM_PRETRAINED_CONFIG_ARCHIVE_MAP"),
        ("flaubert", "FLAUBERT_PRETRAINED_CONFIG_ARCHIVE_MAP"),
        ("flava", "FLAVA_PRETRAINED_CONFIG_ARCHIVE_MAP"),
        ("fnet", "FNET_PRETRAINED_CONFIG_ARCHIVE_MAP"),
        ("fsmt", "FSMT_PRETRAINED_CONFIG_ARCHIVE_MAP"),
        ("funnel", "FUNNEL_PRETRAINED_CONFIG_ARCHIVE_MAP"),
        ("git", "GIT_PRETRAINED_CONFIG_ARCHIVE_MAP"),
        ("glpn", "GLPN_PRETRAINED_CONFIG_ARCHIVE_MAP"),
        ("gpt2", "GPT2_PRETRAINED_CONFIG_ARCHIVE_MAP"),
        ("gpt_neo", "GPT_NEO_PRETRAINED_CONFIG_ARCHIVE_MAP"),
        ("gpt_neox", "GPT_NEOX_PRETRAINED_CONFIG_ARCHIVE_MAP"),
        ("gpt_neox_japanese", "GPT_NEOX_JAPANESE_PRETRAINED_CONFIG_ARCHIVE_MAP"),
        ("gptj", "GPTJ_PRETRAINED_CONFIG_ARCHIVE_MAP"),
<<<<<<< HEAD
        ("gptsan-japanese", "GPTSAN_JAPANESE_PRETRAINED_CONFIG_ARCHIVE_MAP"),
=======
        ("graphormer", "GRAPHORMER_PRETRAINED_CONFIG_ARCHIVE_MAP"),
>>>>>>> de1ca3a0
        ("groupvit", "GROUPVIT_PRETRAINED_CONFIG_ARCHIVE_MAP"),
        ("hubert", "HUBERT_PRETRAINED_CONFIG_ARCHIVE_MAP"),
        ("ibert", "IBERT_PRETRAINED_CONFIG_ARCHIVE_MAP"),
        ("imagegpt", "IMAGEGPT_PRETRAINED_CONFIG_ARCHIVE_MAP"),
        ("jukebox", "JUKEBOX_PRETRAINED_CONFIG_ARCHIVE_MAP"),
        ("layoutlm", "LAYOUTLM_PRETRAINED_CONFIG_ARCHIVE_MAP"),
        ("layoutlmv2", "LAYOUTLMV2_PRETRAINED_CONFIG_ARCHIVE_MAP"),
        ("layoutlmv3", "LAYOUTLMV3_PRETRAINED_CONFIG_ARCHIVE_MAP"),
        ("led", "LED_PRETRAINED_CONFIG_ARCHIVE_MAP"),
        ("levit", "LEVIT_PRETRAINED_CONFIG_ARCHIVE_MAP"),
        ("lilt", "LILT_PRETRAINED_CONFIG_ARCHIVE_MAP"),
        ("longformer", "LONGFORMER_PRETRAINED_CONFIG_ARCHIVE_MAP"),
        ("longt5", "LONGT5_PRETRAINED_CONFIG_ARCHIVE_MAP"),
        ("luke", "LUKE_PRETRAINED_CONFIG_ARCHIVE_MAP"),
        ("lxmert", "LXMERT_PRETRAINED_CONFIG_ARCHIVE_MAP"),
        ("m2m_100", "M2M_100_PRETRAINED_CONFIG_ARCHIVE_MAP"),
        ("markuplm", "MARKUPLM_PRETRAINED_CONFIG_ARCHIVE_MAP"),
        ("mask2former", "MASK2FORMER_PRETRAINED_CONFIG_ARCHIVE_MAP"),
        ("maskformer", "MASKFORMER_PRETRAINED_CONFIG_ARCHIVE_MAP"),
        ("mbart", "MBART_PRETRAINED_CONFIG_ARCHIVE_MAP"),
        ("mctct", "MCTCT_PRETRAINED_CONFIG_ARCHIVE_MAP"),
        ("megatron-bert", "MEGATRON_BERT_PRETRAINED_CONFIG_ARCHIVE_MAP"),
        ("mobilenet_v1", "MOBILENET_V1_PRETRAINED_CONFIG_ARCHIVE_MAP"),
        ("mobilenet_v2", "MOBILENET_V2_PRETRAINED_CONFIG_ARCHIVE_MAP"),
        ("mobilevit", "MOBILEVIT_PRETRAINED_CONFIG_ARCHIVE_MAP"),
        ("mpnet", "MPNET_PRETRAINED_CONFIG_ARCHIVE_MAP"),
        ("mvp", "MVP_PRETRAINED_CONFIG_ARCHIVE_MAP"),
        ("nat", "NAT_PRETRAINED_CONFIG_ARCHIVE_MAP"),
        ("nezha", "NEZHA_PRETRAINED_CONFIG_ARCHIVE_MAP"),
        ("nystromformer", "NYSTROMFORMER_PRETRAINED_CONFIG_ARCHIVE_MAP"),
        ("oneformer", "ONEFORMER_PRETRAINED_CONFIG_ARCHIVE_MAP"),
        ("openai-gpt", "OPENAI_GPT_PRETRAINED_CONFIG_ARCHIVE_MAP"),
        ("opt", "OPT_PRETRAINED_CONFIG_ARCHIVE_MAP"),
        ("owlvit", "OWLVIT_PRETRAINED_CONFIG_ARCHIVE_MAP"),
        ("pegasus", "PEGASUS_PRETRAINED_CONFIG_ARCHIVE_MAP"),
        ("pegasus_x", "PEGASUS_X_PRETRAINED_CONFIG_ARCHIVE_MAP"),
        ("perceiver", "PERCEIVER_PRETRAINED_CONFIG_ARCHIVE_MAP"),
        ("plbart", "PLBART_PRETRAINED_CONFIG_ARCHIVE_MAP"),
        ("poolformer", "POOLFORMER_PRETRAINED_CONFIG_ARCHIVE_MAP"),
        ("prophetnet", "PROPHETNET_PRETRAINED_CONFIG_ARCHIVE_MAP"),
        ("qdqbert", "QDQBERT_PRETRAINED_CONFIG_ARCHIVE_MAP"),
        ("realm", "REALM_PRETRAINED_CONFIG_ARCHIVE_MAP"),
        ("regnet", "REGNET_PRETRAINED_CONFIG_ARCHIVE_MAP"),
        ("rembert", "REMBERT_PRETRAINED_CONFIG_ARCHIVE_MAP"),
        ("resnet", "RESNET_PRETRAINED_CONFIG_ARCHIVE_MAP"),
        ("retribert", "RETRIBERT_PRETRAINED_CONFIG_ARCHIVE_MAP"),
        ("roberta", "ROBERTA_PRETRAINED_CONFIG_ARCHIVE_MAP"),
        ("roberta-prelayernorm", "ROBERTA_PRELAYERNORM_PRETRAINED_CONFIG_ARCHIVE_MAP"),
        ("roc_bert", "ROC_BERT_PRETRAINED_CONFIG_ARCHIVE_MAP"),
        ("roformer", "ROFORMER_PRETRAINED_CONFIG_ARCHIVE_MAP"),
        ("segformer", "SEGFORMER_PRETRAINED_CONFIG_ARCHIVE_MAP"),
        ("sew", "SEW_PRETRAINED_CONFIG_ARCHIVE_MAP"),
        ("sew-d", "SEW_D_PRETRAINED_CONFIG_ARCHIVE_MAP"),
        ("speech_to_text", "SPEECH_TO_TEXT_PRETRAINED_CONFIG_ARCHIVE_MAP"),
        ("speech_to_text_2", "SPEECH_TO_TEXT_2_PRETRAINED_CONFIG_ARCHIVE_MAP"),
        ("splinter", "SPLINTER_PRETRAINED_CONFIG_ARCHIVE_MAP"),
        ("squeezebert", "SQUEEZEBERT_PRETRAINED_CONFIG_ARCHIVE_MAP"),
        ("swin", "SWIN_PRETRAINED_CONFIG_ARCHIVE_MAP"),
        ("swin2sr", "SWIN2SR_PRETRAINED_CONFIG_ARCHIVE_MAP"),
        ("swinv2", "SWINV2_PRETRAINED_CONFIG_ARCHIVE_MAP"),
        ("switch_transformers", "SWITCH_TRANSFORMERS_PRETRAINED_CONFIG_ARCHIVE_MAP"),
        ("t5", "T5_PRETRAINED_CONFIG_ARCHIVE_MAP"),
        ("table-transformer", "TABLE_TRANSFORMER_PRETRAINED_CONFIG_ARCHIVE_MAP"),
        ("tapas", "TAPAS_PRETRAINED_CONFIG_ARCHIVE_MAP"),
        ("time_series_transformer", "TIME_SERIES_TRANSFORMER_PRETRAINED_CONFIG_ARCHIVE_MAP"),
        ("timesformer", "TIMESFORMER_PRETRAINED_CONFIG_ARCHIVE_MAP"),
        ("transfo-xl", "TRANSFO_XL_PRETRAINED_CONFIG_ARCHIVE_MAP"),
        ("unispeech", "UNISPEECH_PRETRAINED_CONFIG_ARCHIVE_MAP"),
        ("unispeech-sat", "UNISPEECH_SAT_PRETRAINED_CONFIG_ARCHIVE_MAP"),
        ("van", "VAN_PRETRAINED_CONFIG_ARCHIVE_MAP"),
        ("videomae", "VIDEOMAE_PRETRAINED_CONFIG_ARCHIVE_MAP"),
        ("vilt", "VILT_PRETRAINED_CONFIG_ARCHIVE_MAP"),
        ("visual_bert", "VISUAL_BERT_PRETRAINED_CONFIG_ARCHIVE_MAP"),
        ("vit", "VIT_PRETRAINED_CONFIG_ARCHIVE_MAP"),
        ("vit_hybrid", "VIT_HYBRID_PRETRAINED_CONFIG_ARCHIVE_MAP"),
        ("vit_mae", "VIT_MAE_PRETRAINED_CONFIG_ARCHIVE_MAP"),
        ("vit_msn", "VIT_MSN_PRETRAINED_CONFIG_ARCHIVE_MAP"),
        ("wav2vec2", "WAV_2_VEC_2_PRETRAINED_CONFIG_ARCHIVE_MAP"),
        ("wav2vec2-conformer", "WAV2VEC2_CONFORMER_PRETRAINED_CONFIG_ARCHIVE_MAP"),
        ("whisper", "WHISPER_PRETRAINED_CONFIG_ARCHIVE_MAP"),
        ("xclip", "XCLIP_PRETRAINED_CONFIG_ARCHIVE_MAP"),
        ("xglm", "XGLM_PRETRAINED_CONFIG_ARCHIVE_MAP"),
        ("xlm", "XLM_PRETRAINED_CONFIG_ARCHIVE_MAP"),
        ("xlm-prophetnet", "XLM_PROPHETNET_PRETRAINED_CONFIG_ARCHIVE_MAP"),
        ("xlm-roberta", "XLM_ROBERTA_PRETRAINED_CONFIG_ARCHIVE_MAP"),
        ("xlnet", "XLNET_PRETRAINED_CONFIG_ARCHIVE_MAP"),
        ("yolos", "YOLOS_PRETRAINED_CONFIG_ARCHIVE_MAP"),
        ("yoso", "YOSO_PRETRAINED_CONFIG_ARCHIVE_MAP"),
    ]
)

MODEL_NAMES_MAPPING = OrderedDict(
    [
        # Add full (and cased) model names here
        ("albert", "ALBERT"),
        ("altclip", "AltCLIP"),
        ("audio-spectrogram-transformer", "Audio Spectrogram Transformer"),
        ("bart", "BART"),
        ("barthez", "BARThez"),
        ("bartpho", "BARTpho"),
        ("beit", "BEiT"),
        ("bert", "BERT"),
        ("bert-generation", "Bert Generation"),
        ("bert-japanese", "BertJapanese"),
        ("bertweet", "BERTweet"),
        ("big_bird", "BigBird"),
        ("bigbird_pegasus", "BigBird-Pegasus"),
        ("biogpt", "BioGpt"),
        ("bit", "BiT"),
        ("blenderbot", "Blenderbot"),
        ("blenderbot-small", "BlenderbotSmall"),
        ("blip", "BLIP"),
        ("bloom", "BLOOM"),
        ("bort", "BORT"),
        ("byt5", "ByT5"),
        ("camembert", "CamemBERT"),
        ("canine", "CANINE"),
        ("chinese_clip", "Chinese-CLIP"),
        ("clip", "CLIP"),
        ("clipseg", "CLIPSeg"),
        ("codegen", "CodeGen"),
        ("conditional_detr", "Conditional DETR"),
        ("convbert", "ConvBERT"),
        ("convnext", "ConvNeXT"),
        ("cpm", "CPM"),
        ("ctrl", "CTRL"),
        ("cvt", "CvT"),
        ("data2vec-audio", "Data2VecAudio"),
        ("data2vec-text", "Data2VecText"),
        ("data2vec-vision", "Data2VecVision"),
        ("deberta", "DeBERTa"),
        ("deberta-v2", "DeBERTa-v2"),
        ("decision_transformer", "Decision Transformer"),
        ("deformable_detr", "Deformable DETR"),
        ("deit", "DeiT"),
        ("detr", "DETR"),
        ("dialogpt", "DialoGPT"),
        ("dinat", "DiNAT"),
        ("distilbert", "DistilBERT"),
        ("dit", "DiT"),
        ("donut-swin", "DonutSwin"),
        ("dpr", "DPR"),
        ("dpt", "DPT"),
        ("efficientformer", "EfficientFormer"),
        ("electra", "ELECTRA"),
        ("encoder-decoder", "Encoder decoder"),
        ("ernie", "ERNIE"),
        ("esm", "ESM"),
        ("flan-t5", "FLAN-T5"),
        ("flaubert", "FlauBERT"),
        ("flava", "FLAVA"),
        ("fnet", "FNet"),
        ("fsmt", "FairSeq Machine-Translation"),
        ("funnel", "Funnel Transformer"),
        ("git", "GIT"),
        ("glpn", "GLPN"),
        ("gpt-sw3", "GPT-Sw3"),
        ("gpt2", "OpenAI GPT-2"),
        ("gpt_neo", "GPT Neo"),
        ("gpt_neox", "GPT NeoX"),
        ("gpt_neox_japanese", "GPT NeoX Japanese"),
        ("gptj", "GPT-J"),
<<<<<<< HEAD
        ("gptsan-japanese", "GPTSAN-japanese"),
=======
        ("graphormer", "Graphormer"),
>>>>>>> de1ca3a0
        ("groupvit", "GroupViT"),
        ("herbert", "HerBERT"),
        ("hubert", "Hubert"),
        ("ibert", "I-BERT"),
        ("imagegpt", "ImageGPT"),
        ("jukebox", "Jukebox"),
        ("layoutlm", "LayoutLM"),
        ("layoutlmv2", "LayoutLMv2"),
        ("layoutlmv3", "LayoutLMv3"),
        ("layoutxlm", "LayoutXLM"),
        ("led", "LED"),
        ("levit", "LeViT"),
        ("lilt", "LiLT"),
        ("longformer", "Longformer"),
        ("longt5", "LongT5"),
        ("luke", "LUKE"),
        ("lxmert", "LXMERT"),
        ("m2m_100", "M2M100"),
        ("marian", "Marian"),
        ("markuplm", "MarkupLM"),
        ("mask2former", "Mask2Former"),
        ("maskformer", "MaskFormer"),
        ("maskformer-swin", "MaskFormerSwin"),
        ("mbart", "mBART"),
        ("mbart50", "mBART-50"),
        ("mctct", "M-CTC-T"),
        ("megatron-bert", "Megatron-BERT"),
        ("megatron_gpt2", "Megatron-GPT2"),
        ("mluke", "mLUKE"),
        ("mobilebert", "MobileBERT"),
        ("mobilenet_v1", "MobileNetV1"),
        ("mobilenet_v2", "MobileNetV2"),
        ("mobilevit", "MobileViT"),
        ("mpnet", "MPNet"),
        ("mt5", "MT5"),
        ("mvp", "MVP"),
        ("nat", "NAT"),
        ("nezha", "Nezha"),
        ("nllb", "NLLB"),
        ("nystromformer", "Nyströmformer"),
        ("oneformer", "OneFormer"),
        ("openai-gpt", "OpenAI GPT"),
        ("opt", "OPT"),
        ("owlvit", "OWL-ViT"),
        ("pegasus", "Pegasus"),
        ("pegasus_x", "PEGASUS-X"),
        ("perceiver", "Perceiver"),
        ("phobert", "PhoBERT"),
        ("plbart", "PLBart"),
        ("poolformer", "PoolFormer"),
        ("prophetnet", "ProphetNet"),
        ("qdqbert", "QDQBert"),
        ("rag", "RAG"),
        ("realm", "REALM"),
        ("reformer", "Reformer"),
        ("regnet", "RegNet"),
        ("rembert", "RemBERT"),
        ("resnet", "ResNet"),
        ("retribert", "RetriBERT"),
        ("roberta", "RoBERTa"),
        ("roberta-prelayernorm", "RoBERTa-PreLayerNorm"),
        ("roc_bert", "RoCBert"),
        ("roformer", "RoFormer"),
        ("segformer", "SegFormer"),
        ("sew", "SEW"),
        ("sew-d", "SEW-D"),
        ("speech-encoder-decoder", "Speech Encoder decoder"),
        ("speech_to_text", "Speech2Text"),
        ("speech_to_text_2", "Speech2Text2"),
        ("splinter", "Splinter"),
        ("squeezebert", "SqueezeBERT"),
        ("swin", "Swin Transformer"),
        ("swin2sr", "Swin2SR"),
        ("swinv2", "Swin Transformer V2"),
        ("switch_transformers", "SwitchTransformers"),
        ("t5", "T5"),
        ("t5v1.1", "T5v1.1"),
        ("table-transformer", "Table Transformer"),
        ("tapas", "TAPAS"),
        ("tapex", "TAPEX"),
        ("time_series_transformer", "Time Series Transformer"),
        ("timesformer", "TimeSformer"),
        ("trajectory_transformer", "Trajectory Transformer"),
        ("transfo-xl", "Transformer-XL"),
        ("trocr", "TrOCR"),
        ("ul2", "UL2"),
        ("unispeech", "UniSpeech"),
        ("unispeech-sat", "UniSpeechSat"),
        ("upernet", "UPerNet"),
        ("van", "VAN"),
        ("videomae", "VideoMAE"),
        ("vilt", "ViLT"),
        ("vision-encoder-decoder", "Vision Encoder decoder"),
        ("vision-text-dual-encoder", "VisionTextDualEncoder"),
        ("visual_bert", "VisualBERT"),
        ("vit", "ViT"),
        ("vit_hybrid", "ViT Hybrid"),
        ("vit_mae", "ViTMAE"),
        ("vit_msn", "ViTMSN"),
        ("wav2vec2", "Wav2Vec2"),
        ("wav2vec2-conformer", "Wav2Vec2-Conformer"),
        ("wav2vec2_phoneme", "Wav2Vec2Phoneme"),
        ("wavlm", "WavLM"),
        ("whisper", "Whisper"),
        ("xclip", "X-CLIP"),
        ("xglm", "XGLM"),
        ("xlm", "XLM"),
        ("xlm-prophetnet", "XLM-ProphetNet"),
        ("xlm-roberta", "XLM-RoBERTa"),
        ("xlm-roberta-xl", "XLM-RoBERTa-XL"),
        ("xlnet", "XLNet"),
        ("xls_r", "XLS-R"),
        ("xlsr_wav2vec2", "XLSR-Wav2Vec2"),
        ("yolos", "YOLOS"),
        ("yoso", "YOSO"),
    ]
)

SPECIAL_MODEL_TYPE_TO_MODULE_NAME = OrderedDict(
    [
        ("openai-gpt", "openai"),
        ("data2vec-audio", "data2vec"),
        ("data2vec-text", "data2vec"),
        ("data2vec-vision", "data2vec"),
        ("donut-swin", "donut"),
        ("maskformer-swin", "maskformer"),
        ("xclip", "x_clip"),
    ]
)


def model_type_to_module_name(key):
    """Converts a config key to the corresponding module."""
    # Special treatment
    if key in SPECIAL_MODEL_TYPE_TO_MODULE_NAME:
        return SPECIAL_MODEL_TYPE_TO_MODULE_NAME[key]

    return key.replace("-", "_")


def config_class_to_model_type(config):
    """Converts a config class name to the corresponding model type"""
    for key, cls in CONFIG_MAPPING_NAMES.items():
        if cls == config:
            return key
    return None


class _LazyConfigMapping(OrderedDict):
    """
    A dictionary that lazily load its values when they are requested.
    """

    def __init__(self, mapping):
        self._mapping = mapping
        self._extra_content = {}
        self._modules = {}

    def __getitem__(self, key):
        if key in self._extra_content:
            return self._extra_content[key]
        if key not in self._mapping:
            raise KeyError(key)
        value = self._mapping[key]
        module_name = model_type_to_module_name(key)
        if module_name not in self._modules:
            self._modules[module_name] = importlib.import_module(f".{module_name}", "transformers.models")
        if hasattr(self._modules[module_name], value):
            return getattr(self._modules[module_name], value)

        # Some of the mappings have entries model_type -> config of another model type. In that case we try to grab the
        # object at the top level.
        transformers_module = importlib.import_module("transformers")
        return getattr(transformers_module, value)

    def keys(self):
        return list(self._mapping.keys()) + list(self._extra_content.keys())

    def values(self):
        return [self[k] for k in self._mapping.keys()] + list(self._extra_content.values())

    def items(self):
        return [(k, self[k]) for k in self._mapping.keys()] + list(self._extra_content.items())

    def __iter__(self):
        return iter(list(self._mapping.keys()) + list(self._extra_content.keys()))

    def __contains__(self, item):
        return item in self._mapping or item in self._extra_content

    def register(self, key, value):
        """
        Register a new configuration in this mapping.
        """
        if key in self._mapping.keys():
            raise ValueError(f"'{key}' is already used by a Transformers config, pick another name.")
        self._extra_content[key] = value


CONFIG_MAPPING = _LazyConfigMapping(CONFIG_MAPPING_NAMES)


class _LazyLoadAllMappings(OrderedDict):
    """
    A mapping that will load all pairs of key values at the first access (either by indexing, requestions keys, values,
    etc.)

    Args:
        mapping: The mapping to load.
    """

    def __init__(self, mapping):
        self._mapping = mapping
        self._initialized = False
        self._data = {}

    def _initialize(self):
        if self._initialized:
            return
        warnings.warn(
            "ALL_PRETRAINED_CONFIG_ARCHIVE_MAP is deprecated and will be removed in v5 of Transformers. "
            "It does not contain all available model checkpoints, far from it. Checkout hf.co/models for that.",
            FutureWarning,
        )

        for model_type, map_name in self._mapping.items():
            module_name = model_type_to_module_name(model_type)
            module = importlib.import_module(f".{module_name}", "transformers.models")
            mapping = getattr(module, map_name)
            self._data.update(mapping)

        self._initialized = True

    def __getitem__(self, key):
        self._initialize()
        return self._data[key]

    def keys(self):
        self._initialize()
        return self._data.keys()

    def values(self):
        self._initialize()
        return self._data.values()

    def items(self):
        self._initialize()
        return self._data.keys()

    def __iter__(self):
        self._initialize()
        return iter(self._data)

    def __contains__(self, item):
        self._initialize()
        return item in self._data


ALL_PRETRAINED_CONFIG_ARCHIVE_MAP = _LazyLoadAllMappings(CONFIG_ARCHIVE_MAP_MAPPING_NAMES)


def _get_class_name(model_class: Union[str, List[str]]):
    if isinstance(model_class, (list, tuple)):
        return " or ".join([f"[`{c}`]" for c in model_class if c is not None])
    return f"[`{model_class}`]"


def _list_model_options(indent, config_to_class=None, use_model_types=True):
    if config_to_class is None and not use_model_types:
        raise ValueError("Using `use_model_types=False` requires a `config_to_class` dictionary.")
    if use_model_types:
        if config_to_class is None:
            model_type_to_name = {model_type: f"[`{config}`]" for model_type, config in CONFIG_MAPPING_NAMES.items()}
        else:
            model_type_to_name = {
                model_type: _get_class_name(model_class)
                for model_type, model_class in config_to_class.items()
                if model_type in MODEL_NAMES_MAPPING
            }
        lines = [
            f"{indent}- **{model_type}** -- {model_type_to_name[model_type]} ({MODEL_NAMES_MAPPING[model_type]} model)"
            for model_type in sorted(model_type_to_name.keys())
        ]
    else:
        config_to_name = {
            CONFIG_MAPPING_NAMES[config]: _get_class_name(clas)
            for config, clas in config_to_class.items()
            if config in CONFIG_MAPPING_NAMES
        }
        config_to_model_name = {
            config: MODEL_NAMES_MAPPING[model_type] for model_type, config in CONFIG_MAPPING_NAMES.items()
        }
        lines = [
            f"{indent}- [`{config_name}`] configuration class:"
            f" {config_to_name[config_name]} ({config_to_model_name[config_name]} model)"
            for config_name in sorted(config_to_name.keys())
        ]
    return "\n".join(lines)


def replace_list_option_in_docstrings(config_to_class=None, use_model_types=True):
    def docstring_decorator(fn):
        docstrings = fn.__doc__
        lines = docstrings.split("\n")
        i = 0
        while i < len(lines) and re.search(r"^(\s*)List options\s*$", lines[i]) is None:
            i += 1
        if i < len(lines):
            indent = re.search(r"^(\s*)List options\s*$", lines[i]).groups()[0]
            if use_model_types:
                indent = f"{indent}    "
            lines[i] = _list_model_options(indent, config_to_class=config_to_class, use_model_types=use_model_types)
            docstrings = "\n".join(lines)
        else:
            raise ValueError(
                f"The function {fn} should have an empty 'List options' in its docstring as placeholder, current"
                f" docstring is:\n{docstrings}"
            )
        fn.__doc__ = docstrings
        return fn

    return docstring_decorator


class AutoConfig:
    r"""
    This is a generic configuration class that will be instantiated as one of the configuration classes of the library
    when created with the [`~AutoConfig.from_pretrained`] class method.

    This class cannot be instantiated directly using `__init__()` (throws an error).
    """

    def __init__(self):
        raise EnvironmentError(
            "AutoConfig is designed to be instantiated "
            "using the `AutoConfig.from_pretrained(pretrained_model_name_or_path)` method."
        )

    @classmethod
    def for_model(cls, model_type: str, *args, **kwargs):
        if model_type in CONFIG_MAPPING:
            config_class = CONFIG_MAPPING[model_type]
            return config_class(*args, **kwargs)
        raise ValueError(
            f"Unrecognized model identifier: {model_type}. Should contain one of {', '.join(CONFIG_MAPPING.keys())}"
        )

    @classmethod
    @replace_list_option_in_docstrings()
    def from_pretrained(cls, pretrained_model_name_or_path, **kwargs):
        r"""
        Instantiate one of the configuration classes of the library from a pretrained model configuration.

        The configuration class to instantiate is selected based on the `model_type` property of the config object that
        is loaded, or when it's missing, by falling back to using pattern matching on `pretrained_model_name_or_path`:

        List options

        Args:
            pretrained_model_name_or_path (`str` or `os.PathLike`):
                Can be either:

                    - A string, the *model id* of a pretrained model configuration hosted inside a model repo on
                      huggingface.co. Valid model ids can be located at the root-level, like `bert-base-uncased`, or
                      namespaced under a user or organization name, like `dbmdz/bert-base-german-cased`.
                    - A path to a *directory* containing a configuration file saved using the
                      [`~PretrainedConfig.save_pretrained`] method, or the [`~PreTrainedModel.save_pretrained`] method,
                      e.g., `./my_model_directory/`.
                    - A path or url to a saved configuration JSON *file*, e.g.,
                      `./my_model_directory/configuration.json`.
            cache_dir (`str` or `os.PathLike`, *optional*):
                Path to a directory in which a downloaded pretrained model configuration should be cached if the
                standard cache should not be used.
            force_download (`bool`, *optional*, defaults to `False`):
                Whether or not to force the (re-)download the model weights and configuration files and override the
                cached versions if they exist.
            resume_download (`bool`, *optional*, defaults to `False`):
                Whether or not to delete incompletely received files. Will attempt to resume the download if such a
                file exists.
            proxies (`Dict[str, str]`, *optional*):
                A dictionary of proxy servers to use by protocol or endpoint, e.g., `{'http': 'foo.bar:3128',
                'http://hostname': 'foo.bar:4012'}`. The proxies are used on each request.
            revision (`str`, *optional*, defaults to `"main"`):
                The specific model version to use. It can be a branch name, a tag name, or a commit id, since we use a
                git-based system for storing models and other artifacts on huggingface.co, so `revision` can be any
                identifier allowed by git.
            return_unused_kwargs (`bool`, *optional*, defaults to `False`):
                If `False`, then this function returns just the final configuration object.

                If `True`, then this functions returns a `Tuple(config, unused_kwargs)` where *unused_kwargs* is a
                dictionary consisting of the key/value pairs whose keys are not configuration attributes: i.e., the
                part of `kwargs` which has not been used to update `config` and is otherwise ignored.
            trust_remote_code (`bool`, *optional*, defaults to `False`):
                Whether or not to allow for custom models defined on the Hub in their own modeling files. This option
                should only be set to `True` for repositories you trust and in which you have read the code, as it will
                execute code present on the Hub on your local machine.
            kwargs(additional keyword arguments, *optional*):
                The values in kwargs of any keys which are configuration attributes will be used to override the loaded
                values. Behavior concerning key/value pairs whose keys are *not* configuration attributes is controlled
                by the `return_unused_kwargs` keyword parameter.

        Examples:

        ```python
        >>> from transformers import AutoConfig

        >>> # Download configuration from huggingface.co and cache.
        >>> config = AutoConfig.from_pretrained("bert-base-uncased")

        >>> # Download configuration from huggingface.co (user-uploaded) and cache.
        >>> config = AutoConfig.from_pretrained("dbmdz/bert-base-german-cased")

        >>> # If configuration file is in a directory (e.g., was saved using *save_pretrained('./test/saved_model/')*).
        >>> config = AutoConfig.from_pretrained("./test/bert_saved_model/")

        >>> # Load a specific configuration file.
        >>> config = AutoConfig.from_pretrained("./test/bert_saved_model/my_configuration.json")

        >>> # Change some config attributes when loading a pretrained config.
        >>> config = AutoConfig.from_pretrained("bert-base-uncased", output_attentions=True, foo=False)
        >>> config.output_attentions
        True

        >>> config, unused_kwargs = AutoConfig.from_pretrained(
        ...     "bert-base-uncased", output_attentions=True, foo=False, return_unused_kwargs=True
        ... )
        >>> config.output_attentions
        True

        >>> unused_kwargs
        {'foo': False}
        ```"""
        kwargs["_from_auto"] = True
        kwargs["name_or_path"] = pretrained_model_name_or_path
        trust_remote_code = kwargs.pop("trust_remote_code", False)
        config_dict, unused_kwargs = PretrainedConfig.get_config_dict(pretrained_model_name_or_path, **kwargs)
        if "auto_map" in config_dict and "AutoConfig" in config_dict["auto_map"]:
            if not trust_remote_code:
                raise ValueError(
                    f"Loading {pretrained_model_name_or_path} requires you to execute the configuration file in that"
                    " repo on your local machine. Make sure you have read the code there to avoid malicious use, then"
                    " set the option `trust_remote_code=True` to remove this error."
                )
            if kwargs.get("revision", None) is None:
                logger.warning(
                    "Explicitly passing a `revision` is encouraged when loading a configuration with custom code to "
                    "ensure no malicious code has been contributed in a newer revision."
                )
            class_ref = config_dict["auto_map"]["AutoConfig"]
            module_file, class_name = class_ref.split(".")
            config_class = get_class_from_dynamic_module(
                pretrained_model_name_or_path, module_file + ".py", class_name, **kwargs
            )
            config_class.register_for_auto_class()
            return config_class.from_pretrained(pretrained_model_name_or_path, **kwargs)
        elif "model_type" in config_dict:
            config_class = CONFIG_MAPPING[config_dict["model_type"]]
            return config_class.from_dict(config_dict, **unused_kwargs)
        else:
            # Fallback: use pattern matching on the string.
            # We go from longer names to shorter names to catch roberta before bert (for instance)
            for pattern in sorted(CONFIG_MAPPING.keys(), key=len, reverse=True):
                if pattern in str(pretrained_model_name_or_path):
                    return CONFIG_MAPPING[pattern].from_dict(config_dict, **unused_kwargs)

        raise ValueError(
            f"Unrecognized model in {pretrained_model_name_or_path}. "
            f"Should have a `model_type` key in its {CONFIG_NAME}, or contain one of the following strings "
            f"in its name: {', '.join(CONFIG_MAPPING.keys())}"
        )

    @staticmethod
    def register(model_type, config):
        """
        Register a new configuration for this class.

        Args:
            model_type (`str`): The model type like "bert" or "gpt".
            config ([`PretrainedConfig`]): The config to register.
        """
        if issubclass(config, PretrainedConfig) and config.model_type != model_type:
            raise ValueError(
                "The config you are passing has a `model_type` attribute that is not consistent with the model type "
                f"you passed (config has {config.model_type} and you passed {model_type}. Fix one of those so they "
                "match!"
            )
        CONFIG_MAPPING.register(model_type, config)<|MERGE_RESOLUTION|>--- conflicted
+++ resolved
@@ -87,11 +87,8 @@
         ("gpt_neox", "GPTNeoXConfig"),
         ("gpt_neox_japanese", "GPTNeoXJapaneseConfig"),
         ("gptj", "GPTJConfig"),
-<<<<<<< HEAD
         ("gptsan-japanese", "GPTSANJapaneseConfig"),
-=======
         ("graphormer", "GraphormerConfig"),
->>>>>>> de1ca3a0
         ("groupvit", "GroupViTConfig"),
         ("hubert", "HubertConfig"),
         ("ibert", "IBertConfig"),
@@ -254,11 +251,8 @@
         ("gpt_neox", "GPT_NEOX_PRETRAINED_CONFIG_ARCHIVE_MAP"),
         ("gpt_neox_japanese", "GPT_NEOX_JAPANESE_PRETRAINED_CONFIG_ARCHIVE_MAP"),
         ("gptj", "GPTJ_PRETRAINED_CONFIG_ARCHIVE_MAP"),
-<<<<<<< HEAD
         ("gptsan-japanese", "GPTSAN_JAPANESE_PRETRAINED_CONFIG_ARCHIVE_MAP"),
-=======
         ("graphormer", "GRAPHORMER_PRETRAINED_CONFIG_ARCHIVE_MAP"),
->>>>>>> de1ca3a0
         ("groupvit", "GROUPVIT_PRETRAINED_CONFIG_ARCHIVE_MAP"),
         ("hubert", "HUBERT_PRETRAINED_CONFIG_ARCHIVE_MAP"),
         ("ibert", "IBERT_PRETRAINED_CONFIG_ARCHIVE_MAP"),
@@ -421,11 +415,8 @@
         ("gpt_neox", "GPT NeoX"),
         ("gpt_neox_japanese", "GPT NeoX Japanese"),
         ("gptj", "GPT-J"),
-<<<<<<< HEAD
         ("gptsan-japanese", "GPTSAN-japanese"),
-=======
         ("graphormer", "Graphormer"),
->>>>>>> de1ca3a0
         ("groupvit", "GroupViT"),
         ("herbert", "HerBERT"),
         ("hubert", "Hubert"),
