--- conflicted
+++ resolved
@@ -823,21 +823,8 @@
                 all_hidden_states = all_hidden_states + (hidden_states,)
 
             if self.gradient_checkpointing and self.training:
-<<<<<<< HEAD
-
-                def create_custom_forward(module):
-                    def custom_forward(*inputs):
-                        # None for past_key_value
-                        return module(*inputs, use_cache, output_attentions, padding_mask=padding_mask)
-
-                    return custom_forward
-
-                outputs = torch.utils.checkpoint.checkpoint(
-                    create_custom_forward(block),
-=======
                 outputs = self._gradient_checkpointing_func(
                     block.__call__,
->>>>>>> 4557a0de
                     hidden_states,
                     None,
                     attention_mask,
