# coding=utf-8
# Copyright 2020-present the HuggingFace Inc. team.
#
# Licensed under the Apache License, Version 2.0 (the "License");
# you may not use this file except in compliance with the License.
# You may obtain a copy of the License at
#
#     http://www.apache.org/licenses/LICENSE-2.0
#
# Unless required by applicable law or agreed to in writing, software
# distributed under the License is distributed on an "AS IS" BASIS,
# WITHOUT WARRANTIES OR CONDITIONS OF ANY KIND, either express or implied.
# See the License for the specific language governing permissions and
# limitations under the License.
"""
The Trainer class, to easily train a 🤗 Transformers from scratch or finetune it on a new task.
"""

import collections
import inspect
import math
import os
import re
import shutil
import sys
import time
import warnings
from logging import StreamHandler
from pathlib import Path
from typing import TYPE_CHECKING, Any, Callable, Dict, List, Optional, Tuple, Union


# Integrations must be imported before ML frameworks:
from .integrations import (  # isort: split
    default_hp_search_backend,
    get_reporting_integration_callbacks,
    hp_params,
    is_fairscale_available,
    is_optuna_available,
    is_ray_tune_available,
    run_hp_search_optuna,
    run_hp_search_ray,
    deepspeed_init,
    deepspeed_is_zero3_enabled,
)

import numpy as np
import torch
from packaging import version
from torch import nn
from torch.utils.data.dataloader import DataLoader
from torch.utils.data.dataset import Dataset
from torch.utils.data.distributed import DistributedSampler
from torch.utils.data.sampler import RandomSampler, SequentialSampler

from .data.data_collator import DataCollator, DataCollatorWithPadding, default_data_collator
from .file_utils import (
    WEIGHTS_NAME,
    is_apex_available,
    is_datasets_available,
    is_in_notebook,
    is_sagemaker_dp_enabled,
    is_sagemaker_mp_enabled,
    is_torch_tpu_available,
    is_training_run_on_sagemaker,
)
from .modeling_utils import PreTrainedModel, unwrap_model
from .optimization import Adafactor, AdamW, get_scheduler
from .tokenization_utils_base import PreTrainedTokenizerBase
from .trainer_callback import (
    CallbackHandler,
    DefaultFlowCallback,
    PrinterCallback,
    ProgressCallback,
    TrainerCallback,
    TrainerControl,
    TrainerState,
)
from .trainer_pt_utils import (
    DistributedLengthGroupedSampler,
    DistributedSamplerWithLoop,
    DistributedTensorGatherer,
    LabelSmoother,
    LengthGroupedSampler,
    SequentialDistributedSampler,
    distributed_broadcast_scalars,
    distributed_concat,
    get_parameter_names,
    nested_concat,
    nested_detach,
    nested_numpify,
    nested_xla_mesh_reduce,
    reissue_pt_warnings,
)
from .trainer_utils import (
    PREFIX_CHECKPOINT_DIR,
    BestRun,
    EvalPrediction,
    HPSearchBackend,
    PredictionOutput,
    ShardedDDPOption,
    TrainerMemoryTracker,
    TrainOutput,
    default_compute_objective,
    default_hp_space,
    denumpify_detensorize,
    get_last_checkpoint,
    set_seed,
    speed_metrics,
)
from .training_args import ParallelMode, TrainingArguments
from .utils import logging
from .utils.modeling_auto_mapping import MODEL_FOR_QUESTION_ANSWERING_MAPPING_NAMES


_is_native_amp_available = False

DEFAULT_CALLBACKS = [DefaultFlowCallback]
DEFAULT_PROGRESS_CALLBACK = ProgressCallback

if is_in_notebook():
    from .utils.notebook import NotebookProgressCallback

    DEFAULT_PROGRESS_CALLBACK = NotebookProgressCallback

if is_apex_available():
    from apex import amp

if version.parse(torch.__version__) >= version.parse("1.6"):
    _is_native_amp_available = True
    from torch.cuda.amp import autocast

if is_datasets_available():
    import datasets

if is_torch_tpu_available():
    import torch_xla.core.xla_model as xm
    import torch_xla.debug.metrics as met
    import torch_xla.distributed.parallel_loader as pl

if is_fairscale_available():
    import fairscale
    from fairscale.nn.data_parallel import ShardedDataParallel as ShardedDDP
    from fairscale.optim import OSS
    from fairscale.optim.grad_scaler import ShardedGradScaler

    if version.parse(fairscale.__version__) >= version.parse("0.3"):
        from fairscale.nn.data_parallel import FullyShardedDataParallel as FullyShardedDDP
        from fairscale.nn.wrap import auto_wrap
    else:
        FullyShardedDDP = None

if is_sagemaker_dp_enabled():
    import smdistributed.dataparallel.torch.distributed as dist
    from smdistributed.dataparallel.torch.parallel.distributed import DistributedDataParallel as DDP
else:
    import torch.distributed as dist

if is_sagemaker_mp_enabled():
    import smdistributed.modelparallel.torch as smp

    from .trainer_pt_utils import smp_forward_backward, smp_forward_only, smp_gather, smp_nested_concat

if is_training_run_on_sagemaker():
    logging.add_handler(StreamHandler(sys.stdout))


if TYPE_CHECKING:
    import optuna

logger = logging.get_logger(__name__)


class Trainer:
    """
    Trainer is a simple but feature-complete training and eval loop for PyTorch, optimized for 🤗 Transformers.

    Args:
        model (:class:`~transformers.PreTrainedModel` or :obj:`torch.nn.Module`, `optional`):
            The model to train, evaluate or use for predictions. If not provided, a ``model_init`` must be passed.

            .. note::

                :class:`~transformers.Trainer` is optimized to work with the :class:`~transformers.PreTrainedModel`
                provided by the library. You can still use your own models defined as :obj:`torch.nn.Module` as long as
                they work the same way as the 🤗 Transformers models.
        args (:class:`~transformers.TrainingArguments`, `optional`):
            The arguments to tweak for training. Will default to a basic instance of
            :class:`~transformers.TrainingArguments` with the ``output_dir`` set to a directory named `tmp_trainer` in
            the current directory if not provided.
        data_collator (:obj:`DataCollator`, `optional`):
            The function to use to form a batch from a list of elements of :obj:`train_dataset` or :obj:`eval_dataset`.
            Will default to :func:`~transformers.default_data_collator` if no ``tokenizer`` is provided, an instance of
            :func:`~transformers.DataCollatorWithPadding` otherwise.
        train_dataset (:obj:`torch.utils.data.dataset.Dataset`, `optional`):
            The dataset to use for training. If it is an :obj:`datasets.Dataset`, columns not accepted by the
            ``model.forward()`` method are automatically removed.
        eval_dataset (:obj:`torch.utils.data.dataset.Dataset`, `optional`):
             The dataset to use for evaluation. If it is an :obj:`datasets.Dataset`, columns not accepted by the
             ``model.forward()`` method are automatically removed.
        tokenizer (:class:`PreTrainedTokenizerBase`, `optional`):
            The tokenizer used to preprocess the data. If provided, will be used to automatically pad the inputs the
            maximum length when batching inputs, and it will be saved along the model to make it easier to rerun an
            interrupted training or reuse the fine-tuned model.
        model_init (:obj:`Callable[[], PreTrainedModel]`, `optional`):
            A function that instantiates the model to be used. If provided, each call to
            :meth:`~transformers.Trainer.train` will start from a new instance of the model as given by this function.

            The function may have zero argument, or a single one containing the optuna/Ray Tune trial object, to be
            able to choose different architectures according to hyper parameters (such as layer count, sizes of inner
            layers, dropout probabilities etc).
        compute_metrics (:obj:`Callable[[EvalPrediction], Dict]`, `optional`):
            The function that will be used to compute metrics at evaluation. Must take a
            :class:`~transformers.EvalPrediction` and return a dictionary string to metric values.
        callbacks (List of :obj:`~transformers.TrainerCallback`, `optional`):
            A list of callbacks to customize the training loop. Will add those to the list of default callbacks
            detailed in :doc:`here <callback>`.

            If you want to remove one of the default callbacks used, use the :meth:`Trainer.remove_callback` method.
        optimizers (:obj:`Tuple[torch.optim.Optimizer, torch.optim.lr_scheduler.LambdaLR`, `optional`): A tuple
            containing the optimizer and the scheduler to use. Will default to an instance of
            :class:`~transformers.AdamW` on your model and a scheduler given by
            :func:`~transformers.get_linear_schedule_with_warmup` controlled by :obj:`args`.

    Important attributes:

        - **model** -- Always points to the core model. If using a transformers model, it will be a
          :class:`~transformers.PreTrainedModel` subclass.
        - **model_wrapped** -- Always points to the most external model in case one or more other modules wrap the
          original model. This is the model that should be used for the forward pass. For example, under ``DeepSpeed``,
          the inner model is wrapped in ``DeepSpeed`` and then again in ``torch.nn.DistributedDataParallel``. If the
          inner model hasn't been wrapped, then ``self.model_wrapped`` is the same as ``self.model``.
        - **is_model_parallel** -- Whether or not a model has been switched to a model parallel mode (different from
          data parallelism, this means some of the model layers are split on different GPUs).
        - **place_model_on_device** -- Whether or not to automatically place the model on the device - it will be set
          to :obj:`False` if model parallel or deepspeed is used, or if the default
          ``TrainingArguments.place_model_on_device`` is overridden to return :obj:`False` .
        - **is_in_train** -- Whether or not a model is currently running ``train`` (e.g. when ``evaluate`` is called
          while in ``train``)

    """

    from .trainer_pt_utils import _get_learning_rate, log_metrics, metrics_format, save_metrics, save_state

    def __init__(
        self,
        model: Union[PreTrainedModel, torch.nn.Module] = None,
        args: TrainingArguments = None,
        data_collator: Optional[DataCollator] = None,
        train_dataset: Optional[Dataset] = None,
        eval_dataset: Optional[Dataset] = None,
        tokenizer: Optional[PreTrainedTokenizerBase] = None,
        model_init: Callable[[], PreTrainedModel] = None,
        compute_metrics: Optional[Callable[[EvalPrediction], Dict]] = None,
        callbacks: Optional[List[TrainerCallback]] = None,
        optimizers: Tuple[torch.optim.Optimizer, torch.optim.lr_scheduler.LambdaLR] = (None, None),
    ):
        if args is None:
            output_dir = "tmp_trainer"
            logger.info(f"No `TrainingArguments` passed, using `output_dir={output_dir}`.")
            args = TrainingArguments(output_dir=output_dir)
        self.args = args
        # Seed must be set before instantiating the model when using model
        set_seed(self.args.seed)
        self.hp_name = None
        self.deepspeed = None
        self.is_in_train = False

        # memory metrics - must set up as early as possible
        self._memory_tracker = TrainerMemoryTracker(self.args.skip_memory_metrics)
        self._memory_tracker.start()

        # force device and distributed setup init explicitly
        args._setup_devices

        if model is None:
            if model_init is not None:
                self.model_init = model_init
                model = self.call_model_init()
            else:
                raise RuntimeError("`Trainer` requires either a `model` or `model_init` argument")
        else:
            if model_init is not None:
                warnings.warn(
                    "`Trainer` requires either a `model` or `model_init` argument, but not both. "
                    "`model_init` will overwrite your model when calling the `train` method. This will become a fatal error in the next release.",
                    FutureWarning,
                )
            self.model_init = model_init

        if hasattr(model, "is_parallelizable") and model.is_parallelizable and model.model_parallel:
            self.is_model_parallel = True
        else:
            self.is_model_parallel = False

        # Setup Sharded DDP training
        self.sharded_ddp = None
        if len(args.sharded_ddp) > 0:
            if args.deepspeed:
                raise ValueError(
                    "Using --sharded_ddp xxx together with --deepspeed is not possible, deactivate one of those flags."
                )

            if args.local_rank == -1:
                raise ValueError("Using sharded DDP only works in distributed training.")
            elif not is_fairscale_available():
                raise ImportError("Sharded DDP training requires fairscale: `pip install fairscale`.")
            elif ShardedDDPOption.SIMPLE not in args.sharded_ddp and FullyShardedDDP is None:
                raise ImportError(
                    "Sharded DDP in a mode other than simple training requires fairscale version >= 0.3, found "
                    f"{fairscale.__version__}. Upgrade your fairscale library: `pip install --upgrade fairscale`."
                )
            elif ShardedDDPOption.SIMPLE in args.sharded_ddp:
                self.sharded_ddp = ShardedDDPOption.SIMPLE
            elif ShardedDDPOption.ZERO_DP_2 in args.sharded_ddp:
                self.sharded_ddp = ShardedDDPOption.ZERO_DP_2
            elif ShardedDDPOption.ZERO_DP_3 in args.sharded_ddp:
                self.sharded_ddp = ShardedDDPOption.ZERO_DP_3

        # one place to sort out whether to place the model on device or not
        # postpone switching model to cuda when:
        # 1. MP - since we are trying to fit a much bigger than 1 gpu model
        # 2. fp16-enabled DeepSpeed loads the model in half the size and it doesn't need .to() anyway,
        #    and we only use deepspeed for training at the moment
        # 3. full fp16 eval - since the model needs to be half'ed first
        # 4. Sharded DDP - same as MP
        self.place_model_on_device = args.place_model_on_device
        if (
            self.is_model_parallel
            or (args.deepspeed and args.do_train)
            or (args.fp16_full_eval and not args.do_train)
            or (self.sharded_ddp in [ShardedDDPOption.ZERO_DP_2, ShardedDDPOption.ZERO_DP_3])
        ):
            self.place_model_on_device = False

        default_collator = default_data_collator if tokenizer is None else DataCollatorWithPadding(tokenizer)
        self.data_collator = data_collator if data_collator is not None else default_collator
        self.train_dataset = train_dataset
        self.eval_dataset = eval_dataset
        self.tokenizer = tokenizer

        if self.place_model_on_device:
            model = model.to(args.device)

        # Force n_gpu to 1 to avoid DataParallel as MP will manage the GPUs
        if self.is_model_parallel:
            self.args._n_gpu = 1

        # later use `self.model is self.model_wrapped` to check if it's wrapped or not
        self.model_wrapped = model
        self.model = model

        self.compute_metrics = compute_metrics
        self.optimizer, self.lr_scheduler = optimizers
        if model_init is not None and (self.optimizer is not None or self.lr_scheduler is not None):
            raise RuntimeError(
                "Passing a `model_init` is incompatible with providing the `optimizers` argument."
                "You should subclass `Trainer` and override the `create_optimizer_and_scheduler` method."
            )
        default_callbacks = DEFAULT_CALLBACKS + get_reporting_integration_callbacks(self.args.report_to)
        callbacks = default_callbacks if callbacks is None else default_callbacks + callbacks
        self.callback_handler = CallbackHandler(
            callbacks, self.model, self.tokenizer, self.optimizer, self.lr_scheduler
        )
        self.add_callback(PrinterCallback if self.args.disable_tqdm else DEFAULT_PROGRESS_CALLBACK)

        # Will be set to True by `self._setup_loggers()` on first call to `self.log()`.
        self._loggers_initialized = False

        # Create output directory if needed
        if self.is_world_process_zero():
            os.makedirs(self.args.output_dir, exist_ok=True)
        if not callable(self.data_collator) and callable(getattr(self.data_collator, "collate_batch", None)):
            raise ValueError("The `data_collator` should be a simple callable (function, class with `__call__`).")

        if args.max_steps > 0:
            logger.info("max_steps is given, it will override any value given in num_train_epochs")

        # Enforce rules on using datasets with no __len__
        if train_dataset is not None and not isinstance(train_dataset, collections.abc.Sized) and args.max_steps <= 0:
            raise ValueError("train_dataset does not implement __len__, max_steps has to be specified")
        if eval_dataset is not None and not isinstance(eval_dataset, collections.abc.Sized):
            raise ValueError("eval_dataset must implement __len__")

        self._signature_columns = None
        if is_datasets_available():
            if isinstance(train_dataset, datasets.Dataset):
                self._remove_unused_columns(self.train_dataset, description="training")
            if isinstance(eval_dataset, datasets.Dataset):
                self._remove_unused_columns(self.eval_dataset, description="evaluation")

        # Mixed precision setup
        self.use_apex = False
        self.use_amp = False
        self.fp16_backend = None

        if args.fp16:
            if args.fp16_backend == "auto":
                self.fp16_backend = "amp" if _is_native_amp_available else "apex"
            else:
                self.fp16_backend = args.fp16_backend
            logger.info(f"Using {self.fp16_backend} fp16 backend")

        if args.fp16 and not args.deepspeed:  # deepspeed manages its own fp16
            if self.fp16_backend == "amp":
                self.use_amp = True
                self.scaler = ShardedGradScaler() if self.sharded_ddp is not None else torch.cuda.amp.GradScaler()
            else:
                if not is_apex_available():
                    raise ImportError(
                        "Using FP16 with APEX but APEX is not installed, please refer to https://www.github.com/nvidia/apex."
                    )
                self.use_apex = True

        # Label smoothing
        if self.args.label_smoothing_factor != 0:
            self.label_smoother = LabelSmoother(epsilon=self.args.label_smoothing_factor)
        else:
            self.label_smoother = None

        self.state = TrainerState()
        self.control = TrainerControl()
        # Internal variable for total_flos used to count as tensors (for distributed + TPU), will be sent in the
        # state at each call to self.log.
        self._total_flos = None
        self.hp_search_backend = None
        self.use_tune_checkpoints = False
        default_label_names = (
            ["start_positions", "end_positions"]
            if type(self.model).__name__ in MODEL_FOR_QUESTION_ANSWERING_MAPPING_NAMES.values()
            else ["labels"]
        )
        self.label_names = default_label_names if self.args.label_names is None else self.args.label_names
        self.control = self.callback_handler.on_init_end(self.args, self.state, self.control)

        # very last
        self._memory_tracker.stop_and_update_metrics()

    def add_callback(self, callback):
        """
        Add a callback to the current list of :class:`~transformer.TrainerCallback`.

        Args:
           callback (:obj:`type` or :class:`~transformer.TrainerCallback`):
               A :class:`~transformer.TrainerCallback` class or an instance of a :class:`~transformer.TrainerCallback`.
               In the first case, will instantiate a member of that class.
        """
        self.callback_handler.add_callback(callback)

    def pop_callback(self, callback):
        """
        Remove a callback from the current list of :class:`~transformer.TrainerCallback` and returns it.

        If the callback is not found, returns :obj:`None` (and no error is raised).

        Args:
           callback (:obj:`type` or :class:`~transformer.TrainerCallback`):
               A :class:`~transformer.TrainerCallback` class or an instance of a :class:`~transformer.TrainerCallback`.
               In the first case, will pop the first member of that class found in the list of callbacks.

        Returns:
            :class:`~transformer.TrainerCallback`: The callback removed, if found.
        """
        return self.callback_handler.pop_callback(callback)

    def remove_callback(self, callback):
        """
        Remove a callback from the current list of :class:`~transformer.TrainerCallback`.

        Args:
           callback (:obj:`type` or :class:`~transformer.TrainerCallback`):
               A :class:`~transformer.TrainerCallback` class or an instance of a :class:`~transformer.TrainerCallback`.
               In the first case, will remove the first member of that class found in the list of callbacks.
        """
        self.callback_handler.remove_callback(callback)

    def _remove_unused_columns(self, dataset: "datasets.Dataset", description: Optional[str] = None):
        if not self.args.remove_unused_columns:
            return
        if self._signature_columns is None:
            # Inspect model forward signature to keep only the arguments it accepts.
            signature = inspect.signature(self.model.forward)
            self._signature_columns = list(signature.parameters.keys())
            # Labels may be named label or label_ids, the default data collator handles that.
            self._signature_columns += ["label", "label_ids"]
        columns = [k for k in self._signature_columns if k in dataset.column_names]
        ignored_columns = list(set(dataset.column_names) - set(self._signature_columns))
        if len(ignored_columns) > 0:
            dset_description = "" if description is None else f"in the {description} set "
            logger.info(
                f"The following columns {dset_description} don't have a corresponding argument in "
                f"`{self.model.__class__.__name__}.forward` and have been ignored: {', '.join(ignored_columns)}."
            )

        dataset.set_format(type=dataset.format["type"], columns=columns, format_kwargs=dataset.format["format_kwargs"])

    def _get_train_sampler(self) -> Optional[torch.utils.data.sampler.Sampler]:
        if isinstance(self.train_dataset, torch.utils.data.IterableDataset) or not isinstance(
            self.train_dataset, collections.abc.Sized
        ):
            return None

        # Build the sampler.
        if self.args.group_by_length:
            if is_datasets_available() and isinstance(self.train_dataset, datasets.Dataset):
                lengths = (
                    self.train_dataset[self.args.length_column_name]
                    if self.args.length_column_name in self.train_dataset.column_names
                    else None
                )
            else:
                lengths = None
            model_input_name = self.tokenizer.model_input_names[0] if self.tokenizer is not None else None
            if self.args.world_size <= 1:
                return LengthGroupedSampler(
                    self.train_dataset, self.args.train_batch_size, lengths=lengths, model_input_name=model_input_name
                )
            else:
                return DistributedLengthGroupedSampler(
                    self.train_dataset,
                    self.args.train_batch_size,
                    num_replicas=self.args.world_size,
                    rank=self.args.process_index,
                    lengths=lengths,
                    model_input_name=model_input_name,
                )

        else:
            if self.args.world_size <= 1:
                return RandomSampler(self.train_dataset)
            elif (
                self.args.parallel_mode in [ParallelMode.TPU, ParallelMode.SAGEMAKER_MODEL_PARALLEL]
                and not self.args.dataloader_drop_last
            ):
                # Use a loop for TPUs when drop_last is False to have all batches have the same size.
                return DistributedSamplerWithLoop(
                    self.train_dataset,
                    batch_size=self.args.per_device_train_batch_size,
                    num_replicas=self.args.world_size,
                    rank=self.args.process_index,
                )
            else:
                return DistributedSampler(
                    self.train_dataset, num_replicas=self.args.world_size, rank=self.args.process_index
                )

    def get_train_dataloader(self) -> DataLoader:
        """
        Returns the training :class:`~torch.utils.data.DataLoader`.

        Will use no sampler if :obj:`self.train_dataset` does not implement :obj:`__len__`, a random sampler (adapted
        to distributed training if necessary) otherwise.

        Subclass and override this method if you want to inject some custom behavior.
        """
        if self.train_dataset is None:
            raise ValueError("Trainer: training requires a train_dataset.")
        train_sampler = self._get_train_sampler()

        return DataLoader(
            self.train_dataset,
            batch_size=self.args.train_batch_size,
            sampler=train_sampler,
            collate_fn=self.data_collator,
            drop_last=self.args.dataloader_drop_last,
            num_workers=self.args.dataloader_num_workers,
            pin_memory=self.args.dataloader_pin_memory,
        )

    def _get_eval_sampler(self, eval_dataset: Dataset) -> Optional[torch.utils.data.sampler.Sampler]:
        if is_torch_tpu_available():
            return SequentialDistributedSampler(eval_dataset, num_replicas=xm.xrt_world_size(), rank=xm.get_ordinal())
        elif is_sagemaker_mp_enabled():
            return SequentialDistributedSampler(
                eval_dataset,
                num_replicas=smp.dp_size(),
                rank=smp.dp_rank(),
                batch_size=self.args.per_device_eval_batch_size,
            )
        elif self.args.local_rank != -1:
            return SequentialDistributedSampler(eval_dataset)
        else:
            return SequentialSampler(eval_dataset)

    def get_eval_dataloader(self, eval_dataset: Optional[Dataset] = None) -> DataLoader:
        """
        Returns the evaluation :class:`~torch.utils.data.DataLoader`.

        Subclass and override this method if you want to inject some custom behavior.

        Args:
            eval_dataset (:obj:`torch.utils.data.dataset.Dataset`, `optional`):
                If provided, will override :obj:`self.eval_dataset`. If it is an :obj:`datasets.Dataset`, columns not
                accepted by the ``model.forward()`` method are automatically removed. It must implement :obj:`__len__`.
        """
        if eval_dataset is None and self.eval_dataset is None:
            raise ValueError("Trainer: evaluation requires an eval_dataset.")
        elif eval_dataset is not None and not isinstance(eval_dataset, collections.abc.Sized):
            raise ValueError("eval_dataset must implement __len__")
        elif is_datasets_available() and isinstance(eval_dataset, datasets.Dataset):
            self._remove_unused_columns(eval_dataset, description="evaluation")
        eval_dataset = eval_dataset if eval_dataset is not None else self.eval_dataset
        eval_sampler = self._get_eval_sampler(eval_dataset)

        return DataLoader(
            eval_dataset,
            sampler=eval_sampler,
            batch_size=self.args.eval_batch_size,
            collate_fn=self.data_collator,
            drop_last=self.args.dataloader_drop_last,
            num_workers=self.args.dataloader_num_workers,
            pin_memory=self.args.dataloader_pin_memory,
        )

    def get_test_dataloader(self, test_dataset: Dataset) -> DataLoader:
        """
        Returns the test :class:`~torch.utils.data.DataLoader`.

        Subclass and override this method if you want to inject some custom behavior.

        Args:
            test_dataset (:obj:`torch.utils.data.dataset.Dataset`, `optional`):
                The test dataset to use. If it is an :obj:`datasets.Dataset`, columns not accepted by the
                ``model.forward()`` method are automatically removed. It must implement :obj:`__len__`.
        """
        if not isinstance(test_dataset, collections.abc.Sized):
            raise ValueError("test_dataset must implement __len__")
        elif is_datasets_available() and isinstance(test_dataset, datasets.Dataset):
            self._remove_unused_columns(test_dataset, description="test")
        test_sampler = self._get_eval_sampler(test_dataset)

        # We use the same batch_size as for eval.
        return DataLoader(
            test_dataset,
            sampler=test_sampler,
            batch_size=self.args.eval_batch_size,
            collate_fn=self.data_collator,
            drop_last=self.args.dataloader_drop_last,
            pin_memory=self.args.dataloader_pin_memory,
        )

    def create_optimizer_and_scheduler(self, num_training_steps: int):
        """
        Setup the optimizer and the learning rate scheduler.

        We provide a reasonable default that works well. If you want to use something else, you can pass a tuple in the
        Trainer's init through :obj:`optimizers`, or subclass and override this method (or :obj:`create_optimizer`
        and/or :obj:`create_scheduler`) in a subclass.
        """
        self.create_optimizer()
        self.create_scheduler(num_training_steps)

    def create_optimizer(self):
        """
        Setup the optimizer.

        We provide a reasonable default that works well. If you want to use something else, you can pass a tuple in the
        Trainer's init through :obj:`optimizers`, or subclass and override this method in a subclass.
        """
        if self.optimizer is None:
            decay_parameters = get_parameter_names(self.model, [torch.nn.LayerNorm])
            decay_parameters = [name for name in decay_parameters if "bias" not in name]
            optimizer_grouped_parameters = [
                {
                    "params": [p for n, p in self.model.named_parameters() if n in decay_parameters],
                    "weight_decay": self.args.weight_decay,
                },
                {
                    "params": [p for n, p in self.model.named_parameters() if n not in decay_parameters],
                    "weight_decay": 0.0,
                },
            ]
            optimizer_cls = Adafactor if self.args.adafactor else AdamW
            if self.args.adafactor:
                optimizer_cls = Adafactor
                optimizer_kwargs = {"scale_parameter": False, "relative_step": False}
            else:
                optimizer_cls = AdamW
                optimizer_kwargs = {
                    "betas": (self.args.adam_beta1, self.args.adam_beta2),
                    "eps": self.args.adam_epsilon,
                }
            optimizer_kwargs["lr"] = self.args.learning_rate
            if self.sharded_ddp == ShardedDDPOption.SIMPLE:
                self.optimizer = OSS(
                    params=optimizer_grouped_parameters,
                    optim=optimizer_cls,
                    **optimizer_kwargs,
                )
            else:
                self.optimizer = optimizer_cls(optimizer_grouped_parameters, **optimizer_kwargs)

        if is_sagemaker_mp_enabled():
            self.optimizer = smp.DistributedOptimizer(self.optimizer)

    def create_scheduler(self, num_training_steps: int):
        """
        Setup the scheduler. The optimizer of the trainer must have been set up before this method is called.

        Args:
            num_training_steps (int): The number of training steps to do.
        """
        if self.lr_scheduler is None:
            warmup_steps = (
                self.args.warmup_steps
                if self.args.warmup_steps > 0
                else math.ceil(num_training_steps * self.args.warmup_ratio)
            )

            self.lr_scheduler = get_scheduler(
                self.args.lr_scheduler_type,
                self.optimizer,
                num_warmup_steps=warmup_steps,
                num_training_steps=num_training_steps,
            )

    def num_examples(self, dataloader: DataLoader) -> int:
        """
        Helper to get number of samples in a :class:`~torch.utils.data.DataLoader` by accessing its dataset.

        Will raise an exception if the underlying dataset does not implement method :obj:`__len__`
        """
        return len(dataloader.dataset)

    def _hp_search_setup(self, trial: Union["optuna.Trial", Dict[str, Any]]):
        """ HP search setup code """
        self._trial = trial

        if self.hp_search_backend is None or trial is None:
            return
        if self.hp_search_backend == HPSearchBackend.OPTUNA:
            params = self.hp_space(trial)
        elif self.hp_search_backend == HPSearchBackend.RAY:
            params = trial
            params.pop("wandb", None)

        for key, value in params.items():
            if not hasattr(self.args, key):
                raise AttributeError(
                    f"Trying to set {key} in the hyperparameter search but there is no corresponding field in `TrainingArguments`."
                )
            old_attr = getattr(self.args, key, None)
            # Casting value to the proper type
            if old_attr is not None:
                value = type(old_attr)(value)
            setattr(self.args, key, value)
        if self.hp_search_backend == HPSearchBackend.OPTUNA:
            logger.info("Trial:", trial.params)

    def _report_to_hp_search(
        self, trial: Union["optuna.Trial", Dict[str, Any]], epoch: int, metrics: Dict[str, float]
    ):
        if self.hp_search_backend is None or trial is None:
            return
        self.objective = self.compute_objective(metrics.copy())
        if self.hp_search_backend == HPSearchBackend.OPTUNA:
            import optuna

            trial.report(self.objective, epoch)
            if trial.should_prune():
                raise optuna.TrialPruned()
        elif self.hp_search_backend == HPSearchBackend.RAY:
            from ray import tune

            if self.control.should_save:
                self._tune_save_checkpoint()
            tune.report(objective=self.objective, **metrics)

    def _tune_save_checkpoint(self):
        from ray import tune

        if not self.use_tune_checkpoints:
            return
        with tune.checkpoint_dir(step=self.state.global_step) as checkpoint_dir:
            output_dir = os.path.join(checkpoint_dir, f"{PREFIX_CHECKPOINT_DIR}-{self.state.global_step}")
            self.save_model(output_dir)
            if self.is_world_process_zero():
                self.state.save_to_json(os.path.join(output_dir, "trainer_state.json"))
                torch.save(self.optimizer.state_dict(), os.path.join(output_dir, "optimizer.pt"))
                torch.save(self.lr_scheduler.state_dict(), os.path.join(output_dir, "scheduler.pt"))

    def call_model_init(self, trial=None):
        model_init_argcount = len(inspect.signature(self.model_init).parameters)
        if model_init_argcount == 0:
            model = self.model_init()
        elif model_init_argcount == 1:
            model = self.model_init(trial)
        else:
            raise RuntimeError("model_init should have 0 or 1 argument.")

        if model is None:
            raise RuntimeError("model_init should not return None.")

        return model

    def _wrap_model(self, model, training=True):
        if is_sagemaker_mp_enabled():
            # Wrapping the base model twice in a DistributedModel will raise an error.
            if isinstance(self.model_wrapped, smp.model.DistributedModel):
                return self.model_wrapped
            return smp.DistributedModel(model, backward_passes_per_step=self.args.gradient_accumulation_steps)

        # already initialized its own DDP and AMP
        if self.deepspeed:
            return self.deepspeed

        # train/eval could be run multiple-times - if already wrapped, don't re-wrap it again
        if unwrap_model(model) is not model:
            return model

        # Mixed precision training with apex (torch < 1.6)
        if self.use_apex and training:
            model, self.optimizer = amp.initialize(model, self.optimizer, opt_level=self.args.fp16_opt_level)

        # Multi-gpu training (should be after apex fp16 initialization)
        if self.args.n_gpu > 1:
            model = torch.nn.DataParallel(model)

        # Note: in torch.distributed mode, there's no point in wrapping the model
        # inside a DistributedDataParallel as we'll be under `no_grad` anyways.
        if not training:
            return model

        # Distributed training (should be after apex fp16 initialization)
        if self.sharded_ddp is not None:
            # Sharded DDP!
            if self.sharded_ddp == ShardedDDPOption.SIMPLE:
                model = ShardedDDP(model, self.optimizer)
            else:
                mixed_precision = self.args.fp16
                cpu_offload = ShardedDDPOption.OFFLOAD in self.args.sharded_ddp
                zero_3 = self.sharded_ddp == ShardedDDPOption.ZERO_DP_3
                # XXX: Breaking the self.model convention but I see no way around it for now.
                if ShardedDDPOption.AUTO_WRAP in self.args.sharded_ddp:
                    model = auto_wrap(model)
                self.model = model = FullyShardedDDP(
                    model,
                    mixed_precision=mixed_precision,
                    reshard_after_forward=zero_3,
                    cpu_offload=cpu_offload,
                ).to(self.args.device)

        elif is_sagemaker_dp_enabled():
            model = DDP(model, device_ids=[dist.get_local_rank()], broadcast_buffers=False)
        elif self.args.local_rank != -1:
            if self.args.ddp_find_unused_parameters is not None:
                find_unused_parameters = self.args.ddp_find_unused_parameters
            elif isinstance(model, PreTrainedModel):
                # find_unused_parameters breaks checkpointing as per
                # https://github.com/huggingface/transformers/pull/4659#issuecomment-643356021
                find_unused_parameters = not getattr(model.config, "gradient_checkpointing", False)
            else:
                find_unused_parameters = True
            model = torch.nn.parallel.DistributedDataParallel(
                model,
                device_ids=[self.args.local_rank],
                output_device=self.args.local_rank,
                find_unused_parameters=find_unused_parameters,
            )

        return model

    def train(
        self,
        resume_from_checkpoint: Optional[Union[str, bool]] = None,
        trial: Union["optuna.Trial", Dict[str, Any]] = None,
        **kwargs,
    ):
        """
        Main training entry point.

        Args:
            resume_from_checkpoint (:obj:`str` or :obj:`bool`, `optional`):
                If a :obj:`str`, local path to a saved checkpoint as saved by a previous instance of
                :class:`~transformers.Trainer`. If a :obj:`bool` and equals `True`, load the last checkpoint in
                `args.output_dir` as saved by a previous instance of :class:`~transformers.Trainer`. If present,
                training will resume from the model/optimizer/scheduler states loaded here.
            trial (:obj:`optuna.Trial` or :obj:`Dict[str, Any]`, `optional`):
                The trial run or the hyperparameter dictionary for hyperparameter search.
            kwargs:
                Additional keyword arguments used to hide deprecated arguments
        """

        # memory metrics - must set up as early as possible
        self._memory_tracker.start()

        self.is_in_train = True

        if "model_path" in kwargs:
            resume_from_checkpoint = kwargs.pop("model_path")
            warnings.warn(
                "`model_path` is deprecated and will be removed in a future version. Use `resume_from_checkpoint` "
                "instead.",
                FutureWarning,
            )
        if len(kwargs) > 0:
            raise TypeError(f"train() received got unexpected keyword arguments: {', '.join(list(kwargs.keys()))}.")
        # This might change the seed so needs to run first.
        self._hp_search_setup(trial)

        # Model re-init
        model_reloaded = False
        if self.model_init is not None:
            # Seed must be set before instantiating the model when using model_init.
            set_seed(self.args.seed)
            self.model = self.call_model_init(trial)
            model_reloaded = True
            # Reinitializes optimizer and scheduler
            self.optimizer, self.lr_scheduler = None, None

        # Load potential model checkpoint
        if isinstance(resume_from_checkpoint, bool) and resume_from_checkpoint:
            resume_from_checkpoint = get_last_checkpoint(self.args.output_dir)
            if resume_from_checkpoint is None:
                raise ValueError(f"No valid checkpoint found in output directory ({self.args.output_dir})")

        if resume_from_checkpoint is not None:
            if not os.path.isfile(os.path.join(resume_from_checkpoint, WEIGHTS_NAME)):
                raise ValueError(f"Can't find a valid checkpoint at {resume_from_checkpoint}")

            logger.info(f"Loading model from {resume_from_checkpoint}).")

            if self.deepspeed:
                # will be resumed in deepspeed_init
                pass
            elif isinstance(self.model, PreTrainedModel):
                self.model = self.model.from_pretrained(resume_from_checkpoint)
                model_reloaded = True
            else:
                state_dict = torch.load(os.path.join(resume_from_checkpoint, WEIGHTS_NAME))
                self.model.load_state_dict(state_dict)

        # If model was re-initialized, put it on the right device and update self.model_wrapped
        if model_reloaded:
            if self.place_model_on_device:
                self.model = self.model.to(self.args.device)
            self.model_wrapped = self.model

        # Keeping track whether we can can len() on the dataset or not
        train_dataset_is_sized = isinstance(self.train_dataset, collections.abc.Sized)

        # Data loader and number of training steps
        train_dataloader = self.get_train_dataloader()

        # Setting up training control variables:
        # number of training epochs: num_train_epochs
        # number of training steps per epoch: num_update_steps_per_epoch
        # total number of training steps to execute: max_steps
        if train_dataset_is_sized:
            num_update_steps_per_epoch = len(train_dataloader) // self.args.gradient_accumulation_steps
            num_update_steps_per_epoch = max(num_update_steps_per_epoch, 1)
            if self.args.max_steps > 0:
                max_steps = self.args.max_steps
                num_train_epochs = self.args.max_steps // num_update_steps_per_epoch + int(
                    self.args.max_steps % num_update_steps_per_epoch > 0
                )
            else:
                max_steps = math.ceil(self.args.num_train_epochs * num_update_steps_per_epoch)
                num_train_epochs = math.ceil(self.args.num_train_epochs)
        else:
            # see __init__. max_steps is set when the dataset has no __len__
            max_steps = self.args.max_steps
            num_train_epochs = 1
            num_update_steps_per_epoch = max_steps

        delay_optimizer_creation = self.sharded_ddp is not None and self.sharded_ddp != ShardedDDPOption.SIMPLE
        if self.args.deepspeed:
            deepspeed_engine, optimizer, lr_scheduler = deepspeed_init(
                self, num_training_steps=max_steps, resume_from_checkpoint=resume_from_checkpoint
            )
            self.model = deepspeed_engine.module
            self.model_wrapped = deepspeed_engine
            self.deepspeed = deepspeed_engine
            self.optimizer = optimizer
            self.lr_scheduler = lr_scheduler
        elif not delay_optimizer_creation:
            self.create_optimizer_and_scheduler(num_training_steps=max_steps)

        self.state = TrainerState()
        self.state.is_hyper_param_search = trial is not None

        model = self._wrap_model(self.model_wrapped)

        # for the rest of this function `model` is the outside model, whether it was wrapped or not
        if model is not self.model:
            self.model_wrapped = model

        if delay_optimizer_creation:
            self.create_optimizer_and_scheduler(num_training_steps=max_steps)

        # Check if saved optimizer or scheduler states exist
        self._load_optimizer_and_scheduler(resume_from_checkpoint)

        # important: at this point:
        # self.model         is the Transformers Model
        # self.model_wrapped is DDP(Transformers Model), Deepspeed(Transformers Model), etc.

        # Train!
        if is_torch_tpu_available():
            world_size = xm.xrt_world_size()
        elif self.args.local_rank != -1:
            world_size = dist.get_world_size()
        else:
            world_size = 1

        total_train_batch_size = self.args.train_batch_size * self.args.gradient_accumulation_steps * world_size
        num_examples = (
            self.num_examples(train_dataloader)
            if train_dataset_is_sized
            else total_train_batch_size * self.args.max_steps
        )

        logger.info("***** Running training *****")
        logger.info(f"  Num examples = {num_examples}")
        logger.info(f"  Num Epochs = {num_train_epochs}")
        logger.info(f"  Instantaneous batch size per device = {self.args.per_device_train_batch_size}")
        logger.info(f"  Total train batch size (w. parallel, distributed & accumulation) = {total_train_batch_size}")
        logger.info(f"  Gradient Accumulation steps = {self.args.gradient_accumulation_steps}")
        logger.info(f"  Total optimization steps = {max_steps}")

        self.state.epoch = 0
        start_time = time.time()
        epochs_trained = 0
        steps_trained_in_current_epoch = 0

        # Check if continuing training from a checkpoint
        if resume_from_checkpoint is not None and os.path.isfile(
            os.path.join(resume_from_checkpoint, "trainer_state.json")
        ):
            self.state = TrainerState.load_from_json(os.path.join(resume_from_checkpoint, "trainer_state.json"))
            epochs_trained = self.state.global_step // num_update_steps_per_epoch
            if not self.args.ignore_data_skip:
                steps_trained_in_current_epoch = self.state.global_step % (num_update_steps_per_epoch)
                steps_trained_in_current_epoch *= self.args.gradient_accumulation_steps
            else:
                steps_trained_in_current_epoch = 0

            logger.info("  Continuing training from checkpoint, will skip to saved global_step")
            logger.info(f"  Continuing training from epoch {epochs_trained}")
            logger.info(f"  Continuing training from global step {self.state.global_step}")
            if not self.args.ignore_data_skip:
                logger.info(
                    f"  Will skip the first {epochs_trained} epochs then the first {steps_trained_in_current_epoch} "
                    "batches in the first epoch."
                )

        # Update the references
        self.callback_handler.model = self.model
        self.callback_handler.optimizer = self.optimizer
        self.callback_handler.lr_scheduler = self.lr_scheduler
        self.callback_handler.train_dataloader = train_dataloader
        self.state.trial_name = self.hp_name(trial) if self.hp_name is not None else None
        self.state.trial_params = hp_params(trial) if trial is not None else None
        # This should be the same if the state has been saved but in case the training arguments changed, it's safer
        # to set this after the load.
        self.state.max_steps = max_steps
        self.state.num_train_epochs = num_train_epochs
        self.state.is_local_process_zero = self.is_local_process_zero()
        self.state.is_world_process_zero = self.is_world_process_zero()

        # tr_loss is a tensor to avoid synchronization of TPUs through .item()
        tr_loss = torch.tensor(0.0).to(self.args.device)
        # _total_loss_scalar is updated everytime .item() has to be called on tr_loss and stores the sum of all losses
        self._total_loss_scalar = 0.0
        self._globalstep_last_logged = self.state.global_step
        self._total_flos = self.state.total_flos
        model.zero_grad()

        self.control = self.callback_handler.on_train_begin(self.args, self.state, self.control)

        # Skip the first epochs_trained epochs to get the random state of the dataloader at the right point.
        if not self.args.ignore_data_skip:
            for epoch in range(epochs_trained):
                # We just need to begin an iteration to create the randomization of the sampler.
                for _ in train_dataloader:
                    break

        for epoch in range(epochs_trained, num_train_epochs):
            if isinstance(train_dataloader, DataLoader) and isinstance(train_dataloader.sampler, DistributedSampler):
                train_dataloader.sampler.set_epoch(epoch)

            if is_torch_tpu_available():
                parallel_loader = pl.ParallelLoader(train_dataloader, [self.args.device]).per_device_loader(
                    self.args.device
                )
                epoch_iterator = parallel_loader
            else:
                epoch_iterator = train_dataloader

            # Reset the past mems state at the beginning of each epoch if necessary.
            if self.args.past_index >= 0:
                self._past = None

            steps_in_epoch = (
                len(epoch_iterator)
                if train_dataset_is_sized
                else self.args.max_steps * self.args.gradient_accumulation_steps
            )
            self.control = self.callback_handler.on_epoch_begin(self.args, self.state, self.control)

            for step, inputs in enumerate(epoch_iterator):

                # Skip past any already trained steps if resuming training
                if steps_trained_in_current_epoch > 0:
                    steps_trained_in_current_epoch -= 1
                    continue

                if step % self.args.gradient_accumulation_steps == 0:
                    self.control = self.callback_handler.on_step_begin(self.args, self.state, self.control)

                if (
                    ((step + 1) % self.args.gradient_accumulation_steps != 0)
                    and self.args.local_rank != -1
                    and self.args._no_sync_in_gradient_accumulation
                ):
                    # Avoid unnecessary DDP synchronization since there will be no backward pass on this example.
                    with model.no_sync():
                        tr_loss += self.training_step(model, inputs)
                else:
                    tr_loss += self.training_step(model, inputs)
                self._total_flos += float(self.floating_point_ops(inputs))

                # Optimizer step for deepspeed must be called on every step regardless of the value of gradient_accumulation_steps
                if self.deepspeed:
                    self.deepspeed.step()

                if (step + 1) % self.args.gradient_accumulation_steps == 0 or (
                    # last step in epoch but step is always smaller than gradient_accumulation_steps
                    steps_in_epoch <= self.args.gradient_accumulation_steps
                    and (step + 1) == steps_in_epoch
                ):
                    # Gradient clipping
                    if self.args.max_grad_norm is not None and self.args.max_grad_norm > 0 and not self.deepspeed:
                        # deepspeed does its own clipping

                        if self.use_amp:
                            # AMP: gradients need unscaling
                            self.scaler.unscale_(self.optimizer)

                        if hasattr(self.optimizer, "clip_grad_norm"):
                            # Some optimizers (like the sharded optimizer) have a specific way to do gradient clipping
                            self.optimizer.clip_grad_norm(self.args.max_grad_norm)
                        elif hasattr(model, "clip_grad_norm_"):
                            # Some models (like FullyShardedDDP) have a specific way to do gradient clipping
                            model.clip_grad_norm_(self.args.max_grad_norm)
                        else:
                            # Revert to normal clipping otherwise, handling Apex or full precision
                            torch.nn.utils.clip_grad_norm_(
                                amp.master_params(self.optimizer) if self.use_apex else model.parameters(),
                                self.args.max_grad_norm,
                            )

                    # Optimizer step
                    if self.deepspeed:
                        pass  # called outside the loop
                    elif is_torch_tpu_available():
                        xm.optimizer_step(self.optimizer)
                    elif self.use_amp:
                        self.scaler.step(self.optimizer)
                        self.scaler.update()
                    else:
                        self.optimizer.step()

                    if not self.deepspeed:
                        self.lr_scheduler.step()

                    model.zero_grad()
                    self.state.global_step += 1
                    self.state.epoch = epoch + (step + 1) / steps_in_epoch
                    self.control = self.callback_handler.on_step_end(self.args, self.state, self.control)

                    self._maybe_log_save_evaluate(tr_loss, model, trial, epoch)

                if self.control.should_epoch_stop or self.control.should_training_stop:
                    break

            self.control = self.callback_handler.on_epoch_end(self.args, self.state, self.control)
            self._maybe_log_save_evaluate(tr_loss, model, trial, epoch)

            if self.args.tpu_metrics_debug or self.args.debug:
                if is_torch_tpu_available():
                    # tpu-comment: Logging debug metrics for PyTorch/XLA (compile, execute times, ops, etc.)
                    xm.master_print(met.metrics_report())
                else:
                    logger.warning(
                        "You enabled PyTorch/XLA debug metrics but you don't have a TPU "
                        "configured. Check your training configuration if this is unexpected."
                    )
            if self.control.should_training_stop:
                break

        if self.args.past_index and hasattr(self, "_past"):
            # Clean the state at the end of training
            delattr(self, "_past")

        logger.info("\n\nTraining completed. Do not forget to share your model on huggingface.co/models =)\n\n")
        if self.args.load_best_model_at_end and self.state.best_model_checkpoint is not None:
            # Wait for everyone to get here so we are sur the model has been saved by process 0.
            if is_torch_tpu_available():
                xm.rendezvous("load_best_model_at_end")
            elif self.args.local_rank != -1:
                dist.barrier()

            logger.info(
                f"Loading best model from {self.state.best_model_checkpoint} (score: {self.state.best_metric})."
            )
            if isinstance(self.model, PreTrainedModel):
                self.model = self.model.from_pretrained(self.state.best_model_checkpoint)
                if self.place_model_on_device:
                    self.model = self.model.to(self.args.device)
            else:
                state_dict = torch.load(os.path.join(self.state.best_model_checkpoint, WEIGHTS_NAME))
                self.model.load_state_dict(state_dict)

            if self.deepspeed:
                self.deepspeed.load_checkpoint(
                    self.state.best_model_checkpoint, load_optimizer_states=False, load_lr_scheduler_states=False
                )

        metrics = speed_metrics("train", start_time, self.state.max_steps)
        if self._total_flos is not None:
            self.store_flos()
            metrics["total_flos"] = self.state.total_flos
        self.log(metrics)

        self.control = self.callback_handler.on_train_end(self.args, self.state, self.control)
        # add remaining tr_loss
        self._total_loss_scalar += tr_loss.item()

        self.is_in_train = False

        self._memory_tracker.stop_and_update_metrics(metrics)

        return TrainOutput(self.state.global_step, self._total_loss_scalar / self.state.global_step, metrics)

    def _maybe_log_save_evaluate(self, tr_loss, model, trial, epoch):
        if self.control.should_log:
            logs: Dict[str, float] = {}
            tr_loss_scalar = tr_loss.item()
            # reset tr_loss to zero
            tr_loss -= tr_loss

            logs["loss"] = round(tr_loss_scalar / (self.state.global_step - self._globalstep_last_logged), 4)
            logs["learning_rate"] = self._get_learning_rate()

            self._total_loss_scalar += tr_loss_scalar
            self._globalstep_last_logged = self.state.global_step

            self.log(logs)

        metrics = None
        if self.control.should_evaluate:
            metrics = self.evaluate()
            self._report_to_hp_search(trial, epoch, metrics)

        if self.control.should_save:
            self._save_checkpoint(model, trial, metrics=metrics)
            self.control = self.callback_handler.on_save(self.args, self.state, self.control)

    def _save_checkpoint(self, model, trial, metrics=None):
        # In all cases, including ddp/dp/deepspeed, self.model is always a reference to the model we
        # want to save except FullyShardedDDP.
        # assert unwrap_model(model) is self.model, "internal model should be a reference to self.model"

        # Save model checkpoint
        checkpoint_folder = f"{PREFIX_CHECKPOINT_DIR}-{self.state.global_step}"

        if self.hp_search_backend is not None and trial is not None:
            if self.hp_search_backend == HPSearchBackend.OPTUNA:
                run_id = trial.number
            else:
                from ray import tune

                run_id = tune.get_trial_id()
            run_name = self.hp_name(trial) if self.hp_name is not None else f"run-{run_id}"
            run_dir = os.path.join(self.args.output_dir, run_name)
        else:
            run_dir = self.args.output_dir
            self.store_flos()

        output_dir = os.path.join(run_dir, checkpoint_folder)
        self.save_model(output_dir)
        if self.deepspeed:
            # under zero3 model file itself doesn't get saved since it's bogus! Unless deepspeed
            # config `stage3_gather_fp16_weights_on_model_save` is True
            self.deepspeed.save_checkpoint(output_dir)

        # Save optimizer and scheduler
        if self.sharded_ddp == ShardedDDPOption.SIMPLE:
            self.optimizer.consolidate_state_dict()

        if is_torch_tpu_available():
            xm.rendezvous("saving_optimizer_states")
            xm.save(self.optimizer.state_dict(), os.path.join(output_dir, "optimizer.pt"))
            with warnings.catch_warnings(record=True) as caught_warnings:
                xm.save(self.lr_scheduler.state_dict(), os.path.join(output_dir, "scheduler.pt"))
                reissue_pt_warnings(caught_warnings)
        elif is_sagemaker_mp_enabled():
            # Consolidate the state dict on all processed of dp_rank 0
            opt_state_dict = self.optimizer.state_dict()
            # Save it and the scheduler on the main process
            if self.is_world_process_zero():
                torch.save(opt_state_dict, os.path.join(output_dir, "optimizer.pt"))
                with warnings.catch_warnings(record=True) as caught_warnings:
                    torch.save(self.lr_scheduler.state_dict(), os.path.join(output_dir, "scheduler.pt"))
                reissue_pt_warnings(caught_warnings)
        elif self.is_world_process_zero() and not self.deepspeed:
            # deepspeed.save_checkpoint above saves model/optim/sched
            torch.save(self.optimizer.state_dict(), os.path.join(output_dir, "optimizer.pt"))
            with warnings.catch_warnings(record=True) as caught_warnings:
                torch.save(self.lr_scheduler.state_dict(), os.path.join(output_dir, "scheduler.pt"))
            reissue_pt_warnings(caught_warnings)

        # Determine the new best metric / best model checkpoint
        if metrics is not None and self.args.metric_for_best_model is not None:
            metric_to_check = self.args.metric_for_best_model
            if not metric_to_check.startswith("eval_"):
                metric_to_check = f"eval_{metric_to_check}"
            metric_value = metrics[metric_to_check]

            operator = np.greater if self.args.greater_is_better else np.less
            if (
                self.state.best_metric is None
                or self.state.best_model_checkpoint is None
                or operator(metric_value, self.state.best_metric)
            ):
                self.state.best_metric = metric_value
                self.state.best_model_checkpoint = output_dir

        # Save the Trainer state
        if self.is_world_process_zero():
            self.state.save_to_json(os.path.join(output_dir, "trainer_state.json"))

        # Maybe delete some older checkpoints.
        if self.is_world_process_zero():
            self._rotate_checkpoints(use_mtime=True, output_dir=run_dir)

    def _load_optimizer_and_scheduler(self, checkpoint):
        """If optimizer and scheduler states exist, load them."""
        if checkpoint is None:
            return

        if self.deepspeed:
            # deepspeed loads optimizer/lr_scheduler together with the model in deepspeed_init
            return

        if os.path.isfile(os.path.join(checkpoint, "optimizer.pt")) and os.path.isfile(
            os.path.join(checkpoint, "scheduler.pt")
        ):
            # Load in optimizer and scheduler states
            if is_torch_tpu_available():
                # On TPU we have to take some extra precautions to properly load the states on the right device.
                optimizer_state = torch.load(os.path.join(checkpoint, "optimizer.pt"), map_location="cpu")
                with warnings.catch_warnings(record=True) as caught_warnings:
                    lr_scheduler_state = torch.load(os.path.join(checkpoint, "scheduler.pt"), map_location="cpu")
                reissue_pt_warnings(caught_warnings)

                xm.send_cpu_data_to_device(optimizer_state, self.args.device)
                xm.send_cpu_data_to_device(lr_scheduler_state, self.args.device)

                self.optimizer.load_state_dict(optimizer_state)
                self.lr_scheduler.load_state_dict(lr_scheduler_state)
            else:
                map_location = "cpu" if is_sagemaker_mp_enabled() else self.args.device
                self.optimizer.load_state_dict(
                    torch.load(os.path.join(checkpoint, "optimizer.pt"), map_location=map_location)
                )
                with warnings.catch_warnings(record=True) as caught_warnings:
                    self.lr_scheduler.load_state_dict(torch.load(os.path.join(checkpoint, "scheduler.pt")))
                reissue_pt_warnings(caught_warnings)

    def hyperparameter_search(
        self,
        hp_space: Optional[Callable[["optuna.Trial"], Dict[str, float]]] = None,
        compute_objective: Optional[Callable[[Dict[str, float]], float]] = None,
        n_trials: int = 20,
        direction: str = "minimize",
        backend: Optional[Union["str", HPSearchBackend]] = None,
        hp_name: Optional[Callable[["optuna.Trial"], str]] = None,
        **kwargs,
    ) -> BestRun:
        """
        Launch an hyperparameter search using ``optuna`` or ``Ray Tune``. The optimized quantity is determined by
        :obj:`compute_objective`, which defaults to a function returning the evaluation loss when no metric is
        provided, the sum of all metrics otherwise.

        .. warning::

            To use this method, you need to have provided a ``model_init`` when initializing your
            :class:`~transformers.Trainer`: we need to reinitialize the model at each new run. This is incompatible
            with the ``optimizers`` argument, so you need to subclass :class:`~transformers.Trainer` and override the
            method :meth:`~transformers.Trainer.create_optimizer_and_scheduler` for custom optimizer/scheduler.

        Args:
            hp_space (:obj:`Callable[["optuna.Trial"], Dict[str, float]]`, `optional`):
                A function that defines the hyperparameter search space. Will default to
                :func:`~transformers.trainer_utils.default_hp_space_optuna` or
                :func:`~transformers.trainer_utils.default_hp_space_ray` depending on your backend.
            compute_objective (:obj:`Callable[[Dict[str, float]], float]`, `optional`):
                A function computing the objective to minimize or maximize from the metrics returned by the
                :obj:`evaluate` method. Will default to :func:`~transformers.trainer_utils.default_compute_objective`.
            n_trials (:obj:`int`, `optional`, defaults to 100):
                The number of trial runs to test.
            direction(:obj:`str`, `optional`, defaults to :obj:`"minimize"`):
                Whether to optimize greater or lower objects. Can be :obj:`"minimize"` or :obj:`"maximize"`, you should
                pick :obj:`"minimize"` when optimizing the validation loss, :obj:`"maximize"` when optimizing one or
                several metrics.
            backend(:obj:`str` or :class:`~transformers.training_utils.HPSearchBackend`, `optional`):
                The backend to use for hyperparameter search. Will default to optuna or Ray Tune, depending on which
                one is installed. If both are installed, will default to optuna.
            kwargs:
                Additional keyword arguments passed along to :obj:`optuna.create_study` or :obj:`ray.tune.run`. For
                more information see:

                - the documentation of `optuna.create_study
                  <https://optuna.readthedocs.io/en/stable/reference/generated/optuna.study.create_study.html>`__
                - the documentation of `tune.run
                  <https://docs.ray.io/en/latest/tune/api_docs/execution.html#tune-run>`__

        Returns:
            :class:`transformers.trainer_utils.BestRun`: All the information about the best run.
        """
        if backend is None:
            backend = default_hp_search_backend()
            if backend is None:
                raise RuntimeError(
                    "At least one of optuna or ray should be installed. "
                    "To install optuna run `pip install optuna`."
                    "To install ray run `pip install ray[tune]`."
                )
        backend = HPSearchBackend(backend)
        if backend == HPSearchBackend.OPTUNA and not is_optuna_available():
            raise RuntimeError("You picked the optuna backend, but it is not installed. Use `pip install optuna`.")
        if backend == HPSearchBackend.RAY and not is_ray_tune_available():
            raise RuntimeError(
                "You picked the Ray Tune backend, but it is not installed. Use `pip install 'ray[tune]'`."
            )
        self.hp_search_backend = backend
        if self.model_init is None:
            raise RuntimeError(
                "To use hyperparameter search, you need to pass your model through a model_init function."
            )

        self.hp_space = default_hp_space[backend] if hp_space is None else hp_space
        self.hp_name = hp_name
        self.compute_objective = default_compute_objective if compute_objective is None else compute_objective

        run_hp_search = run_hp_search_optuna if backend == HPSearchBackend.OPTUNA else run_hp_search_ray
        best_run = run_hp_search(self, n_trials, direction, **kwargs)

        self.hp_search_backend = None
        return best_run

    def log(self, logs: Dict[str, float]) -> None:
        """
        Log :obj:`logs` on the various objects watching training.

        Subclass and override this method to inject custom behavior.

        Args:
            logs (:obj:`Dict[str, float]`):
                The values to log.
        """
        if self.state.epoch is not None:
            logs["epoch"] = round(self.state.epoch, 2)

        output = {**logs, **{"step": self.state.global_step}}
        self.state.log_history.append(output)
        self.control = self.callback_handler.on_log(self.args, self.state, self.control, logs)

    def _prepare_inputs(self, inputs: Dict[str, Union[torch.Tensor, Any]]) -> Dict[str, Union[torch.Tensor, Any]]:
        """
        Prepare :obj:`inputs` before feeding them to the model, converting them to tensors if they are not already and
        handling potential state.
        """
        for k, v in inputs.items():
            if isinstance(v, torch.Tensor):
                inputs[k] = v.to(self.args.device)

        if self.args.past_index >= 0 and self._past is not None:
            inputs["mems"] = self._past

        return inputs

    def training_step(self, model: nn.Module, inputs: Dict[str, Union[torch.Tensor, Any]]) -> torch.Tensor:
        """
        Perform a training step on a batch of inputs.

        Subclass and override to inject custom behavior.

        Args:
            model (:obj:`nn.Module`):
                The model to train.
            inputs (:obj:`Dict[str, Union[torch.Tensor, Any]]`):
                The inputs and targets of the model.

                The dictionary will be unpacked before being fed to the model. Most models expect the targets under the
                argument :obj:`labels`. Check your model's documentation for all accepted arguments.

        Return:
            :obj:`torch.Tensor`: The tensor with training loss on this batch.
        """
        model.train()
        inputs = self._prepare_inputs(inputs)

        if is_sagemaker_mp_enabled():
            loss_mb = smp_forward_backward(model, inputs, self.args.gradient_accumulation_steps)
            return loss_mb.reduce_mean().detach().to(self.args.device)

        if self.use_amp:
            with autocast():
                loss = self.compute_loss(model, inputs)
        else:
            loss = self.compute_loss(model, inputs)

        if self.args.n_gpu > 1:
            loss = loss.mean()  # mean() to average on multi-gpu parallel training

        if self.args.gradient_accumulation_steps > 1 and not self.deepspeed:
            # deepspeed handles loss scaling by gradient_accumulation_steps in its `backward`
            loss = loss / self.args.gradient_accumulation_steps

        if self.use_amp:
            self.scaler.scale(loss).backward()
        elif self.use_apex:
            with amp.scale_loss(loss, self.optimizer) as scaled_loss:
                scaled_loss.backward()
        elif self.deepspeed:
            # loss gets scaled under gradient_accumulation_steps in deepspeed
            loss = self.deepspeed.backward(loss)
        else:
            loss.backward()

        return loss.detach()

    def compute_loss(self, model, inputs, return_outputs=False):
        """
        How the loss is computed by Trainer. By default, all models return the loss in the first element.

        Subclass and override for custom behavior.
        """
        if self.label_smoother is not None and "labels" in inputs:
            labels = inputs.pop("labels")
        else:
            labels = None
        outputs = model(**inputs)
        # Save past state if it exists
        # TODO: this needs to be fixed and made cleaner later.
        if self.args.past_index >= 0:
            self._past = outputs[self.args.past_index]

        if labels is not None:
            loss = self.label_smoother(outputs, labels)
        else:
            # We don't use .loss here since the model may return tuples instead of ModelOutput.
            loss = outputs["loss"] if isinstance(outputs, dict) else outputs[0]

        return (loss, outputs) if return_outputs else loss

    def is_local_process_zero(self) -> bool:
        """
        Whether or not this process is the local (e.g., on one machine if training in a distributed fashion on several
        machines) main process.
        """
        if is_torch_tpu_available():
            return xm.is_master_ordinal(local=True)
        elif is_sagemaker_mp_enabled():
            return smp.local_rank() == 0
        else:
            return self.args.local_rank in [-1, 0]

    def is_world_process_zero(self) -> bool:
        """
        Whether or not this process is the global main process (when training in a distributed fashion on several
        machines, this is only going to be :obj:`True` for one process).
        """
        if is_torch_tpu_available():
            return xm.is_master_ordinal(local=False)
        elif is_sagemaker_mp_enabled():
            return smp.rank() == 0
        else:
            return self.args.process_index == 0

    def save_model(self, output_dir: Optional[str] = None):
        """
        Will save the model, so you can reload it using :obj:`from_pretrained()`.

        Will only save from the main process.
        """

        if output_dir is None:
            output_dir = self.args.output_dir

        if is_torch_tpu_available():
            self._save_tpu(output_dir)
        elif is_sagemaker_mp_enabled():
            # Calling the state_dict needs to be done on the wrapped model and on all processes.
            state_dict = self.model_wrapped.state_dict()
            if self.is_world_process_zero():
                self._save(output_dir, state_dict=state_dict)
        elif (
            ShardedDDPOption.ZERO_DP_2 in self.args.sharded_ddp or ShardedDDPOption.ZERO_DP_3 in self.args.sharded_ddp
        ):
            state_dict = self.model.state_dict()

            if self.is_world_process_zero():
                self._save(output_dir, state_dict=state_dict)
        elif self.deepspeed:

            # this takes care of everything as long as we aren't under zero3
            if self.is_world_process_zero():
                self._save(output_dir)

            if deepspeed_is_zero3_enabled():
                # It's too complicated to try to override different places where the weights dump gets
                # saved, so since under zero3 the file is bogus, simply delete it. The user should
                # either user deepspeed checkpoint to resume or to recover full weights use
                # zero_to_fp32.py stored in the checkpoint.
                if self.is_world_process_zero():
                    file = os.path.join(output_dir, WEIGHTS_NAME)
                    if os.path.isfile(file):
                        # logger.info(f"deepspeed zero3: removing {file}, see zero_to_fp32.py to recover weights")
                        os.remove(file)

                # now save the real model if stage3_gather_fp16_weights_on_model_save=True
                # if false it will not be saved.
                # This must be called on all ranks
                self.deepspeed.save_fp16_model(output_dir, WEIGHTS_NAME)

        elif self.is_world_process_zero():
            self._save(output_dir)

    def _save_tpu(self, output_dir: Optional[str] = None):
        output_dir = output_dir if output_dir is not None else self.args.output_dir
        logger.info(f"Saving model checkpoint to {output_dir}")

        if xm.is_master_ordinal():
            os.makedirs(output_dir, exist_ok=True)
            torch.save(self.args, os.path.join(output_dir, "training_args.bin"))

        # Save a trained model and configuration using `save_pretrained()`.
        # They can then be reloaded using `from_pretrained()`
        xm.rendezvous("saving_checkpoint")
        if not isinstance(self.model, PreTrainedModel):
            if isinstance(unwrap_model(self.model), PreTrainedModel):
                unwrap_model(self.model).save_pretrained(
                    output_dir,
                    save_config=self.is_world_process_zero(),
                    state_dict=self.model.state_dict(),
                    save_function=xm.save,
                )
            else:
                logger.info("Trainer.model is not a `PreTrainedModel`, only saving its state dict.")
                state_dict = self.model.state_dict()
                xm.save(state_dict, os.path.join(output_dir, WEIGHTS_NAME))
        else:
            self.model.save_pretrained(output_dir, save_config=self.is_world_process_zero(), save_function=xm.save)
        if self.tokenizer is not None and self.is_world_process_zero():
            self.tokenizer.save_pretrained(output_dir)

    def _save(self, output_dir: Optional[str] = None, state_dict=None):
        # If we are executing this function, we are the process zero, so we don't check for that.
        output_dir = output_dir if output_dir is not None else self.args.output_dir
        os.makedirs(output_dir, exist_ok=True)
<<<<<<< HEAD
        logger.info("Saving model checkpoint to %s", output_dir)

=======
        logger.info(f"Saving model checkpoint to {output_dir}")
>>>>>>> 01068abd
        # Save a trained model and configuration using `save_pretrained()`.
        # They can then be reloaded using `from_pretrained()`
        if not isinstance(self.model, PreTrainedModel):
            if isinstance(unwrap_model(self.model), PreTrainedModel):
                if state_dict is None:
                    state_dict = self.model.state_dict()
                unwrap_model(self.model).save_pretrained(output_dir, state_dict=state_dict)
            else:
                logger.info("Trainer.model is not a `PreTrainedModel`, only saving its state dict.")
                if state_dict is None:
                    state_dict = self.model.state_dict()
                torch.save(state_dict, os.path.join(output_dir, WEIGHTS_NAME))
        else:
            self.model.save_pretrained(output_dir, state_dict=state_dict)
        if self.tokenizer is not None:
            self.tokenizer.save_pretrained(output_dir)

        # Good practice: save your training arguments together with the trained model
        torch.save(self.args, os.path.join(output_dir, "training_args.bin"))

    def store_flos(self):
        # Storing the number of floating-point operations that went into the model
        if self._total_flos is not None:
            if self.args.local_rank != -1:
                self.state.total_flos = distributed_broadcast_scalars([self._total_flos]).sum().item()
            else:
                self.state.total_flos = self._total_flos

    def _sorted_checkpoints(
        self, output_dir=None, checkpoint_prefix=PREFIX_CHECKPOINT_DIR, use_mtime=False
    ) -> List[str]:
        ordering_and_checkpoint_path = []

        glob_checkpoints = [str(x) for x in Path(output_dir).glob(f"{checkpoint_prefix}-*")]

        for path in glob_checkpoints:
            if use_mtime:
                ordering_and_checkpoint_path.append((os.path.getmtime(path), path))
            else:
                regex_match = re.match(f".*{checkpoint_prefix}-([0-9]+)", path)
                if regex_match and regex_match.groups():
                    ordering_and_checkpoint_path.append((int(regex_match.groups()[0]), path))

        checkpoints_sorted = sorted(ordering_and_checkpoint_path)
        checkpoints_sorted = [checkpoint[1] for checkpoint in checkpoints_sorted]
        # Make sure we don't delete the best model.
        if self.state.best_model_checkpoint is not None:
            best_model_index = checkpoints_sorted.index(str(Path(self.state.best_model_checkpoint)))
            checkpoints_sorted[best_model_index], checkpoints_sorted[-1] = (
                checkpoints_sorted[-1],
                checkpoints_sorted[best_model_index],
            )
        return checkpoints_sorted

    def _rotate_checkpoints(self, use_mtime=False, output_dir=None) -> None:
        if self.args.save_total_limit is None or self.args.save_total_limit <= 0:
            return

        # Check if we should delete older checkpoint(s)
        checkpoints_sorted = self._sorted_checkpoints(use_mtime=use_mtime, output_dir=output_dir)
        if len(checkpoints_sorted) <= self.args.save_total_limit:
            return

        number_of_checkpoints_to_delete = max(0, len(checkpoints_sorted) - self.args.save_total_limit)
        checkpoints_to_be_deleted = checkpoints_sorted[:number_of_checkpoints_to_delete]
        for checkpoint in checkpoints_to_be_deleted:
            logger.info(f"Deleting older checkpoint [{checkpoint}] due to args.save_total_limit")
            shutil.rmtree(checkpoint)

    def evaluate(
        self,
        eval_dataset: Optional[Dataset] = None,
        ignore_keys: Optional[List[str]] = None,
        metric_key_prefix: str = "eval",
    ) -> Dict[str, float]:
        """
        Run evaluation and returns metrics.

        The calling script will be responsible for providing a method to compute metrics, as they are task-dependent
        (pass it to the init :obj:`compute_metrics` argument).

        You can also subclass and override this method to inject custom behavior.

        Args:
            eval_dataset (:obj:`Dataset`, `optional`):
                Pass a dataset if you wish to override :obj:`self.eval_dataset`. If it is an :obj:`datasets.Dataset`,
                columns not accepted by the ``model.forward()`` method are automatically removed. It must implement the
                :obj:`__len__` method.
            ignore_keys (:obj:`Lst[str]`, `optional`):
                A list of keys in the output of your model (if it is a dictionary) that should be ignored when
                gathering predictions.
            metric_key_prefix (:obj:`str`, `optional`, defaults to :obj:`"eval"`):
                An optional prefix to be used as the metrics key prefix. For example the metrics "bleu" will be named
                "eval_bleu" if the prefix is "eval" (default)

        Returns:
            A dictionary containing the evaluation loss and the potential metrics computed from the predictions. The
            dictionary also contains the epoch number which comes from the training state.
        """
        # memory metrics - must set up as early as possible
        self._memory_tracker.start()

        if eval_dataset is not None and not isinstance(eval_dataset, collections.abc.Sized):
            raise ValueError("eval_dataset must implement __len__")

        eval_dataloader = self.get_eval_dataloader(eval_dataset)
        start_time = time.time()

        output = self.prediction_loop(
            eval_dataloader,
            description="Evaluation",
            # No point gathering the predictions if there are no metrics, otherwise we defer to
            # self.args.prediction_loss_only
            prediction_loss_only=True if self.compute_metrics is None else None,
            ignore_keys=ignore_keys,
            metric_key_prefix=metric_key_prefix,
        )

        n_samples = len(eval_dataset if eval_dataset is not None else self.eval_dataset)
        output.metrics.update(speed_metrics(metric_key_prefix, start_time, n_samples))
        self.log(output.metrics)

        if self.args.tpu_metrics_debug or self.args.debug:
            # tpu-comment: Logging debug metrics for PyTorch/XLA (compile, execute times, ops, etc.)
            xm.master_print(met.metrics_report())

        self.control = self.callback_handler.on_evaluate(self.args, self.state, self.control, output.metrics)

        self._memory_tracker.stop_and_update_metrics(output.metrics)

        return output.metrics

    def predict(
        self, test_dataset: Dataset, ignore_keys: Optional[List[str]] = None, metric_key_prefix: str = "test"
    ) -> PredictionOutput:
        """
        Run prediction and returns predictions and potential metrics.

        Depending on the dataset and your use case, your test dataset may contain labels. In that case, this method
        will also return metrics, like in :obj:`evaluate()`.

        Args:
            test_dataset (:obj:`Dataset`):
                Dataset to run the predictions on. If it is an :obj:`datasets.Dataset`, columns not accepted by the
                ``model.forward()`` method are automatically removed. Has to implement the method :obj:`__len__`
            ignore_keys (:obj:`Lst[str]`, `optional`):
                A list of keys in the output of your model (if it is a dictionary) that should be ignored when
                gathering predictions.
            metric_key_prefix (:obj:`str`, `optional`, defaults to :obj:`"test"`):
                An optional prefix to be used as the metrics key prefix. For example the metrics "bleu" will be named
                "test_bleu" if the prefix is "test" (default)

        .. note::

            If your predictions or labels have different sequence length (for instance because you're doing dynamic
            padding in a token classification task) the predictions will be padded (on the right) to allow for
            concatenation into one array. The padding index is -100.

        Returns: `NamedTuple` A namedtuple with the following keys:

            - predictions (:obj:`np.ndarray`): The predictions on :obj:`test_dataset`.
            - label_ids (:obj:`np.ndarray`, `optional`): The labels (if the dataset contained some).
            - metrics (:obj:`Dict[str, float]`, `optional`): The potential dictionary of metrics (if the dataset
              contained labels).
        """
        # memory metrics - must set up as early as possible
        self._memory_tracker.start()

        if test_dataset is not None and not isinstance(test_dataset, collections.abc.Sized):
            raise ValueError("test_dataset must implement __len__")

        test_dataloader = self.get_test_dataloader(test_dataset)
        start_time = time.time()

        output = self.prediction_loop(
            test_dataloader, description="Prediction", ignore_keys=ignore_keys, metric_key_prefix=metric_key_prefix
        )
        output.metrics.update(speed_metrics(metric_key_prefix, start_time, len(test_dataset)))

        self._memory_tracker.stop_and_update_metrics(output.metrics)

        return output

    def prediction_loop(
        self,
        dataloader: DataLoader,
        description: str,
        prediction_loss_only: Optional[bool] = None,
        ignore_keys: Optional[List[str]] = None,
        metric_key_prefix: str = "eval",
    ) -> PredictionOutput:
        """
        Prediction/evaluation loop, shared by :obj:`Trainer.evaluate()` and :obj:`Trainer.predict()`.

        Works both with or without labels.
        """
        if not isinstance(dataloader.dataset, collections.abc.Sized):
            raise ValueError("dataset must implement __len__")
        prediction_loss_only = (
            prediction_loss_only if prediction_loss_only is not None else self.args.prediction_loss_only
        )

        # if eval is called w/o train init deepspeed here
        if self.args.deepspeed and not self.deepspeed:

            # XXX: eval doesn't have `resume_from_checkpoint` arg but we should be able to do eval
            # from the checkpoint eventually
            deepspeed_engine, _, _ = deepspeed_init(self, num_training_steps=0, resume_from_checkpoint=None)
            self.model = deepspeed_engine.module
            self.model_wrapped = deepspeed_engine
            self.deepspeed = deepspeed_engine
            # XXX: we don't need optim/sched for inference, but this needs to be sorted out, since
            # for example the Z3-optimizer is a must for zero3 to work even for inference - what we
            # don't need is the deepspeed basic optimizer which is self.optimizer.optimizer
            deepspeed_engine.optimizer.optimizer = None
            deepspeed_engine.lr_scheduler = None

        model = self._wrap_model(self.model, training=False)

        # if full fp16 is wanted on eval and this ``evaluation`` or ``predict`` isn't called while
        # ``train`` is running, half it first and then put on device
        if not self.is_in_train and self.args.fp16_full_eval:
            model = model.half().to(self.args.device)

        batch_size = dataloader.batch_size
        num_examples = self.num_examples(dataloader)
        logger.info(f"***** Running {description} *****")
        logger.info(f"  Num examples = {num_examples}")
        logger.info(f"  Batch size = {batch_size}")
        losses_host: torch.Tensor = None
        preds_host: Union[torch.Tensor, List[torch.Tensor]] = None
        labels_host: Union[torch.Tensor, List[torch.Tensor]] = None

        world_size = max(1, self.args.world_size)

        eval_losses_gatherer = DistributedTensorGatherer(world_size, num_examples, make_multiple_of=batch_size)
        if not prediction_loss_only:
            # The actual number of eval_sample can be greater than num_examples in distributed settings (when we pass
            # a batch size to the sampler)
            make_multiple_of = None
            if hasattr(dataloader, "sampler") and isinstance(dataloader.sampler, SequentialDistributedSampler):
                make_multiple_of = dataloader.sampler.batch_size
            preds_gatherer = DistributedTensorGatherer(world_size, num_examples, make_multiple_of=make_multiple_of)
            labels_gatherer = DistributedTensorGatherer(world_size, num_examples, make_multiple_of=make_multiple_of)

        model.eval()

        if is_torch_tpu_available():
            dataloader = pl.ParallelLoader(dataloader, [self.args.device]).per_device_loader(self.args.device)

        if self.args.past_index >= 0:
            self._past = None

        self.callback_handler.eval_dataloader = dataloader

        for step, inputs in enumerate(dataloader):
            loss, logits, labels = self.prediction_step(model, inputs, prediction_loss_only, ignore_keys=ignore_keys)
            if loss is not None:
                losses = loss.repeat(batch_size)
                losses_host = losses if losses_host is None else torch.cat((losses_host, losses), dim=0)
            if logits is not None:
                preds_host = logits if preds_host is None else nested_concat(preds_host, logits, padding_index=-100)
            if labels is not None:
                labels_host = labels if labels_host is None else nested_concat(labels_host, labels, padding_index=-100)
            self.control = self.callback_handler.on_prediction_step(self.args, self.state, self.control)

            # Gather all tensors and put them back on the CPU if we have done enough accumulation steps.
            if self.args.eval_accumulation_steps is not None and (step + 1) % self.args.eval_accumulation_steps == 0:
                eval_losses_gatherer.add_arrays(self._gather_and_numpify(losses_host, "eval_losses"))
                if not prediction_loss_only:
                    preds_gatherer.add_arrays(self._gather_and_numpify(preds_host, "eval_preds"))
                    labels_gatherer.add_arrays(self._gather_and_numpify(labels_host, "eval_label_ids"))

                # Set back to None to begin a new accumulation
                losses_host, preds_host, labels_host = None, None, None

        if self.args.past_index and hasattr(self, "_past"):
            # Clean the state at the end of the evaluation loop
            delattr(self, "_past")

        # Gather all remaining tensors and put them back on the CPU
        eval_losses_gatherer.add_arrays(self._gather_and_numpify(losses_host, "eval_losses"))
        if not prediction_loss_only:
            preds_gatherer.add_arrays(self._gather_and_numpify(preds_host, "eval_preds"))
            labels_gatherer.add_arrays(self._gather_and_numpify(labels_host, "eval_label_ids"))

        eval_loss = eval_losses_gatherer.finalize()
        preds = preds_gatherer.finalize() if not prediction_loss_only else None
        label_ids = labels_gatherer.finalize() if not prediction_loss_only else None

        if self.compute_metrics is not None and preds is not None and label_ids is not None:
            metrics = self.compute_metrics(EvalPrediction(predictions=preds, label_ids=label_ids))
        else:
            metrics = {}

        # To be JSON-serializable, we need to remove numpy types or zero-d tensors
        metrics = denumpify_detensorize(metrics)

        if eval_loss is not None:
            metrics[f"{metric_key_prefix}_loss"] = eval_loss.mean().item()

        # Prefix all keys with metric_key_prefix + '_'
        for key in list(metrics.keys()):
            if not key.startswith(f"{metric_key_prefix}_"):
                metrics[f"{metric_key_prefix}_{key}"] = metrics.pop(key)

        return PredictionOutput(predictions=preds, label_ids=label_ids, metrics=metrics)

    def _gather_and_numpify(self, tensors, name):
        """
        Gather value of `tensors` (tensor or list/tuple of nested tensors) and convert them to numpy before
        concatenating them to `gathered`
        """
        if tensors is None:
            return
        if is_torch_tpu_available():
            tensors = nested_xla_mesh_reduce(tensors, name)
        elif is_sagemaker_mp_enabled():
            tensors = smp_gather(tensors)
        elif self.args.local_rank != -1:
            tensors = distributed_concat(tensors)

        return nested_numpify(tensors)

    def prediction_step(
        self,
        model: nn.Module,
        inputs: Dict[str, Union[torch.Tensor, Any]],
        prediction_loss_only: bool,
        ignore_keys: Optional[List[str]] = None,
    ) -> Tuple[Optional[float], Optional[torch.Tensor], Optional[torch.Tensor]]:
        """
        Perform an evaluation step on :obj:`model` using obj:`inputs`.

        Subclass and override to inject custom behavior.

        Args:
            model (:obj:`nn.Module`):
                The model to evaluate.
            inputs (:obj:`Dict[str, Union[torch.Tensor, Any]]`):
                The inputs and targets of the model.

                The dictionary will be unpacked before being fed to the model. Most models expect the targets under the
                argument :obj:`labels`. Check your model's documentation for all accepted arguments.
            prediction_loss_only (:obj:`bool`):
                Whether or not to return the loss only.
            ignore_keys (:obj:`Lst[str]`, `optional`):
                A list of keys in the output of your model (if it is a dictionary) that should be ignored when
                gathering predictions.

        Return:
            Tuple[Optional[float], Optional[torch.Tensor], Optional[torch.Tensor]]: A tuple with the loss, logits and
            labels (each being optional).
        """
        has_labels = all(inputs.get(k) is not None for k in self.label_names)
        inputs = self._prepare_inputs(inputs)
        if ignore_keys is None:
            if hasattr(self.model, "config"):
                ignore_keys = getattr(self.model.config, "keys_to_ignore_at_inference", [])
            else:
                ignore_keys = []

        # labels may be popped when computing the loss (label smoothing for instance) so we grab them first.
        if has_labels:
            labels = nested_detach(tuple(inputs.get(name) for name in self.label_names))
            if len(labels) == 1:
                labels = labels[0]
        else:
            labels = None

        with torch.no_grad():
            if is_sagemaker_mp_enabled():
                raw_outputs = smp_forward_only(model, inputs)
                if has_labels:
                    if isinstance(raw_outputs, dict):
                        loss_mb = raw_outputs["loss"]
                        logits_mb = tuple(v for k, v in raw_outputs.items() if k not in ignore_keys + ["loss"])
                    else:
                        loss_mb = raw_outputs[0]
                        logits_mb = raw_outputs[1:]

                    loss = loss_mb.reduce_mean().detach().cpu()
                    logits = smp_nested_concat(logits_mb)
                else:
                    loss = None
                    if isinstance(raw_outputs, dict):
                        logits_mb = tuple(v for k, v in raw_outputs.items() if k not in ignore_keys)
                    else:
                        logits_mb = raw_outputs
                    logits = smp_nested_concat(logits_mb)
            else:
                if has_labels:
                    loss, outputs = self.compute_loss(model, inputs, return_outputs=True)
                    loss = loss.mean().detach()
                    if isinstance(outputs, dict):
                        logits = tuple(v for k, v in outputs.items() if k not in ignore_keys + ["loss"])
                    else:
                        logits = outputs[1:]
                else:
                    loss = None
                    if self.use_amp:
                        with autocast():
                            outputs = model(**inputs)
                    else:
                        outputs = model(**inputs)
                    if isinstance(outputs, dict):
                        logits = tuple(v for k, v in outputs.items() if k not in ignore_keys)
                    else:
                        logits = outputs
                    # TODO: this needs to be fixed and made cleaner later.
                    if self.args.past_index >= 0:
                        self._past = outputs[self.args.past_index - 1]

        if prediction_loss_only:
            return (loss, None, None)

        logits = nested_detach(logits)
        if len(logits) == 1:
            logits = logits[0]

        return (loss, logits, labels)

    def floating_point_ops(self, inputs: Dict[str, Union[torch.Tensor, Any]]):
        """
        For models that inherit from :class:`~transformers.PreTrainedModel`, uses that method to compute the number of
        floating point operations for every backward + forward pass. If using another model, either implement such a
        method in the model or subclass and override this method.

        Args:
            inputs (:obj:`Dict[str, Union[torch.Tensor, Any]]`):
                The inputs and targets of the model.

        Returns:
            :obj:`int`: The number of floating-point operations.
        """
        if hasattr(self.model, "floating_point_ops"):
            return self.model.floating_point_ops(inputs)
        else:
            return 0<|MERGE_RESOLUTION|>--- conflicted
+++ resolved
@@ -1662,12 +1662,7 @@
         # If we are executing this function, we are the process zero, so we don't check for that.
         output_dir = output_dir if output_dir is not None else self.args.output_dir
         os.makedirs(output_dir, exist_ok=True)
-<<<<<<< HEAD
-        logger.info("Saving model checkpoint to %s", output_dir)
-
-=======
         logger.info(f"Saving model checkpoint to {output_dir}")
->>>>>>> 01068abd
         # Save a trained model and configuration using `save_pretrained()`.
         # They can then be reloaded using `from_pretrained()`
         if not isinstance(self.model, PreTrainedModel):
