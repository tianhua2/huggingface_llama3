# coding=utf-8
# Copyright 2020-present the HuggingFace Inc. team.
#
# Licensed under the Apache License, Version 2.0 (the "License");
# you may not use this file except in compliance with the License.
# You may obtain a copy of the License at
#
#     http://www.apache.org/licenses/LICENSE-2.0
#
# Unless required by applicable law or agreed to in writing, software
# distributed under the License is distributed on an "AS IS" BASIS,
# WITHOUT WARRANTIES OR CONDITIONS OF ANY KIND, either express or implied.
# See the License for the specific language governing permissions and
# limitations under the License.
"""
The Trainer class, to easily train a 🤗 Transformers from scratch or finetune it on a new task.
"""

import collections
import inspect
import math
import os
import re
import shutil
import time
import warnings
from pathlib import Path
from typing import Any, Callable, Dict, List, Optional, Tuple, Union


# Integrations must be imported before ML frameworks:
from .integrations import (  # isort: split
    default_hp_search_backend,
    hp_params,
    is_azureml_available,
    is_comet_available,
    is_fairscale_available,
    is_mlflow_available,
    is_optuna_available,
    is_ray_tune_available,
    is_tensorboard_available,
    is_wandb_available,
    run_hp_search_optuna,
    run_hp_search_ray,
)

import numpy as np
import torch
from packaging import version
from torch import nn
from torch.utils.data.dataloader import DataLoader
from torch.utils.data.dataset import Dataset
from torch.utils.data.distributed import DistributedSampler
from torch.utils.data.sampler import RandomSampler, SequentialSampler

from .data.data_collator import DataCollator, DataCollatorWithPadding, default_data_collator
from .file_utils import WEIGHTS_NAME, is_apex_available, is_datasets_available, is_in_notebook, is_torch_tpu_available
from .modeling_utils import PreTrainedModel
from .models.auto.modeling_auto import MODEL_FOR_QUESTION_ANSWERING_MAPPING
from .optimization import Adafactor, AdamW, get_scheduler
from .tokenization_utils_base import PreTrainedTokenizerBase
from .trainer_callback import (
    CallbackHandler,
    DefaultFlowCallback,
    PrinterCallback,
    ProgressCallback,
    TrainerCallback,
    TrainerControl,
    TrainerState,
)
from .trainer_pt_utils import (
    DistributedTensorGatherer,
    LabelSmoother,
    SequentialDistributedSampler,
    distributed_broadcast_scalars,
    distributed_concat,
    get_tpu_sampler,
    nested_concat,
    nested_detach,
    nested_numpify,
    nested_xla_mesh_reduce,
    reissue_pt_warnings,
)
from .trainer_utils import (
    PREFIX_CHECKPOINT_DIR,
    BestRun,
    EvalPrediction,
    HPSearchBackend,
    PredictionOutput,
    TrainOutput,
    default_compute_objective,
    default_hp_space,
    set_seed,
    speed_metrics,
)
from .training_args import TrainingArguments
from .utils import logging


_is_native_amp_available = False

DEFAULT_CALLBACKS = [DefaultFlowCallback]
DEFAULT_PROGRESS_CALLBACK = ProgressCallback

if is_in_notebook():
    from .utils.notebook import NotebookProgressCallback

    DEFAULT_PROGRESS_CALLBACK = NotebookProgressCallback

if is_apex_available():
    from apex import amp

if version.parse(torch.__version__) >= version.parse("1.6"):
    _is_native_amp_available = True
    from torch.cuda.amp import autocast

if is_datasets_available():
    import datasets

if is_torch_tpu_available():
    import torch_xla.core.xla_model as xm
    import torch_xla.debug.metrics as met
    import torch_xla.distributed.parallel_loader as pl

if is_tensorboard_available():
    from .integrations import TensorBoardCallback

    DEFAULT_CALLBACKS.append(TensorBoardCallback)


if is_wandb_available():
    from .integrations import WandbCallback

    DEFAULT_CALLBACKS.append(WandbCallback)

if is_comet_available():
    from .integrations import CometCallback

    DEFAULT_CALLBACKS.append(CometCallback)

if is_mlflow_available():
    from .integrations import MLflowCallback

    DEFAULT_CALLBACKS.append(MLflowCallback)

if is_optuna_available():
    import optuna

if is_ray_tune_available():
    from ray import tune

if is_azureml_available():
    from .integrations import AzureMLCallback

    DEFAULT_CALLBACKS.append(AzureMLCallback)

if is_fairscale_available():
    from fairscale.nn.data_parallel import ShardedDataParallel as ShardedDDP
    from fairscale.optim import OSS
    from fairscale.optim.grad_scaler import ShardedGradScaler

logger = logging.get_logger(__name__)


def _model_unwrap(model: nn.Module) -> nn.Module:
    # since there could be multiple levels of wrapping, unwrap recursively
    if hasattr(model, "module"):
        return _model_unwrap(model.module)
    else:
        return model


class Trainer:
    """
    Trainer is a simple but feature-complete training and eval loop for PyTorch, optimized for 🤗 Transformers.

    Args:
        model (:class:`~transformers.PreTrainedModel` or :obj:`torch.nn.Module`, `optional`):
            The model to train, evaluate or use for predictions. If not provided, a ``model_init`` must be passed.

            .. note::

                :class:`~transformers.Trainer` is optimized to work with the :class:`~transformers.PreTrainedModel`
                provided by the library. You can still use your own models defined as :obj:`torch.nn.Module` as long as
                they work the same way as the 🤗 Transformers models.
        args (:class:`~transformers.TrainingArguments`, `optional`):
            The arguments to tweak for training. Will default to a basic instance of
            :class:`~transformers.TrainingArguments` with the ``output_dir`` set to a directory named `tmp_trainer` in
            the current directory if not provided.
        data_collator (:obj:`DataCollator`, `optional`):
            The function to use to form a batch from a list of elements of :obj:`train_dataset` or :obj:`eval_dataset`.
            Will default to :func:`~transformers.default_data_collator` if no ``tokenizer`` is provided, an instance of
            :func:`~transformers.DataCollatorWithPadding` otherwise.
        train_dataset (:obj:`torch.utils.data.dataset.Dataset`, `optional`):
            The dataset to use for training. If it is an :obj:`datasets.Dataset`, columns not accepted by the
            ``model.forward()`` method are automatically removed.
        eval_dataset (:obj:`torch.utils.data.dataset.Dataset`, `optional`):
             The dataset to use for evaluation. If it is an :obj:`datasets.Dataset`, columns not accepted by the
             ``model.forward()`` method are automatically removed.
        tokenizer (:class:`PreTrainedTokenizerBase`, `optional`):
            The tokenizer used to preprocess the data. If provided, will be used to automatically pad the inputs the
            maximum length when batching inputs, and it will be saved along the model to make it easier to rerun an
            interrupted training or reuse the fine-tuned model.
        model_init (:obj:`Callable[[], PreTrainedModel]`, `optional`):
            A function that instantiates the model to be used. If provided, each call to
            :meth:`~transformers.Trainer.train` will start from a new instance of the model as given by this function.

            The function may have zero argument, or a single one containing the optuna/Ray Tune trial object, to be
            able to choose different architectures according to hyper parameters (such as layer count, sizes of inner
            layers, dropout probabilities etc).
        compute_metrics (:obj:`Callable[[EvalPrediction], Dict]`, `optional`):
            The function that will be used to compute metrics at evaluation. Must take a
            :class:`~transformers.EvalPrediction` and return a dictionary string to metric values.
        callbacks (List of :obj:`~transformers.TrainerCallback`, `optional`):
            A list of callbacks to customize the training loop. Will add those to the list of default callbacks
            detailed in :doc:`here <callback>`.

            If you want to remove one of the default callbacks used, use the :meth:`Trainer.remove_callback` method.
        optimizers (:obj:`Tuple[torch.optim.Optimizer, torch.optim.lr_scheduler.LambdaLR`, `optional`): A tuple
            containing the optimizer and the scheduler to use. Will default to an instance of
            :class:`~transformers.AdamW` on your model and a scheduler given by
            :func:`~transformers.get_linear_schedule_with_warmup` controlled by :obj:`args`.

    Important accessors:

        ``self.model`` - always points to the core model. If using a transformers model, it will be a
        :class:`PreTrainedModel` subclass.

        ``self.model_wrapped`` - always points to the most external model in case one or more other modules wrap the
        original model. This is the model that should be used for the forward pass. For example, under ``DeepSpeed``,
        the inner model is wrapped in ``DeepSpeed`` and then again in ``DistributedDataParallel``. If the inner model
        hasn't been wrapped, then ``self.model_wrapped`` is the same as ``self.model``.
    """

    def __init__(
        self,
        model: Union[PreTrainedModel, torch.nn.Module] = None,
        args: TrainingArguments = None,
        data_collator: Optional[DataCollator] = None,
        train_dataset: Optional[Dataset] = None,
        eval_dataset: Optional[Dataset] = None,
        tokenizer: Optional["PreTrainedTokenizerBase"] = None,
        model_init: Callable[[], PreTrainedModel] = None,
        compute_metrics: Optional[Callable[[EvalPrediction], Dict]] = None,
        callbacks: Optional[List[TrainerCallback]] = None,
        optimizers: Tuple[torch.optim.Optimizer, torch.optim.lr_scheduler.LambdaLR] = (None, None),
    ):
        if args is None:
            output_dir = "tmp_trainer"
            logger.info(f"No `TrainingArguments` passed, using `output_dir={output_dir}`.")
            args = TrainingArguments(output_dir=output_dir)
        self.args = args
        # Seed must be set before instantiating the model when using model
        set_seed(self.args.seed)
        self.hp_name = None

<<<<<<< HEAD
        if model is None:
            if model_init is not None:
                self.model_init = model_init
                model = self.call_model_init()
            else:
                raise RuntimeError("`Trainer` requires either a `model` or `model_init` argument")
        else:
            if model_init is not None:
                warnings.warn(
                    "`Trainer` requires either a `model` or `model_init` argument, but not both. "
                    "`model_init` will overwrite your model when calling the `train` method. This will become a fatal error in the next release.",
                    FutureWarning,
                )
            self.model_init = model_init
=======
        if self.args.model_parallel and not model.is_parallelizable:
            raise ValueError(
                f"{model.__class__.__name__} implementation currently doesn't support model parallelism, therefore --model_parallel cl arg cannot be used"
            )

        # Model parallel
        if model is not None and not self.args.model_parallel:
            model = model.to(args.device)
>>>>>>> d9e848c1

        default_collator = default_data_collator if tokenizer is None else DataCollatorWithPadding(tokenizer)
        self.data_collator = data_collator if data_collator is not None else default_collator
        self.train_dataset = train_dataset
        self.eval_dataset = eval_dataset
        self.tokenizer = tokenizer

        # Model parallel
        if not self.args.model_parallel:
            model = model.to(args.device)

        # later use `self.model is self.model_wrapped` to check if it's wrapped or not
        self.model_wrapped = model
        self.model = model

        self.compute_metrics = compute_metrics
        self.optimizer, self.lr_scheduler = optimizers
        if model_init is not None and (self.optimizer is not None or self.lr_scheduler is not None):
            raise RuntimeError(
                "Passing a `model_init` is incompatible with providing the `optimizers` argument."
                "You should subclass `Trainer` and override the `create_optimizer_and_scheduler` method."
            )
        callbacks = DEFAULT_CALLBACKS if callbacks is None else DEFAULT_CALLBACKS + callbacks
        self.callback_handler = CallbackHandler(
            callbacks, self.model, self.tokenizer, self.optimizer, self.lr_scheduler
        )
        self.add_callback(PrinterCallback if self.args.disable_tqdm else DEFAULT_PROGRESS_CALLBACK)

        # Will be set to True by `self._setup_loggers()` on first call to `self.log()`.
        self._loggers_initialized = False

        # Create output directory if needed
        if self.is_world_process_zero():
            os.makedirs(self.args.output_dir, exist_ok=True)
        if is_torch_tpu_available() and isinstance(self.model, PreTrainedModel):
            # Set an xla_device flag on the model's config.
            # We'll find a more elegant and not need to do this in the future.
            self.model.config.xla_device = True
        if not callable(self.data_collator) and callable(getattr(self.data_collator, "collate_batch", None)):
            raise ValueError("The `data_collator` should be a simple callable (function, class with `__call__`).")

        if args.max_steps > 0:
            logger.info("max_steps is given, it will override any value given in num_train_epochs")

        # Enforce rules on using datasets with no __len__
        if train_dataset is not None and not isinstance(train_dataset, collections.abc.Sized) and args.max_steps <= 0:
            raise ValueError("train_dataset does not implement __len__, max_steps has to be specified")
        if eval_dataset is not None and not isinstance(eval_dataset, collections.abc.Sized):
            raise ValueError("eval_dataset must implement __len__")

        if is_datasets_available():
            if isinstance(train_dataset, datasets.Dataset):
                self._remove_unused_columns(self.train_dataset, description="training")
            if isinstance(eval_dataset, datasets.Dataset):
                self._remove_unused_columns(self.eval_dataset, description="evaluation")

        # Setup Sharded DDP training
        self.sharded_dpp = False
        if args.sharded_ddp:
            if args.local_rank == -1:
                raise ValueError("Using sharded DDP only works in distributed training.")
            elif not is_fairscale_available():
                raise ImportError("Sharded DDP training requires fairscale: `pip install fairscale`.")
            else:
                self.sharded_dpp = True

        # Mixed precision setup
        self.use_apex = False
        self.use_amp = False
        if args.fp16:
            if args.fp16_backend == "auto":
                backend = "amp" if _is_native_amp_available else "apex"
            else:
                backend = args.fp16_backend
            logger.info(f"Using {backend} fp16 backend")

            if backend == "amp":
                self.use_amp = True
                self.scaler = ShardedGradScaler() if self.sharded_dpp else torch.cuda.amp.GradScaler()
            else:
                if not is_apex_available():
                    raise ImportError(
                        "Using FP16 with APEX but APEX is not installed, please refer to https://www.github.com/nvidia/apex."
                    )
                self.use_apex = True

        # Label smoothing
        if self.args.label_smoothing_factor != 0:
            self.label_smoother = LabelSmoother(epsilon=self.args.label_smoothing_factor)
        else:
            self.label_smoother = None

        self.state = TrainerState()
        self.control = TrainerControl()
        # Internal variable for total_flos used to count as tensors (for distributed + TPU), will be sent in the
        # state at each call to self.log.
        self._total_flos = None
        self.hp_search_backend = None
        self.use_tune_checkpoints = False
        default_label_names = (
            ["start_positions", "end_positions"]
            if type(self.model) in MODEL_FOR_QUESTION_ANSWERING_MAPPING.values()
            else ["labels"]
        )
        self.label_names = default_label_names if self.args.label_names is None else self.args.label_names
        self.control = self.callback_handler.on_init_end(self.args, self.state, self.control)

    def add_callback(self, callback):
        """
        Add a callback to the current list of :class:`~transformer.TrainerCallback`.

        Args:
           callback (:obj:`type` or :class:`~transformer.TrainerCallback`):
               A :class:`~transformer.TrainerCallback` class or an instance of a :class:`~transformer.TrainerCallback`.
               In the first case, will instantiate a member of that class.
        """
        self.callback_handler.add_callback(callback)

    def pop_callback(self, callback):
        """
        Remove a callback from the current list of :class:`~transformer.TrainerCallback` and returns it.

        If the callback is not found, returns :obj:`None` (and no error is raised).

        Args:
           callback (:obj:`type` or :class:`~transformer.TrainerCallback`):
               A :class:`~transformer.TrainerCallback` class or an instance of a :class:`~transformer.TrainerCallback`.
               In the first case, will pop the first member of that class found in the list of callbacks.

        Returns:
            :class:`~transformer.TrainerCallback`: The callback removed, if found.
        """
        return self.callback_handler.pop_callback(callback)

    def remove_callback(self, callback):
        """
        Remove a callback from the current list of :class:`~transformer.TrainerCallback`.

        Args:
           callback (:obj:`type` or :class:`~transformer.TrainerCallback`):
               A :class:`~transformer.TrainerCallback` class or an instance of a :class:`~transformer.TrainerCallback`.
               In the first case, will remove the first member of that class found in the list of callbacks.
        """
        self.callback_handler.remove_callback(callback)

    def _remove_unused_columns(self, dataset: "datasets.Dataset", description: Optional[str] = None):
        if not self.args.remove_unused_columns:
            return
        # Inspect model forward signature to keep only the arguments it accepts.
        signature = inspect.signature(self.model.forward)
        signature_columns = list(signature.parameters.keys())
        # Labels may be named label or label_ids, the default data collator handles that.
        signature_columns += ["label", "label_ids"]
        columns = [k for k in signature_columns if k in dataset.column_names]
        ignored_columns = list(set(dataset.column_names) - set(signature_columns))
        dset_description = "" if description is None else f"in the {description} set "
        logger.info(
            f"The following columns {dset_description}don't have a corresponding argument in `{self.model.__class__.__name__}.forward` and have been ignored: {', '.join(ignored_columns)}."
        )
        dataset.set_format(type=dataset.format["type"], columns=columns)

    def _get_train_sampler(self) -> Optional[torch.utils.data.sampler.Sampler]:
        if isinstance(self.train_dataset, torch.utils.data.IterableDataset) or not isinstance(
            self.train_dataset, collections.abc.Sized
        ):
            return None
        elif is_torch_tpu_available():
            return get_tpu_sampler(self.train_dataset)
        else:
            return (
                RandomSampler(self.train_dataset)
                if self.args.local_rank == -1
                else DistributedSampler(self.train_dataset)
            )

    def get_train_dataloader(self) -> DataLoader:
        """
        Returns the training :class:`~torch.utils.data.DataLoader`.

        Will use no sampler if :obj:`self.train_dataset` does not implement :obj:`__len__`, a random sampler (adapted
        to distributed training if necessary) otherwise.

        Subclass and override this method if you want to inject some custom behavior.
        """
        if self.train_dataset is None:
            raise ValueError("Trainer: training requires a train_dataset.")
        train_sampler = self._get_train_sampler()

        return DataLoader(
            self.train_dataset,
            batch_size=self.args.train_batch_size,
            sampler=train_sampler,
            collate_fn=self.data_collator,
            drop_last=self.args.dataloader_drop_last,
            num_workers=self.args.dataloader_num_workers,
        )

    def _get_eval_sampler(self, eval_dataset: Dataset) -> Optional[torch.utils.data.sampler.Sampler]:
        if is_torch_tpu_available():
            return SequentialDistributedSampler(eval_dataset, num_replicas=xm.xrt_world_size(), rank=xm.get_ordinal())
        elif self.args.local_rank != -1:
            return SequentialDistributedSampler(eval_dataset)
        else:
            return SequentialSampler(eval_dataset)

    def get_eval_dataloader(self, eval_dataset: Optional[Dataset] = None) -> DataLoader:
        """
        Returns the evaluation :class:`~torch.utils.data.DataLoader`.

        Subclass and override this method if you want to inject some custom behavior.

        Args:
            eval_dataset (:obj:`torch.utils.data.dataset.Dataset`, `optional`):
                If provided, will override :obj:`self.eval_dataset`. If it is an :obj:`datasets.Dataset`, columns not
                accepted by the ``model.forward()`` method are automatically removed. It must implement :obj:`__len__`.
        """
        if eval_dataset is None and self.eval_dataset is None:
            raise ValueError("Trainer: evaluation requires an eval_dataset.")
        elif eval_dataset is not None and not isinstance(eval_dataset, collections.abc.Sized):
            raise ValueError("eval_dataset must implement __len__")
        elif is_datasets_available() and isinstance(eval_dataset, datasets.Dataset):
            self._remove_unused_columns(eval_dataset, description="evaluation")
        eval_dataset = eval_dataset if eval_dataset is not None else self.eval_dataset
        eval_sampler = self._get_eval_sampler(eval_dataset)

        return DataLoader(
            eval_dataset,
            sampler=eval_sampler,
            batch_size=self.args.eval_batch_size,
            collate_fn=self.data_collator,
            drop_last=self.args.dataloader_drop_last,
            num_workers=self.args.dataloader_num_workers,
        )

    def get_test_dataloader(self, test_dataset: Dataset) -> DataLoader:
        """
        Returns the test :class:`~torch.utils.data.DataLoader`.

        Subclass and override this method if you want to inject some custom behavior.

        Args:
            test_dataset (:obj:`torch.utils.data.dataset.Dataset`, `optional`):
                The test dataset to use. If it is an :obj:`datasets.Dataset`, columns not accepted by the
                ``model.forward()`` method are automatically removed. It must implement :obj:`__len__`.
        """
        if not isinstance(test_dataset, collections.abc.Sized):
            raise ValueError("test_dataset must implement __len__")
        elif is_datasets_available() and isinstance(test_dataset, datasets.Dataset):
            self._remove_unused_columns(test_dataset, description="test")
        test_sampler = self._get_eval_sampler(test_dataset)

        # We use the same batch_size as for eval.
        return DataLoader(
            test_dataset,
            sampler=test_sampler,
            batch_size=self.args.eval_batch_size,
            collate_fn=self.data_collator,
            drop_last=self.args.dataloader_drop_last,
        )

    def create_optimizer_and_scheduler(self, num_training_steps: int):
        """
        Setup the optimizer and the learning rate scheduler.

        We provide a reasonable default that works well. If you want to use something else, you can pass a tuple in the
        Trainer's init through :obj:`optimizers`, or subclass and override this method in a subclass.
        """
        if self.optimizer is None:
            no_decay = ["bias", "LayerNorm.weight"]
            optimizer_grouped_parameters = [
                {
                    "params": [p for n, p in self.model.named_parameters() if not any(nd in n for nd in no_decay)],
                    "weight_decay": self.args.weight_decay,
                },
                {
                    "params": [p for n, p in self.model.named_parameters() if any(nd in n for nd in no_decay)],
                    "weight_decay": 0.0,
                },
            ]
            optimizer_cls = Adafactor if self.args.adafactor else AdamW
            if self.args.adafactor:
                optimizer_cls = Adafactor
                optimizer_kwargs = {"scale_parameter": False, "relative_step": False}
            else:
                optimizer_cls = AdamW
                optimizer_kwargs = {
                    "betas": (self.args.adam_beta1, self.args.adam_beta2),
                    "eps": self.args.adam_epsilon,
                }
            optimizer_kwargs["lr"] = self.args.learning_rate
            if self.sharded_dpp:
                self.optimizer = OSS(
                    params=optimizer_grouped_parameters,
                    optim=optimizer_cls,
                    **optimizer_kwargs,
                )
            else:
                self.optimizer = optimizer_cls(optimizer_grouped_parameters, **optimizer_kwargs)

        if self.lr_scheduler is None:
            self.lr_scheduler = get_scheduler(
                self.args.lr_scheduler_type,
                self.optimizer,
                num_warmup_steps=self.args.warmup_steps,
                num_training_steps=num_training_steps,
            )

    def num_examples(self, dataloader: DataLoader) -> int:
        """
        Helper to get number of samples in a :class:`~torch.utils.data.DataLoader` by accessing its dataset.

        Will raise an exception if the underlying dataset dese not implement method :obj:`__len__`
        """
        return len(dataloader.dataset)

    def _hp_search_setup(self, trial: Union["optuna.Trial", Dict[str, Any]]):
        """ HP search setup code """
        self._trial = trial

        if self.hp_search_backend is None or trial is None:
            return

        params = self.hp_space(trial) if self.hp_search_backend == HPSearchBackend.OPTUNA else trial
        for key, value in params.items():
            if not hasattr(self.args, key):
                raise AttributeError(
                    f"Trying to set {key} in the hyperparameter search but there is no corresponding field in `TrainingArguments`."
                )
            old_attr = getattr(self.args, key, None)
            # Casting value to the proper type
            if old_attr is not None:
                value = type(old_attr)(value)
            setattr(self.args, key, value)
        if self.hp_search_backend == HPSearchBackend.OPTUNA:
            logger.info("Trial:", trial.params)

    def _report_to_hp_search(
        self, trial: Union["optuna.Trial", Dict[str, Any]], epoch: int, metrics: Dict[str, float]
    ):
        if self.hp_search_backend is None or trial is None:
            return
        self.objective = self.compute_objective(metrics.copy())
        if self.hp_search_backend == HPSearchBackend.OPTUNA:
            trial.report(self.objective, epoch)
            if trial.should_prune():
                raise optuna.TrialPruned()
        elif self.hp_search_backend == HPSearchBackend.RAY:
            if self.state.global_step % self.args.save_steps == 0:
                self._tune_save_checkpoint()
            tune.report(objective=self.objective, **metrics)

    def _tune_save_checkpoint(self):
        if not self.use_tune_checkpoints:
            return
        with tune.checkpoint_dir(step=self.state.global_step) as checkpoint_dir:
            self.args.output_dir = checkpoint_dir
            output_dir = os.path.join(self.args.output_dir, f"{PREFIX_CHECKPOINT_DIR}-{self.state.global_step}")
            self.save_model(output_dir)
            if self.is_world_process_zero():
                self.state.save_to_json(os.path.join(output_dir, "trainer_state.json"))
                torch.save(self.optimizer.state_dict(), os.path.join(output_dir, "optimizer.pt"))
                torch.save(self.lr_scheduler.state_dict(), os.path.join(output_dir, "scheduler.pt"))

    def call_model_init(self, trial=None):
        model_init_argcount = len(inspect.signature(self.model_init).parameters)
        if model_init_argcount == 0:
            model = self.model_init()
        elif model_init_argcount == 1:
            model = self.model_init(trial)
        else:
            raise RuntimeError("model_init should have 0 or 1 argument.")

        if model is None:
            raise RuntimeError("model_init should not return None.")

        return model

    def train(self, model_path: Optional[str] = None, trial: Union["optuna.Trial", Dict[str, Any]] = None):
        """
        Main training entry point.

        Args:
            model_path (:obj:`str`, `optional`):
                Local path to the model if the model to train has been instantiated from a local path. If present,
                training will resume from the optimizer/scheduler states loaded here.
            trial (:obj:`optuna.Trial` or :obj:`Dict[str, Any]`, `optional`):
                The trial run or the hyperparameter dictionary for hyperparameter search.
        """
        # This might change the seed so needs to run first.
        self._hp_search_setup(trial)

        # Model re-init
        if self.model_init is not None:
            # Seed must be set before instantiating the model when using model_init.
            set_seed(self.args.seed)

            model = self.call_model_init(trial)
            if not self.args.model_parallel:
                model = model.to(self.args.device)

            self.model = model
            self.model_wrapped = model

            # Reinitializes optimizer and scheduler
            self.optimizer, self.lr_scheduler = None, None

        # Keeping track whether we can can len() on the dataset or not
        train_dataset_is_sized = isinstance(self.train_dataset, collections.abc.Sized)

        # Data loader and number of training steps
        train_dataloader = self.get_train_dataloader()

        # Setting up training control variables:
        # number of training epochs: num_train_epochs
        # number of training steps per epoch: num_update_steps_per_epoch
        # total number of training steps to execute: max_steps
        if train_dataset_is_sized:
            num_update_steps_per_epoch = len(train_dataloader) // self.args.gradient_accumulation_steps
            num_update_steps_per_epoch = max(num_update_steps_per_epoch, 1)
            if self.args.max_steps > 0:
                max_steps = self.args.max_steps
                num_train_epochs = self.args.max_steps // num_update_steps_per_epoch + int(
                    self.args.max_steps % num_update_steps_per_epoch > 0
                )
            else:
                max_steps = math.ceil(self.args.num_train_epochs * num_update_steps_per_epoch)
                num_train_epochs = math.ceil(self.args.num_train_epochs)
        else:
            # see __init__. max_steps is set when the dataset has no __len__
            max_steps = self.args.max_steps
            num_train_epochs = 1
            num_update_steps_per_epoch = max_steps

        self.create_optimizer_and_scheduler(num_training_steps=max_steps)
        self.state = TrainerState()
        self.state.is_hyper_param_search = trial is not None

        # Check if saved optimizer or scheduler states exist
        self._load_optimizer_and_scheduler(model_path)

        model = self.model_wrapped

        # Mixed precision training with apex (torch < 1.6)
        if self.use_apex:
            model, self.optimizer = amp.initialize(model, self.optimizer, opt_level=self.args.fp16_opt_level)

        # Multi-gpu training (should be after apex fp16 initialization)
        if self.args.n_gpu > 1 and not self.args.model_parallel:
            model = torch.nn.DataParallel(model)

        # Distributed training (should be after apex fp16 initialization)
        if self.sharded_dpp:
            model = ShardedDDP(model, self.optimizer)
        elif self.args.local_rank != -1:
            model = torch.nn.parallel.DistributedDataParallel(
                model,
                device_ids=[self.args.local_rank],
                output_device=self.args.local_rank,
                find_unused_parameters=(
                    not getattr(model.config, "gradient_checkpointing", False)
                    if isinstance(model, PreTrainedModel)
                    else True
                ),
            )
            # find_unused_parameters breaks checkpointing as per
            # https://github.com/huggingface/transformers/pull/4659#issuecomment-643356021

        # for the rest of this function `model` is the outside model, whether it was wrapped or not
        if model is not self.model:
            self.model_wrapped = model

        # important: at this point:
        # self.model         is the Transformers Model
        # self.model_wrapped is DDP(Transformers Model), DDP(Deepspeed(Transformers Model)), etc.

        # Train!
        if is_torch_tpu_available():
            total_train_batch_size = self.args.train_batch_size * xm.xrt_world_size()
        else:
            total_train_batch_size = (
                self.args.train_batch_size
                * self.args.gradient_accumulation_steps
                * (torch.distributed.get_world_size() if self.args.local_rank != -1 else 1)
            )

        num_examples = (
            self.num_examples(train_dataloader)
            if train_dataset_is_sized
            else total_train_batch_size * self.args.max_steps
        )

        logger.info("***** Running training *****")
        logger.info(f"  Num examples = {num_examples}")
        logger.info(f"  Num Epochs = {num_train_epochs}")
        logger.info(f"  Instantaneous batch size per device = {self.args.per_device_train_batch_size}")
        logger.info(f"  Total train batch size (w. parallel, distributed & accumulation) = {total_train_batch_size}")
        logger.info(f"  Gradient Accumulation steps = {self.args.gradient_accumulation_steps}")
        logger.info(f"  Total optimization steps = {max_steps}")

        self.state.epoch = 0
        start_time = time.time()
        epochs_trained = 0
        steps_trained_in_current_epoch = 0

        # Check if continuing training from a checkpoint
        if model_path and os.path.isfile(os.path.join(model_path, "trainer_state.json")):
            self.state = TrainerState.load_from_json(os.path.join(model_path, "trainer_state.json"))
            epochs_trained = self.state.global_step // num_update_steps_per_epoch
            if not self.args.ignore_data_skip:
                steps_trained_in_current_epoch = self.state.global_step % (num_update_steps_per_epoch)
                steps_trained_in_current_epoch *= self.args.gradient_accumulation_steps
            else:
                steps_trained_in_current_epoch = 0

            logger.info("  Continuing training from checkpoint, will skip to saved global_step")
            logger.info(f"  Continuing training from epoch {epochs_trained}")
            logger.info(f"  Continuing training from global step {self.state.global_step}")
            if not self.args.ignore_data_skip:
                logger.info(
                    f"  Will skip the first {epochs_trained} epochs then the first {steps_trained_in_current_epoch} "
                    "batches in the first epoch."
                )

        # Update the references
        self.callback_handler.model = self.model
        self.callback_handler.optimizer = self.optimizer
        self.callback_handler.lr_scheduler = self.lr_scheduler
        self.callback_handler.train_dataloader = train_dataloader
        self.state.trial_name = self.hp_name(trial) if self.hp_name is not None else None
        self.state.trial_params = hp_params(trial) if trial is not None else None
        # This should be the same if the state has been saved but in case the training arguments changed, it's safer
        # to set this after the load.
        self.state.max_steps = max_steps
        self.state.num_train_epochs = num_train_epochs
        self.state.is_local_process_zero = self.is_local_process_zero()
        self.state.is_world_process_zero = self.is_world_process_zero()

        # tr_loss is a tensor to avoid synchronization of TPUs through .item()
        tr_loss = torch.tensor(0.0).to(self.args.device)
        # _total_loss_scalar is updated everytime .item() has to be called on tr_loss and stores the sum of all losses
        self._total_loss_scalar = 0.0
        self._globalstep_last_logged = 0
        self._total_flos = self.state.total_flos
        model.zero_grad()

        self.control = self.callback_handler.on_train_begin(self.args, self.state, self.control)

        # Skip the first epochs_trained epochs to get the random state of the dataloader at the right point.
        if not self.args.ignore_data_skip:
            for epoch in range(epochs_trained):
                # We just need to begin an iteration to create the randomization of the sampler.
                for _ in train_dataloader:
                    break

        for epoch in range(epochs_trained, num_train_epochs):
            if isinstance(train_dataloader, DataLoader) and isinstance(train_dataloader.sampler, DistributedSampler):
                train_dataloader.sampler.set_epoch(epoch)

            if is_torch_tpu_available():
                parallel_loader = pl.ParallelLoader(train_dataloader, [self.args.device]).per_device_loader(
                    self.args.device
                )
                epoch_iterator = parallel_loader
            else:
                epoch_iterator = train_dataloader

            # Reset the past mems state at the beginning of each epoch if necessary.
            if self.args.past_index >= 0:
                self._past = None

            steps_in_epoch = len(epoch_iterator) if train_dataset_is_sized else self.args.max_steps
            self.control = self.callback_handler.on_epoch_begin(self.args, self.state, self.control)

            for step, inputs in enumerate(epoch_iterator):

                # Skip past any already trained steps if resuming training
                if steps_trained_in_current_epoch > 0:
                    steps_trained_in_current_epoch -= 1
                    continue

                if (step + 1) % self.args.gradient_accumulation_steps == 0:
                    self.control = self.callback_handler.on_step_begin(self.args, self.state, self.control)

                if ((step + 1) % self.args.gradient_accumulation_steps != 0) and self.args.local_rank != -1:
                    # Avoid unnecessary DDP synchronization since there will be no backward pass on this example.
                    with model.no_sync():
                        tr_loss += self.training_step(model, inputs)
                else:
                    tr_loss += self.training_step(model, inputs)
                self._total_flos += self.floating_point_ops(inputs)

                if (step + 1) % self.args.gradient_accumulation_steps == 0 or (
                    # last step in epoch but step is always smaller than gradient_accumulation_steps
                    steps_in_epoch <= self.args.gradient_accumulation_steps
                    and (step + 1) == steps_in_epoch
                ):
                    # Gradient clipping
                    if self.args.max_grad_norm is not None and self.args.max_grad_norm > 0:
                        if self.use_amp:
                            # AMP: gradients need unscaling
                            self.scaler.unscale_(self.optimizer)

                        if hasattr(self.optimizer, "clip_grad_norm"):
                            # Some optimizers (like the sharded optimizer) have a specific way to do gradient clipping
                            self.optimizer.clip_grad_norm(self.args.max_grad_norm)
                        else:
                            # Revert to normal clipping otherwise, handling Apex or full precision
                            torch.nn.utils.clip_grad_norm_(
                                amp.master_params(self.optimizer) if self.use_apex else model.parameters(),
                                self.args.max_grad_norm,
                            )

                    # Optimizer step
                    if is_torch_tpu_available():
                        xm.optimizer_step(self.optimizer)
                    elif self.use_amp:
                        self.scaler.step(self.optimizer)
                        self.scaler.update()
                    else:
                        self.optimizer.step()

                    self.lr_scheduler.step()
                    model.zero_grad()
                    self.state.global_step += 1
                    self.state.epoch = epoch + (step + 1) / steps_in_epoch
                    self.control = self.callback_handler.on_step_end(self.args, self.state, self.control)

                    self._maybe_log_save_evaluate(tr_loss, model, trial, epoch)

                if self.control.should_epoch_stop or self.control.should_training_stop:
                    break

            self.control = self.callback_handler.on_epoch_end(self.args, self.state, self.control)
            self._maybe_log_save_evaluate(tr_loss, model, trial, epoch)

            if self.args.tpu_metrics_debug or self.args.debug:
                if is_torch_tpu_available():
                    # tpu-comment: Logging debug metrics for PyTorch/XLA (compile, execute times, ops, etc.)
                    xm.master_print(met.metrics_report())
                else:
                    logger.warning(
                        "You enabled PyTorch/XLA debug metrics but you don't have a TPU "
                        "configured. Check your training configuration if this is unexpected."
                    )
            if self.control.should_training_stop:
                break

        if self.args.past_index and hasattr(self, "_past"):
            # Clean the state at the end of training
            delattr(self, "_past")

        logger.info("\n\nTraining completed. Do not forget to share your model on huggingface.co/models =)\n\n")
        if self.args.load_best_model_at_end and self.state.best_model_checkpoint is not None:
            logger.info(
                f"Loading best model from {self.state.best_model_checkpoint} (score: {self.state.best_metric})."
            )
            if isinstance(self.model, PreTrainedModel):
                self.model = self.model.from_pretrained(self.state.best_model_checkpoint)
                if not self.args.model_parallel:
                    self.model = self.model.to(self.args.device)
            else:
                state_dict = torch.load(os.path.join(self.state.best_model_checkpoint, WEIGHTS_NAME))
                self.model.load_state_dict(state_dict)

        metrics = speed_metrics("train", start_time, self.state.max_steps)
        if self._total_flos is not None:
            self.store_flos()
            metrics["total_flos"] = self.state.total_flos
        self.log(metrics)

        self.control = self.callback_handler.on_train_end(self.args, self.state, self.control)
        # add remaining tr_loss
        self._total_loss_scalar += tr_loss.item()

        return TrainOutput(self.state.global_step, self._total_loss_scalar / self.state.global_step, metrics)

    def _maybe_log_save_evaluate(self, tr_loss, model, trial, epoch):
        if self.control.should_log:
            logs: Dict[str, float] = {}
            tr_loss_scalar = tr_loss.item()
            # reset tr_loss to zero
            tr_loss -= tr_loss

            logs["loss"] = tr_loss_scalar / (self.state.global_step - self._globalstep_last_logged)
            # backward compatibility for pytorch schedulers
            logs["learning_rate"] = (
                self.lr_scheduler.get_last_lr()[0]
                if version.parse(torch.__version__) >= version.parse("1.4")
                else self.lr_scheduler.get_lr()[0]
            )
            self._total_loss_scalar += tr_loss_scalar
            self._globalstep_last_logged = self.state.global_step

            self.log(logs)

        metrics = None
        if self.control.should_evaluate:
            metrics = self.evaluate()
            self._report_to_hp_search(trial, epoch, metrics)

        if self.control.should_save:
            self._save_checkpoint(model, trial, metrics=metrics)
            self.control = self.callback_handler.on_save(self.args, self.state, self.control)

    def _save_checkpoint(self, model, trial, metrics=None):
        # In all cases, including ddp/dp/deepspeed, self.model is always a reference to the model we
        # want to save.
        assert _model_unwrap(model) is self.model, "internal model should be a reference to self.model"

        # Save model checkpoint
        checkpoint_folder = f"{PREFIX_CHECKPOINT_DIR}-{self.state.global_step}"

        if self.hp_search_backend is not None and trial is not None:
            run_id = trial.number if self.hp_search_backend == HPSearchBackend.OPTUNA else tune.get_trial_id()
            run_name = self.hp_name(trial) if self.hp_name is not None else f"run-{run_id}"
            output_dir = os.path.join(self.args.output_dir, run_name, checkpoint_folder)
        else:
            output_dir = os.path.join(self.args.output_dir, checkpoint_folder)

            self.store_flos()
        self.save_model(output_dir)

        # Save optimizer and scheduler
        if self.sharded_dpp:
            self.optimizer.consolidate_state_dict()
        if is_torch_tpu_available():
            xm.rendezvous("saving_optimizer_states")
            xm.save(self.optimizer.state_dict(), os.path.join(output_dir, "optimizer.pt"))
            with warnings.catch_warnings(record=True) as caught_warnings:
                xm.save(self.lr_scheduler.state_dict(), os.path.join(output_dir, "scheduler.pt"))
                reissue_pt_warnings(caught_warnings)
        elif self.is_world_process_zero():
            torch.save(self.optimizer.state_dict(), os.path.join(output_dir, "optimizer.pt"))
            with warnings.catch_warnings(record=True) as caught_warnings:
                torch.save(self.lr_scheduler.state_dict(), os.path.join(output_dir, "scheduler.pt"))
            reissue_pt_warnings(caught_warnings)

        # Determine the new best metric / best model checkpoint
        if metrics is not None and self.args.metric_for_best_model is not None:
            metric_to_check = self.args.metric_for_best_model
            if not metric_to_check.startswith("eval_"):
                metric_to_check = f"eval_{metric_to_check}"
            metric_value = metrics[metric_to_check]

            operator = np.greater if self.args.greater_is_better else np.less
            if (
                self.state.best_metric is None
                or self.state.best_model_checkpoint is None
                or operator(metric_value, self.state.best_metric)
            ):
                self.state.best_metric = metric_value
                self.state.best_model_checkpoint = output_dir

        # Save the Trainer state
        if self.is_world_process_zero():
            self.state.save_to_json(os.path.join(output_dir, "trainer_state.json"))

        # Maybe delete some older checkpoints.
        if self.is_world_process_zero():
            self._rotate_checkpoints(use_mtime=True)

    def _load_optimizer_and_scheduler(self, model_path):
        """If optimizer and scheduler states exist, load them."""
        if (
            model_path is not None
            and os.path.isfile(os.path.join(model_path, "optimizer.pt"))
            and os.path.isfile(os.path.join(model_path, "scheduler.pt"))
        ):
            # Load in optimizer and scheduler states
            if is_torch_tpu_available():
                # On TPU we have to take some extra precautions to properly load the states on the right device.
                optimizer_state = torch.load(os.path.join(model_path, "optimizer.pt"), map_location="cpu")
                with warnings.catch_warnings(record=True) as caught_warnings:
                    lr_scheduler_state = torch.load(os.path.join(model_path, "scheduler.pt"), map_location="cpu")
                reissue_pt_warnings(caught_warnings)

                xm.send_cpu_data_to_device(optimizer_state, self.args.device)
                xm.send_cpu_data_to_device(lr_scheduler_state, self.args.device)

                self.optimizer.load_state_dict(optimizer_state)
                self.lr_scheduler.load_state_dict(lr_scheduler_state)
            else:
                self.optimizer.load_state_dict(
                    torch.load(os.path.join(model_path, "optimizer.pt"), map_location=self.args.device)
                )
                with warnings.catch_warnings(record=True) as caught_warnings:
                    self.lr_scheduler.load_state_dict(torch.load(os.path.join(model_path, "scheduler.pt")))
                reissue_pt_warnings(caught_warnings)

    def hyperparameter_search(
        self,
        hp_space: Optional[Callable[["optuna.Trial"], Dict[str, float]]] = None,
        compute_objective: Optional[Callable[[Dict[str, float]], float]] = None,
        n_trials: int = 20,
        direction: str = "minimize",
        backend: Optional[Union["str", HPSearchBackend]] = None,
        hp_name: Optional[Callable[["optuna.Trial"], str]] = None,
        **kwargs
    ) -> BestRun:
        """
        Launch an hyperparameter search using ``optuna`` or ``Ray Tune``. The optimized quantity is determined by
        :obj:`compute_objectie`, which defaults to a function returning the evaluation loss when no metric is provided,
        the sum of all metrics otherwise.

        .. warning::

            To use this method, you need to have provided a ``model_init`` when initializing your
            :class:`~transformers.Trainer`: we need to reinitialize the model at each new run. This is incompatible
            with the ``optimizers`` argument, so you need to subclass :class:`~transformers.Trainer` and override the
            method :meth:`~transformers.Trainer.create_optimizer_and_scheduler` for custom optimizer/scheduler.

        Args:
            hp_space (:obj:`Callable[["optuna.Trial"], Dict[str, float]]`, `optional`):
                A function that defines the hyperparameter search space. Will default to
                :func:`~transformers.trainer_utils.default_hp_space_optuna` or
                :func:`~transformers.trainer_utils.default_hp_space_ray` depending on your backend.
            compute_objective (:obj:`Callable[[Dict[str, float]], float]`, `optional`):
                A function computing the objective to minimize or maximize from the metrics returned by the
                :obj:`evaluate` method. Will default to :func:`~transformers.trainer_utils.default_compute_objective`.
            n_trials (:obj:`int`, `optional`, defaults to 100):
                The number of trial runs to test.
            direction(:obj:`str`, `optional`, defaults to :obj:`"minimize"`):
                Whether to optimize greater or lower objects. Can be :obj:`"minimize"` or :obj:`"maximize"`, you should
                pick :obj:`"minimize"` when optimizing the validation loss, :obj:`"maximize"` when optimizing one or
                several metrics.
            backend(:obj:`str` or :class:`~transformers.training_utils.HPSearchBackend`, `optional`):
                The backend to use for hyperparameter search. Will default to optuna or Ray Tune, depending on which
                one is installed. If both are installed, will default to optuna.
            kwargs:
                Additional keyword arguments passed along to :obj:`optuna.create_study` or :obj:`ray.tune.run`. For
                more information see:

                - the documentation of `optuna.create_study
                  <https://optuna.readthedocs.io/en/stable/reference/alias_generated/optuna.create_study.html#optuna.create_study>`__
                - the documentation of `tune.run
                  <https://docs.ray.io/en/latest/tune/api_docs/execution.html#tune-run>`__

        Returns:
            :class:`transformers.trainer_utils.BestRun`: All the information about the best run.
        """
        if backend is None:
            backend = default_hp_search_backend()
            if backend is None:
                raise RuntimeError(
                    "At least one of optuna or ray should be installed. "
                    "To install optuna run `pip install optuna`."
                    "To install ray run `pip install ray[tune]`."
                )
        backend = HPSearchBackend(backend)
        if backend == HPSearchBackend.OPTUNA and not is_optuna_available():
            raise RuntimeError("You picked the optuna backend, but it is not installed. Use `pip install optuna`.")
        if backend == HPSearchBackend.RAY and not is_ray_tune_available():
            raise RuntimeError(
                "You picked the Ray Tune backend, but it is not installed. Use `pip install 'ray[tune]'`."
            )
        self.hp_search_backend = backend
        if self.model_init is None:
            raise RuntimeError(
                "To use hyperparameter search, you need to pass your model through a model_init function."
            )

        self.hp_space = default_hp_space[backend] if hp_space is None else hp_space
        self.hp_name = hp_name
        self.compute_objective = default_compute_objective if compute_objective is None else compute_objective

        run_hp_search = run_hp_search_optuna if backend == HPSearchBackend.OPTUNA else run_hp_search_ray
        best_run = run_hp_search(self, n_trials, direction, **kwargs)

        self.hp_search_backend = None
        return best_run

    def log(self, logs: Dict[str, float]) -> None:
        """
        Log :obj:`logs` on the various objects watching training.

        Subclass and override this method to inject custom behavior.

        Args:
            logs (:obj:`Dict[str, float]`):
                The values to log.
        """
        if self.state.epoch is not None:
            logs["epoch"] = self.state.epoch

        self.control = self.callback_handler.on_log(self.args, self.state, self.control, logs)
        output = {**logs, **{"step": self.state.global_step}}
        self.state.log_history.append(output)

    def _prepare_inputs(self, inputs: Dict[str, Union[torch.Tensor, Any]]) -> Dict[str, Union[torch.Tensor, Any]]:
        """
        Prepare :obj:`inputs` before feeding them to the model, converting them to tensors if they are not already and
        handling potential state.
        """
        for k, v in inputs.items():
            if isinstance(v, torch.Tensor):
                inputs[k] = v.to(self.args.device)

        if self.args.past_index >= 0 and self._past is not None:
            inputs["mems"] = self._past

        return inputs

    def training_step(self, model: nn.Module, inputs: Dict[str, Union[torch.Tensor, Any]]) -> torch.Tensor:
        """
        Perform a training step on a batch of inputs.

        Subclass and override to inject custom behavior.

        Args:
            model (:obj:`nn.Module`):
                The model to train.
            inputs (:obj:`Dict[str, Union[torch.Tensor, Any]]`):
                The inputs and targets of the model.

                The dictionary will be unpacked before being fed to the model. Most models expect the targets under the
                argument :obj:`labels`. Check your model's documentation for all accepted arguments.

        Return:
            :obj:`torch.Tensor`: The tensor with training loss on this batch.
        """

        model.train()
        inputs = self._prepare_inputs(inputs)

        if self.use_amp:
            with autocast():
                loss = self.compute_loss(model, inputs)
        else:
            loss = self.compute_loss(model, inputs)

        if self.args.n_gpu > 1:
            loss = loss.mean()  # mean() to average on multi-gpu parallel training

        if self.args.gradient_accumulation_steps > 1:
            loss = loss / self.args.gradient_accumulation_steps

        if self.use_amp:
            self.scaler.scale(loss).backward()
        elif self.use_apex:
            with amp.scale_loss(loss, self.optimizer) as scaled_loss:
                scaled_loss.backward()
        else:
            loss.backward()

        return loss.detach()

    def compute_loss(self, model, inputs):
        """
        How the loss is computed by Trainer. By default, all models return the loss in the first element.

        Subclass and override for custom behavior.
        """
        outputs = model(**inputs)
        # Save past state if it exists
        # TODO: this needs to be fixed and made cleaner later.
        if self.args.past_index >= 0:
            self._past = outputs[self.args.past_index]

        if self.label_smoother is not None and "labels" in inputs:
            return self.label_smoother(outputs, inputs["labels"])
        else:
            # We don't use .loss here since the model may return tuples instead of ModelOutput.
            return outputs["loss"] if isinstance(outputs, dict) else outputs[0]

    def is_local_process_zero(self) -> bool:
        """
        Whether or not this process is the local (e.g., on one machine if training in a distributed fashion on several
        machines) main process.
        """
        if is_torch_tpu_available():
            return xm.is_master_ordinal(local=True)
        else:
            return self.args.local_rank in [-1, 0]

    def is_world_process_zero(self) -> bool:
        """
        Whether or not this process is the global main process (when training in a distributed fashion on several
        machines, this is only going to be :obj:`True` for one process).
        """
        if is_torch_tpu_available():
            return xm.is_master_ordinal(local=False)
        else:
            return self.args.local_rank == -1 or torch.distributed.get_rank() == 0

    def save_model(self, output_dir: Optional[str] = None):
        """
        Will save the model, so you can reload it using :obj:`from_pretrained()`.

        Will only save from the world_master process (unless in TPUs).
        """

        if is_torch_tpu_available():
            self._save_tpu(output_dir)
        elif self.is_world_process_zero():
            self._save(output_dir)

    def _save_tpu(self, output_dir: Optional[str] = None):
        output_dir = output_dir if output_dir is not None else self.args.output_dir
        logger.info("Saving model checkpoint to %s", output_dir)

        if xm.is_master_ordinal():
            os.makedirs(output_dir, exist_ok=True)
            torch.save(self.args, os.path.join(output_dir, "training_args.bin"))

        # Save a trained model and configuration using `save_pretrained()`.
        # They can then be reloaded using `from_pretrained()`
        xm.rendezvous("saving_checkpoint")
        if not isinstance(self.model, PreTrainedModel):
            logger.info("Trainer.model is not a `PreTrainedModel`, only saving its state dict.")
            state_dict = self.model.state_dict()
            xm.save(state_dict, os.path.join(output_dir, WEIGHTS_NAME))
        else:
            self.model.save_pretrained(output_dir)
        if self.tokenizer is not None and self.is_world_process_zero():
            self.tokenizer.save_pretrained(output_dir)

    def _save(self, output_dir: Optional[str] = None):
        output_dir = output_dir if output_dir is not None else self.args.output_dir
        os.makedirs(output_dir, exist_ok=True)
        logger.info("Saving model checkpoint to %s", output_dir)
        # Save a trained model and configuration using `save_pretrained()`.
        # They can then be reloaded using `from_pretrained()`
        if not isinstance(self.model, PreTrainedModel):
            logger.info("Trainer.model is not a `PreTrainedModel`, only saving its state dict.")
            state_dict = self.model.state_dict()
            torch.save(state_dict, os.path.join(output_dir, WEIGHTS_NAME))
        else:
            self.model.save_pretrained(output_dir)
        if self.tokenizer is not None and self.is_world_process_zero():
            self.tokenizer.save_pretrained(output_dir)

        # Good practice: save your training arguments together with the trained model
        torch.save(self.args, os.path.join(output_dir, "training_args.bin"))

    def store_flos(self):
        # Storing the number of floating-point operations that went into the model
        if self._total_flos is not None:
            if self.args.local_rank != -1:
                self.state.total_flos = distributed_broadcast_scalars([self._total_flos]).sum().item()
            else:
                self.state.total_flos = self._total_flos

    def _sorted_checkpoints(self, checkpoint_prefix=PREFIX_CHECKPOINT_DIR, use_mtime=False) -> List[str]:
        ordering_and_checkpoint_path = []

        glob_checkpoints = [str(x) for x in Path(self.args.output_dir).glob(f"{checkpoint_prefix}-*")]

        for path in glob_checkpoints:
            if use_mtime:
                ordering_and_checkpoint_path.append((os.path.getmtime(path), path))
            else:
                regex_match = re.match(f".*{checkpoint_prefix}-([0-9]+)", path)
                if regex_match and regex_match.groups():
                    ordering_and_checkpoint_path.append((int(regex_match.groups()[0]), path))

        checkpoints_sorted = sorted(ordering_and_checkpoint_path)
        checkpoints_sorted = [checkpoint[1] for checkpoint in checkpoints_sorted]
        # Make sure we don't delete the best model.
        if self.state.best_model_checkpoint is not None:
            best_model_index = checkpoints_sorted.index(str(Path(self.state.best_model_checkpoint)))
            checkpoints_sorted[best_model_index], checkpoints_sorted[-1] = (
                checkpoints_sorted[-1],
                checkpoints_sorted[best_model_index],
            )
        return checkpoints_sorted

    def _rotate_checkpoints(self, use_mtime=False) -> None:
        if self.args.save_total_limit is None or self.args.save_total_limit <= 0:
            return

        # Check if we should delete older checkpoint(s)
        checkpoints_sorted = self._sorted_checkpoints(use_mtime=use_mtime)
        if len(checkpoints_sorted) <= self.args.save_total_limit:
            return

        number_of_checkpoints_to_delete = max(0, len(checkpoints_sorted) - self.args.save_total_limit)
        checkpoints_to_be_deleted = checkpoints_sorted[:number_of_checkpoints_to_delete]
        for checkpoint in checkpoints_to_be_deleted:
            logger.info("Deleting older checkpoint [{}] due to args.save_total_limit".format(checkpoint))
            shutil.rmtree(checkpoint)

    def evaluate(
        self,
        eval_dataset: Optional[Dataset] = None,
        ignore_keys: Optional[List[str]] = None,
        metric_key_prefix: str = "eval",
    ) -> Dict[str, float]:
        """
        Run evaluation and returns metrics.

        The calling script will be responsible for providing a method to compute metrics, as they are task-dependent
        (pass it to the init :obj:`compute_metrics` argument).

        You can also subclass and override this method to inject custom behavior.

        Args:
            eval_dataset (:obj:`Dataset`, `optional`):
                Pass a dataset if you wish to override :obj:`self.eval_dataset`. If it is an :obj:`datasets.Dataset`,
                columns not accepted by the ``model.forward()`` method are automatically removed. It must implement the
                :obj:`__len__` method.
            ignore_keys (:obj:`Lst[str]`, `optional`):
                A list of keys in the output of your model (if it is a dictionary) that should be ignored when
                gathering predictions.
            metric_key_prefix (:obj:`str`, `optional`, defaults to :obj:`"eval"`):
                An optional prefix to be used as the metrics key prefix. For example the metrics "bleu" will be named
                "eval_bleu" if the prefix is "eval" (default)

        Returns:
            A dictionary containing the evaluation loss and the potential metrics computed from the predictions. The
            dictionary also contains the epoch number which comes from the training state.
        """
        if eval_dataset is not None and not isinstance(eval_dataset, collections.abc.Sized):
            raise ValueError("eval_dataset must implement __len__")

        eval_dataloader = self.get_eval_dataloader(eval_dataset)
        start_time = time.time()

        output = self.prediction_loop(
            eval_dataloader,
            description="Evaluation",
            # No point gathering the predictions if there are no metrics, otherwise we defer to
            # self.args.prediction_loss_only
            prediction_loss_only=True if self.compute_metrics is None else None,
            ignore_keys=ignore_keys,
            metric_key_prefix=metric_key_prefix,
        )

        n_samples = len(eval_dataset if eval_dataset is not None else self.eval_dataset)
        output.metrics.update(speed_metrics(metric_key_prefix, start_time, n_samples))
        self.log(output.metrics)

        if self.args.tpu_metrics_debug or self.args.debug:
            # tpu-comment: Logging debug metrics for PyTorch/XLA (compile, execute times, ops, etc.)
            xm.master_print(met.metrics_report())

        self.control = self.callback_handler.on_evaluate(self.args, self.state, self.control, output.metrics)
        return output.metrics

    def predict(
        self, test_dataset: Dataset, ignore_keys: Optional[List[str]] = None, metric_key_prefix: str = "eval"
    ) -> PredictionOutput:
        """
        Run prediction and returns predictions and potential metrics.

        Depending on the dataset and your use case, your test dataset may contain labels. In that case, this method
        will also return metrics, like in :obj:`evaluate()`.

        Args:
            test_dataset (:obj:`Dataset`):
                Dataset to run the predictions on. If it is an :obj:`datasets.Dataset`, columns not accepted by the
                ``model.forward()`` method are automatically removed. Has to implement the method :obj:`__len__`
            ignore_keys (:obj:`Lst[str]`, `optional`):
                A list of keys in the output of your model (if it is a dictionary) that should be ignored when
                gathering predictions.
            metric_key_prefix (:obj:`str`, `optional`, defaults to :obj:`"eval"`):
                An optional prefix to be used as the metrics key prefix. For example the metrics "bleu" will be named
                "eval_bleu" if the prefix is "eval" (default)

        .. note::

            If your predictions or labels have different sequence length (for instance because you're doing dynamic
            padding in a token classification task) the predictions will be padded (on the right) to allow for
            concatenation into one array. The padding index is -100.

        Returns: `NamedTuple` A namedtuple with the following keys:

            - predictions (:obj:`np.ndarray`): The predictions on :obj:`test_dataset`.
            - label_ids (:obj:`np.ndarray`, `optional`): The labels (if the dataset contained some).
            - metrics (:obj:`Dict[str, float]`, `optional`): The potential dictionary of metrics (if the dataset
              contained labels).
        """
        if test_dataset is not None and not isinstance(test_dataset, collections.abc.Sized):
            raise ValueError("test_dataset must implement __len__")

        test_dataloader = self.get_test_dataloader(test_dataset)
        start_time = time.time()

        output = self.prediction_loop(
            test_dataloader, description="Prediction", ignore_keys=ignore_keys, metric_key_prefix=metric_key_prefix
        )
        output.metrics.update(speed_metrics(metric_key_prefix, start_time, len(test_dataset)))
        return output

    def prediction_loop(
        self,
        dataloader: DataLoader,
        description: str,
        prediction_loss_only: Optional[bool] = None,
        ignore_keys: Optional[List[str]] = None,
        metric_key_prefix: str = "eval",
    ) -> PredictionOutput:
        """
        Prediction/evaluation loop, shared by :obj:`Trainer.evaluate()` and :obj:`Trainer.predict()`.

        Works both with or without labels.
        """
        if not isinstance(dataloader.dataset, collections.abc.Sized):
            raise ValueError("dataset must implement __len__")
        prediction_loss_only = (
            prediction_loss_only if prediction_loss_only is not None else self.args.prediction_loss_only
        )

        model = self.model
        # multi-gpu eval
        if self.args.n_gpu > 1 and not self.args.model_parallel:
            model = torch.nn.DataParallel(model)
        # Note: in torch.distributed mode, there's no point in wrapping the model
        # inside a DistributedDataParallel as we'll be under `no_grad` anyways.

        batch_size = dataloader.batch_size
        num_examples = self.num_examples(dataloader)
        logger.info("***** Running %s *****", description)
        logger.info("  Num examples = %d", num_examples)
        logger.info("  Batch size = %d", batch_size)
        losses_host: torch.Tensor = None
        preds_host: Union[torch.Tensor, List[torch.Tensor]] = None
        labels_host: Union[torch.Tensor, List[torch.Tensor]] = None

        world_size = 1
        if is_torch_tpu_available():
            world_size = xm.xrt_world_size()
        elif self.args.local_rank != -1:
            world_size = torch.distributed.get_world_size()
        world_size = max(1, world_size)

        eval_losses_gatherer = DistributedTensorGatherer(world_size, num_examples, make_multiple_of=batch_size)
        if not prediction_loss_only:
            preds_gatherer = DistributedTensorGatherer(world_size, num_examples)
            labels_gatherer = DistributedTensorGatherer(world_size, num_examples)

        model.eval()

        if is_torch_tpu_available():
            dataloader = pl.ParallelLoader(dataloader, [self.args.device]).per_device_loader(self.args.device)

        if self.args.past_index >= 0:
            self._past = None

        self.callback_handler.eval_dataloader = dataloader

        for step, inputs in enumerate(dataloader):
            loss, logits, labels = self.prediction_step(model, inputs, prediction_loss_only, ignore_keys=ignore_keys)
            if loss is not None:
                losses = loss.repeat(batch_size)
                losses_host = losses if losses_host is None else torch.cat((losses_host, losses), dim=0)
            if logits is not None:
                preds_host = logits if preds_host is None else nested_concat(preds_host, logits, padding_index=-100)
            if labels is not None:
                labels_host = labels if labels_host is None else nested_concat(labels_host, labels, padding_index=-100)
            self.control = self.callback_handler.on_prediction_step(self.args, self.state, self.control)

            # Gather all tensors and put them back on the CPU if we have done enough accumulation steps.
            if self.args.eval_accumulation_steps is not None and (step + 1) % self.args.eval_accumulation_steps == 0:
                eval_losses_gatherer.add_arrays(self._gather_and_numpify(losses_host, "eval_losses"))
                if not prediction_loss_only:
                    preds_gatherer.add_arrays(self._gather_and_numpify(preds_host, "eval_preds"))
                    labels_gatherer.add_arrays(self._gather_and_numpify(labels_host, "eval_label_ids"))

                # Set back to None to begin a new accumulation
                losses_host, preds_host, labels_host = None, None, None

        if self.args.past_index and hasattr(self, "_past"):
            # Clean the state at the end of the evaluation loop
            delattr(self, "_past")

        # Gather all remaining tensors and put them back on the CPU
        eval_losses_gatherer.add_arrays(self._gather_and_numpify(losses_host, "eval_losses"))
        if not prediction_loss_only:
            preds_gatherer.add_arrays(self._gather_and_numpify(preds_host, "eval_preds"))
            labels_gatherer.add_arrays(self._gather_and_numpify(labels_host, "eval_label_ids"))

        eval_loss = eval_losses_gatherer.finalize()
        preds = preds_gatherer.finalize() if not prediction_loss_only else None
        label_ids = labels_gatherer.finalize() if not prediction_loss_only else None

        if self.compute_metrics is not None and preds is not None and label_ids is not None:
            metrics = self.compute_metrics(EvalPrediction(predictions=preds, label_ids=label_ids))
        else:
            metrics = {}

        if eval_loss is not None:
            metrics[f"{metric_key_prefix}_loss"] = eval_loss.mean().item()

        # Prefix all keys with metric_key_prefix + '_'
        for key in list(metrics.keys()):
            if not key.startswith(f"{metric_key_prefix}_"):
                metrics[f"{metric_key_prefix}_{key}"] = metrics.pop(key)

        return PredictionOutput(predictions=preds, label_ids=label_ids, metrics=metrics)

    def _gather_and_numpify(self, tensors, name):
        """
        Gather value of `tensors` (tensor or list/tuple of nested tensors) and convert them to numpy before
        concatenating them to `gathered`
        """
        if tensors is None:
            return
        if is_torch_tpu_available():
            tensors = nested_xla_mesh_reduce(tensors, name)
        elif self.args.local_rank != -1:
            tensors = distributed_concat(tensors)

        return nested_numpify(tensors)

    def prediction_step(
        self,
        model: nn.Module,
        inputs: Dict[str, Union[torch.Tensor, Any]],
        prediction_loss_only: bool,
        ignore_keys: Optional[List[str]] = None,
    ) -> Tuple[Optional[float], Optional[torch.Tensor], Optional[torch.Tensor]]:
        """
        Perform an evaluation step on :obj:`model` using obj:`inputs`.

        Subclass and override to inject custom behavior.

        Args:
            model (:obj:`nn.Module`):
                The model to evaluate.
            inputs (:obj:`Dict[str, Union[torch.Tensor, Any]]`):
                The inputs and targets of the model.

                The dictionary will be unpacked before being fed to the model. Most models expect the targets under the
                argument :obj:`labels`. Check your model's documentation for all accepted arguments.
            prediction_loss_only (:obj:`bool`):
                Whether or not to return the loss only.
            ignore_keys (:obj:`Lst[str]`, `optional`):
                A list of keys in the output of your model (if it is a dictionary) that should be ignored when
                gathering predictions.

        Return:
            Tuple[Optional[float], Optional[torch.Tensor], Optional[torch.Tensor]]: A tuple with the loss, logits and
            labels (each being optional).
        """
        has_labels = all(inputs.get(k) is not None for k in self.label_names)
        inputs = self._prepare_inputs(inputs)
        if ignore_keys is None:
            if hasattr(self.model, "config"):
                ignore_keys = getattr(self.model.config, "keys_to_ignore_at_inference", [])
            else:
                ignore_keys = []

        with torch.no_grad():
            if self.use_amp:
                with autocast():
                    outputs = model(**inputs)
            else:
                outputs = model(**inputs)
            if has_labels:
                if self.label_smoother is not None and "labels" in inputs:
                    loss = self.label_smoother(outputs, inputs["labels"]).mean().detach()
                else:
                    loss = (outputs["loss"] if isinstance(outputs, dict) else outputs[0]).mean().detach()
                if isinstance(outputs, dict):
                    logits = tuple(v for k, v in outputs.items() if k not in ignore_keys + ["loss"])
                else:
                    logits = outputs[1:]
            else:
                loss = None
                if isinstance(outputs, dict):
                    logits = tuple(v for k, v in outputs.items() if k not in ignore_keys)
                else:
                    logits = outputs
            # TODO: this needs to be fixed and made cleaner later.
            if self.args.past_index >= 0:
                self._past = outputs[self.args.past_index if has_labels else self.args.past_index - 1]

        if prediction_loss_only:
            return (loss, None, None)

        logits = nested_detach(logits)
        if len(logits) == 1:
            logits = logits[0]

        if has_labels:
            labels = nested_detach(tuple(inputs.get(name) for name in self.label_names))
            if len(labels) == 1:
                labels = labels[0]
        else:
            labels = None

        return (loss, logits, labels)

    def floating_point_ops(self, inputs: Dict[str, Union[torch.Tensor, Any]]):
        """
        For models that inherit from :class:`~transformers.PreTrainedModel`, uses that method to compute the number of
        floating point operations for every backward + forward pass. If using another model, either implement such a
        method in the model or subclass and override this method.

        Args:
            inputs (:obj:`Dict[str, Union[torch.Tensor, Any]]`):
                The inputs and targets of the model.

        Returns:
            :obj:`int`: The number of floating-point operations.
        """
        if hasattr(self.model, "floating_point_ops"):
            return self.model.floating_point_ops(inputs)
        else:
            return 0<|MERGE_RESOLUTION|>--- conflicted
+++ resolved
@@ -254,7 +254,6 @@
         set_seed(self.args.seed)
         self.hp_name = None
 
-<<<<<<< HEAD
         if model is None:
             if model_init is not None:
                 self.model_init = model_init
@@ -269,16 +268,6 @@
                     FutureWarning,
                 )
             self.model_init = model_init
-=======
-        if self.args.model_parallel and not model.is_parallelizable:
-            raise ValueError(
-                f"{model.__class__.__name__} implementation currently doesn't support model parallelism, therefore --model_parallel cl arg cannot be used"
-            )
-
-        # Model parallel
-        if model is not None and not self.args.model_parallel:
-            model = model.to(args.device)
->>>>>>> d9e848c1
 
         default_collator = default_data_collator if tokenizer is None else DataCollatorWithPadding(tokenizer)
         self.data_collator = data_collator if data_collator is not None else default_collator
