# coding=utf-8
# Copyright 2020 The Google AI Language Team Authors, Facebook AI Research authors and The HuggingFace Inc. team.
# Copyright (c) 2020, NVIDIA CORPORATION.  All rights reserved.
#
# Licensed under the Apache License, Version 2.0 (the "License");
# you may not use this file except in compliance with the License.
# You may obtain a copy of the License at
#
#     http://www.apache.org/licenses/LICENSE-2.0
#
# Unless required by applicable law or agreed to in writing, software
# distributed under the License is distributed on an "AS IS" BASIS,
# WITHOUT WARRANTIES OR CONDITIONS OF ANY KIND, either express or implied.
# See the License for the specific language governing permissions and
# limitations under the License.

import warnings
from dataclasses import dataclass
from typing import Any, Callable, Dict, Iterable, List, Optional, Tuple, Union

import torch
import torch.distributed as dist
from torch.nn import functional as F

from .file_utils import ModelOutput
from .generation_beam_search import BeamScorer, BeamSearchScorer
from .generation_logits_process import (
    EncoderNoRepeatNGramLogitsProcessor,
    ForcedBOSTokenLogitsProcessor,
    ForcedEOSTokenLogitsProcessor,
    HammingDiversityLogitsProcessor,
    InfNanRemoveLogitsProcessor,
    LogitsProcessorList,
    MinLengthLogitsProcessor,
    NoBadWordsLogitsProcessor,
    NoRepeatNGramLogitsProcessor,
    PrefixConstrainedLogitsProcessor,
    RepetitionPenaltyLogitsProcessor,
    TemperatureLogitsWarper,
    TopKLogitsWarper,
    TopPLogitsWarper,
)
from .generation_stopping_criteria import (
    MaxLengthCriteria,
    MaxTimeCriteria,
    StoppingCriteriaList,
    validate_stopping_criteria,
)
from .utils import logging


logger = logging.get_logger(__name__)


@dataclass
class GreedySearchDecoderOnlyOutput(ModelOutput):
    """
    Base class for outputs of decoder-only generation models using greedy search.


    Args:
        sequences (:obj:`torch.LongTensor` of shape :obj:`(batch_size, sequence_length)`):
            The generated sequences. The second dimension (sequence_length) is either equal to :obj:`max_length` or
            shorter if all batches finished early due to the :obj:`eos_token_id`.
        scores (:obj:`tuple(torch.FloatTensor)` `optional`, returned when ``output_scores=True`` is passed or when ``config.output_scores=True``):
            Processed prediction scores of the language modeling head (scores for each vocabulary token before SoftMax)
            at each generation step. :obj:`(max_length,)`-shaped tuple of :obj:`torch.FloatTensor` with each tensor of
            shape :obj:`(batch_size, config.vocab_size)`).
        attentions (:obj:`tuple(tuple(torch.FloatTensor))`, `optional`, returned when ``output_attentions=True`` is passed or ``config.output_attentions=True``):
            Tuple (one element for each generated token) of tuples (one element for each layer of the decoder) of
            :obj:`torch.FloatTensor` of shape :obj:`(batch_size, num_heads, generated_length, sequence_length)`.
        hidden_states (:obj:`tuple(tuple(torch.FloatTensor))`, `optional`, returned when ``output_hidden_states=True`` is passed or when ``config.output_hidden_states=True``):
            Tuple (one element for each generated token) of tuples (one element for each layer of the decoder) of
            :obj:`torch.FloatTensor` of shape :obj:`(batch_size, generated_length, hidden_size)`.
    """

    sequences: torch.LongTensor = None
    scores: Optional[Tuple[torch.FloatTensor]] = None
    attentions: Optional[Tuple[Tuple[torch.FloatTensor]]] = None
    hidden_states: Optional[Tuple[Tuple[torch.FloatTensor]]] = None


@dataclass
class GreedySearchEncoderDecoderOutput(ModelOutput):
    """
    Base class for outputs of encoder-decoder generation models using greedy search. Hidden states and attention
    weights of the decoder (respectively the encoder) can be accessed via the encoder_attentions and the
    encoder_hidden_states attributes (respectively the decoder_attentions and the decoder_hidden_states attributes)


    Args:
        sequences (:obj:`torch.LongTensor` of shape :obj:`(batch_size, sequence_length)`):
            The generated sequences. The second dimension (sequence_length) is either equal to :obj:`max_length` or
            shorter if all batches finished early due to the :obj:`eos_token_id`.
        scores (:obj:`tuple(torch.FloatTensor)` `optional`, returned when ``output_scores=True`` is passed or when ``config.output_scores=True``):
            Processed prediction scores of the language modeling head (scores for each vocabulary token before SoftMax)
            at each generation step. :obj:`(max_length,)`-shaped tuple of :obj:`torch.FloatTensor` with each tensor of
            shape :obj:`(batch_size, config.vocab_size)`).
        encoder_attentions (:obj:`tuple(torch.FloatTensor)`, `optional`, returned when ``output_attentions=True`` is passed or ``config.output_attentions=True``):
            Tuple of :obj:`torch.FloatTensor` (one for each layer of the decoder) of shape :obj:`(batch_size,
            num_heads, sequence_length, sequence_length)`.
        encoder_hidden_states (:obj:`tuple(torch.FloatTensor)`, `optional`, returned when ``output_hidden_states=True`` is passed or when ``config.output_hidden_states=True``):
            Tuple of :obj:`torch.FloatTensor` (one for the output of the embeddings + one for the output of each layer)
            of shape :obj:`(batch_size, sequence_length, hidden_size)`.
        decoder_attentions (:obj:`tuple(tuple(torch.FloatTensor))`, `optional`, returned when ``output_attentions=True`` is passed or ``config.output_attentions=True``):
            Tuple (one element for each generated token) of tuples (one element for each layer of the decoder) of
            :obj:`torch.FloatTensor` of shape :obj:`(batch_size, num_heads, generated_length, sequence_length)`.
        cross_attentions (:obj:`tuple(tuple(torch.FloatTensor))`, `optional`, returned when ``output_attentions=True`` is passed or ``config.output_attentions=True``):
            Tuple (one element for each generated token) of tuples (one element for each layer of the decoder) of
            :obj:`torch.FloatTensor` of shape :obj:`(batch_size, num_heads, generated_length, sequence_length)`.
        decoder_hidden_states (:obj:`tuple(tuple(torch.FloatTensor))`, `optional`, returned when ``output_hidden_states=True`` is passed or when ``config.output_hidden_states=True``):
            Tuple (one element for each generated token) of tuples (one element for each layer of the decoder) of
            :obj:`torch.FloatTensor` of shape :obj:`(batch_size, generated_length, hidden_size)`.
    """

    sequences: torch.LongTensor = None
    scores: Optional[Tuple[torch.FloatTensor]] = None
    encoder_attentions: Optional[Tuple[torch.FloatTensor]] = None
    encoder_hidden_states: Optional[Tuple[torch.FloatTensor]] = None
    decoder_attentions: Optional[Tuple[Tuple[torch.FloatTensor]]] = None
    cross_attentions: Optional[Tuple[Tuple[torch.FloatTensor]]] = None
    decoder_hidden_states: Optional[Tuple[Tuple[torch.FloatTensor]]] = None


@dataclass
class SampleDecoderOnlyOutput(ModelOutput):
    """
    Base class for outputs of decoder-only generation models using sampling.


    Args:
        sequences (:obj:`torch.LongTensor` of shape :obj:`(batch_size*num_return_sequences, sequence_length)`):
            The generated sequences. The second dimension (sequence_length) is either equal to :obj:`max_length` or
            shorter if all batches finished early due to the :obj:`eos_token_id`.
        scores (:obj:`tuple(torch.FloatTensor)` `optional`, returned when ``output_scores=True`` is passed or when ``config.output_scores=True``):
            Processed prediction scores of the language modeling head (scores for each vocabulary token before SoftMax)
            at each generation step. :obj:`(max_length,)`-shaped tuple of :obj:`torch.FloatTensor` with each tensor of
            shape :obj:`(batch_size*num_return_sequences, config.vocab_size)`).
        attentions (:obj:`tuple(tuple(torch.FloatTensor))`, `optional`, returned when ``output_attentions=True`` is passed or ``config.output_attentions=True``):
            Tuple (one element for each generated token) of tuples (one element for each layer of the decoder) of
            :obj:`torch.FloatTensor` of shape :obj:`(num_return_sequences*batch_size, num_heads, generated_length,
            sequence_length)`.
        hidden_states (:obj:`tuple(tuple(torch.FloatTensor))`, `optional`, returned when ``output_hidden_states=True`` is passed or when ``config.output_hidden_states=True``):
            Tuple (one element for each generated token) of tuples (one element for each layer of the decoder) of
            :obj:`torch.FloatTensor` of shape :obj:`(num_return_sequences*batch_size, generated_length, hidden_size)`.
    """

    sequences: torch.LongTensor = None
    scores: Optional[Tuple[torch.FloatTensor]] = None
    attentions: Optional[Tuple[Tuple[torch.FloatTensor]]] = None
    hidden_states: Optional[Tuple[Tuple[torch.FloatTensor]]] = None


@dataclass
class SampleEncoderDecoderOutput(ModelOutput):
    """
    Base class for outputs of encoder-decoder generation models using sampling. Hidden states and attention weights of
    the decoder (respectively the encoder) can be accessed via the encoder_attentions and the encoder_hidden_states
    attributes (respectively the decoder_attentions and the decoder_hidden_states attributes)


    Args:
        sequences (:obj:`torch.LongTensor` of shape :obj:`(batch_size*num_return_sequences, sequence_length)`):
            The generated sequences. The second dimension (sequence_length) is either equal to :obj:`max_length` or
            shorter if all batches finished early due to the :obj:`eos_token_id`.
        scores (:obj:`tuple(torch.FloatTensor)` `optional`, returned when ``output_scores=True`` is passed or when ``config.output_scores=True``):
            Processed prediction scores of the language modeling head (scores for each vocabulary token before SoftMax)
            at each generation step. :obj:`(max_length,)`-shaped tuple of :obj:`torch.FloatTensor` with each tensor of
            shape :obj:`(batch_size*num_return_sequences, config.vocab_size)`).
        encoder_attentions (:obj:`tuple(torch.FloatTensor)`, `optional`, returned when ``output_attentions=True`` is passed or ``config.output_attentions=True``):
            Tuple of :obj:`torch.FloatTensor` (one for each layer of the decoder) of shape
            :obj:`(batch_size*num_return_sequences, num_heads, sequence_length, sequence_length)`.
        encoder_hidden_states (:obj:`tuple(torch.FloatTensor)`, `optional`, returned when ``output_hidden_states=True`` is passed or when ``config.output_hidden_states=True``):
            Tuple of :obj:`torch.FloatTensor` (one for the output of the embeddings + one for the output of each layer)
            of shape :obj:`(batch_size*num_return_sequences, sequence_length, hidden_size)`.
        decoder_attentions (:obj:`tuple(tuple(torch.FloatTensor))`, `optional`, returned when ``output_attentions=True`` is passed or ``config.output_attentions=True``):
            Tuple (one element for each generated token) of tuples (one element for each layer of the decoder) of
            :obj:`torch.FloatTensor` of shape :obj:`(batch_size*num_return_sequences, num_heads, generated_length,
            sequence_length)`.
        cross_attentions (:obj:`tuple(tuple(torch.FloatTensor))`, `optional`, returned when ``output_attentions=True`` is passed or ``config.output_attentions=True``):
            Tuple (one element for each generated token) of tuples (one element for each layer of the decoder) of
            :obj:`torch.FloatTensor` of shape :obj:`(batch_size, num_heads, generated_length, sequence_length)`.
        decoder_hidden_states (:obj:`tuple(tuple(torch.FloatTensor))`, `optional`, returned when ``output_hidden_states=True`` is passed or when ``config.output_hidden_states=True``):
            Tuple (one element for each generated token) of tuples (one element for each layer of the decoder) of
            :obj:`torch.FloatTensor` of shape :obj:`(batch_size*num_return_sequences, generated_length, hidden_size)`.
    """

    sequences: torch.LongTensor = None
    scores: Optional[Tuple[torch.FloatTensor]] = None
    encoder_attentions: Optional[Tuple[torch.FloatTensor]] = None
    encoder_hidden_states: Optional[Tuple[torch.FloatTensor]] = None
    decoder_attentions: Optional[Tuple[Tuple[torch.FloatTensor]]] = None
    cross_attentions: Optional[Tuple[Tuple[torch.FloatTensor]]] = None
    decoder_hidden_states: Optional[Tuple[Tuple[torch.FloatTensor]]] = None


@dataclass
class BeamSearchDecoderOnlyOutput(ModelOutput):
    """
    Base class for outputs of decoder-only generation models using beam search.

    Args:
        sequences (:obj:`torch.LongTensor` of shape :obj:`(batch_size*num_return_sequences, sequence_length)`):
            The generated sequences. The second dimension (sequence_length) is either equal to :obj:`max_length` or
            shorter if all batches finished early due to the :obj:`eos_token_id`.
        sequences_scores (:obj:`torch.FloatTensor` of shape :obj:`(batch_size*num_return_sequences)`, `optional`, returned when ``output_scores=True`` is passed or when ``config.output_scores=True``):
            Final beam scores of the generated ``sequences``.
        scores (:obj:`tuple(torch.FloatTensor)` `optional`, returned when ``output_scores=True`` is passed or when ``config.output_scores=True``):
            Processed beam scores for each vocabulary token at each generation step. Beam scores consisting of log
            softmax scores for each vocabulary token and sum of log softmax of previously generated tokens in this beam
            . :obj:`(max_length,)`-shaped tuple of :obj:`torch.FloatTensor` with each tensor of shape
            :obj:`(batch_size*num_beams*num_return_sequences, config.vocab_size)`).
        attentions (:obj:`tuple(tuple(torch.FloatTensor))`, `optional`, returned when ``output_attentions=True`` is passed or ``config.output_attentions=True``):
            Tuple (one element for each generated token) of tuples (one element for each layer of the decoder) of
            :obj:`torch.FloatTensor` of shape :obj:`(batch_size*num_beams, num_heads, generated_length,
            sequence_length)`.
        hidden_states (:obj:`tuple(tuple(torch.FloatTensor))`, `optional`, returned when ``output_hidden_states=True`` is passed or when ``config.output_hidden_states=True``):
            Tuple (one element for each generated token) of tuples (one element for each layer of the decoder) of
            :obj:`torch.FloatTensor` of shape :obj:`(batch_size*num_beams*num_return_sequences, generated_length,
            hidden_size)`.
    """

    sequences: torch.LongTensor = None
    sequences_scores: Optional[torch.FloatTensor] = None
    scores: Optional[Tuple[torch.FloatTensor]] = None
    attentions: Optional[Tuple[Tuple[torch.FloatTensor]]] = None
    hidden_states: Optional[Tuple[Tuple[torch.FloatTensor]]] = None


@dataclass
class BeamSearchEncoderDecoderOutput(ModelOutput):
    """
    Base class for outputs of encoder-decoder generation models using beam search. Hidden states and attention weights
    of the decoder (respectively the encoder) can be accessed via the encoder_attentions and the encoder_hidden_states
    attributes (respectively the decoder_attentions and the decoder_hidden_states attributes)

    Args:
        sequences (:obj:`torch.LongTensor` of shape :obj:`(batch_size*num_return_sequences, sequence_length)`):
            The generated sequences. The second dimension (sequence_length) is either equal to :obj:`max_length` or
            shorter if all batches finished early due to the :obj:`eos_token_id`.
        sequences_scores (:obj:`torch.FloatTensor` of shape :obj:`(batch_size*num_return_sequences)`, `optional`, returned when ``output_scores=True`` is passed or when ``config.output_scores=True``):
            Final beam scores of the generated ``sequences``.
        scores (:obj:`tuple(torch.FloatTensor)` `optional`, returned when ``output_scores=True`` is passed or when ``config.output_scores=True``):
            Processed beam scores for each vocabulary token at each generation step. Beam scores consisting of log
            softmax scores for each vocabulary token and sum of log softmax of previously generated tokens in this beam
            . :obj:`(max_length,)`-shaped tuple of :obj:`torch.FloatTensor` with each tensor of shape
            :obj:`(batch_size*num_beams, config.vocab_size)`).
        attentions (:obj:`tuple(tuple(torch.FloatTensor))`, `optional`, returned when ``output_attentions=True`` is passed or ``config.output_attentions=True``):
        encoder_attentions (:obj:`tuple(torch.FloatTensor)`, `optional`, returned when ``output_attentions=True`` is passed or ``config.output_attentions=True``):
            Tuple of :obj:`torch.FloatTensor` (one for each layer of the decoder) of shape :obj:`(batch_size,
            num_heads, sequence_length, sequence_length)`.
        encoder_hidden_states (:obj:`tuple(torch.FloatTensor)`, `optional`, returned when ``output_hidden_states=True`` is passed or when ``config.output_hidden_states=True``):
            Tuple of :obj:`torch.FloatTensor` (one for the output of the embeddings + one for the output of each layer)
            of shape :obj:`(batch_size*num_beams*num_return_sequences, sequence_length, hidden_size)`.
        decoder_attentions (:obj:`tuple(tuple(torch.FloatTensor))`, `optional`, returned when ``output_attentions=True`` is passed or ``config.output_attentions=True``):
            Tuple (one element for each generated token) of tuples (one element for each layer of the decoder) of
            :obj:`torch.FloatTensor` of shape :obj:`(batch_size*num_beams*num_return_sequences, num_heads,
            generated_length, sequence_length)`.
        cross_attentions (:obj:`tuple(tuple(torch.FloatTensor))`, `optional`, returned when ``output_attentions=True`` is passed or ``config.output_attentions=True``):
            Tuple (one element for each generated token) of tuples (one element for each layer of the decoder) of
            :obj:`torch.FloatTensor` of shape :obj:`(batch_size, num_heads, generated_length, sequence_length)`.
        decoder_hidden_states (:obj:`tuple(tuple(torch.FloatTensor))`, `optional`, returned when ``output_hidden_states=True`` is passed or when ``config.output_hidden_states=True``):
            Tuple (one element for each generated token) of tuples (one element for each layer of the decoder) of
            :obj:`torch.FloatTensor` of shape :obj:`(batch_size*num_beams*num_return_sequences, generated_length,
            hidden_size)`.
    """

    sequences: torch.LongTensor = None
    sequences_scores: Optional[torch.FloatTensor] = None
    scores: Optional[Tuple[torch.FloatTensor]] = None
    encoder_attentions: Optional[Tuple[torch.FloatTensor]] = None
    encoder_hidden_states: Optional[Tuple[torch.FloatTensor]] = None
    decoder_attentions: Optional[Tuple[Tuple[torch.FloatTensor]]] = None
    cross_attentions: Optional[Tuple[Tuple[torch.FloatTensor]]] = None
    decoder_hidden_states: Optional[Tuple[Tuple[torch.FloatTensor]]] = None


@dataclass
class BeamSampleDecoderOnlyOutput(ModelOutput):
    """
    Base class for outputs of decoder-only generation models using beam sample.

    Args:
        sequences (:obj:`torch.LongTensor` of shape :obj:`(batch_size*num_return_sequences, sequence_length)`):
            The generated sequences. The second dimension (sequence_length) is either equal to :obj:`max_length` or
            shorter if all batches finished early due to the :obj:`eos_token_id`.
        sequences_scores (:obj:`torch.FloatTensor` of shape :obj:`(batch_size * num_return_sequence)`, `optional`, returned when ``output_scores=True`` is passed or when ``config.output_scores=True``):
            Final beam scores of the generated ``sequences``.
        scores (:obj:`tuple(torch.FloatTensor)` `optional`, returned when ``output_scores=True`` is passed or when ``config.output_scores=True``):
            Processed beam scores for each vocabulary token at each generation step. Beam scores consisting of log
            softmax scores for each vocabulary token and sum of log softmax of previously generated tokens in this beam
            . :obj:`(max_length,)`-shaped tuple of :obj:`torch.FloatTensor` with each tensor of shape
            :obj:`(batch_size*num_beams*num_return_sequences, config.vocab_size)`).
        attentions (:obj:`tuple(tuple(torch.FloatTensor))`, `optional`, returned when ``output_attentions=True`` is passed or ``config.output_attentions=True``):
            Tuple (one element for each generated token) of tuples (one element for each layer of the decoder) of
            :obj:`torch.FloatTensor` of shape :obj:`(batch_size*num_beams, num_heads, generated_length,
            sequence_length)`.
        hidden_states (:obj:`tuple(tuple(torch.FloatTensor))`, `optional`, returned when ``output_hidden_states=True`` is passed or when ``config.output_hidden_states=True``):
            Tuple (one element for each generated token) of tuples (one element for each layer of the decoder) of
            :obj:`torch.FloatTensor` of shape :obj:`(batch_size*num_beams, generated_length, hidden_size)`.
    """

    sequences: torch.LongTensor = None
    sequences_scores: Optional[torch.FloatTensor] = None
    scores: Optional[Tuple[torch.FloatTensor]] = None
    attentions: Optional[Tuple[Tuple[torch.FloatTensor]]] = None
    hidden_states: Optional[Tuple[Tuple[torch.FloatTensor]]] = None


@dataclass
class BeamSampleEncoderDecoderOutput(ModelOutput):
    """
    Base class for outputs of encoder-decoder generation models using beam sampling. Hidden states and attention
    weights of the decoder (respectively the encoder) can be accessed via the encoder_attentions and the
    encoder_hidden_states attributes (respectively the decoder_attentions and the decoder_hidden_states attributes)

    Args:
        sequences (:obj:`torch.LongTensor` of shape :obj:`(batch_size*num_beams, sequence_length)`):
            The generated sequences. The second dimension (sequence_length) is either equal to :obj:`max_length` or
            shorter if all batches finished early due to the :obj:`eos_token_id`.
        sequences_scores (:obj:`torch.FloatTensor` of shape :obj:`(batch_size * num_return_sequence)`, `optional`, returned when ``output_scores=True`` is passed or when ``config.output_scores=True``):
            Final beam scores of the generated ``sequences``.
        scores (:obj:`tuple(torch.FloatTensor)` `optional`, returned when ``output_scores=True`` is passed or when ``config.output_scores=True``):
            Processed beam scores for each vocabulary token at each generation step. Beam scores consisting of log
            softmax scores for each vocabulary token and sum of log softmax of previously generated tokens in this beam
            . :obj:`(max_length,)`-shaped tuple of :obj:`torch.FloatTensor` with each tensor of shape
            :obj:`(batch_size*num_beams, config.vocab_size)`).
        encoder_attentions (:obj:`tuple(torch.FloatTensor)`, `optional`, returned when ``output_attentions=True`` is passed or ``config.output_attentions=True``):
            Tuple of :obj:`torch.FloatTensor` (one for each layer of the decoder) of shape :obj:`(batch_size,
            num_heads, sequence_length, sequence_length)`.
        encoder_hidden_states (:obj:`tuple(torch.FloatTensor)`, `optional`, returned when ``output_hidden_states=True`` is passed or when ``config.output_hidden_states=True``):
            Tuple of :obj:`torch.FloatTensor` (one for the output of the embeddings + one for the output of each layer)
            of shape :obj:`(batch_size*num_beams, sequence_length, hidden_size)`.
        decoder_attentions (:obj:`tuple(tuple(torch.FloatTensor))`, `optional`, returned when ``output_attentions=True`` is passed or ``config.output_attentions=True``):
            Tuple (one element for each generated token) of tuples (one element for each layer of the decoder) of
            :obj:`torch.FloatTensor` of shape :obj:`(batch_size*num_beams, num_heads, generated_length,
            sequence_length)`.
        cross_attentions (:obj:`tuple(tuple(torch.FloatTensor))`, `optional`, returned when ``output_attentions=True`` is passed or ``config.output_attentions=True``):
            Tuple (one element for each generated token) of tuples (one element for each layer of the decoder) of
            :obj:`torch.FloatTensor` of shape :obj:`(batch_size, num_heads, generated_length, sequence_length)`.
        decoder_hidden_states (:obj:`tuple(tuple(torch.FloatTensor))`, `optional`, returned when ``output_hidden_states=True`` is passed or when ``config.output_hidden_states=True``):
            Tuple (one element for each generated token) of tuples (one element for each layer of the decoder) of
            :obj:`torch.FloatTensor` of shape :obj:`(batch_size*num_beams, generated_length, hidden_size)`.
    """

    sequences: torch.LongTensor = None
    sequences_scores: Optional[torch.FloatTensor] = None
    scores: Optional[Tuple[torch.FloatTensor]] = None
    encoder_attentions: Optional[Tuple[torch.FloatTensor]] = None
    encoder_hidden_states: Optional[Tuple[torch.FloatTensor]] = None
    decoder_attentions: Optional[Tuple[Tuple[torch.FloatTensor]]] = None
    cross_attentions: Optional[Tuple[Tuple[torch.FloatTensor]]] = None
    decoder_hidden_states: Optional[Tuple[Tuple[torch.FloatTensor]]] = None


GreedySearchOutput = Union[GreedySearchEncoderDecoderOutput, GreedySearchDecoderOnlyOutput]
SampleOutput = Union[SampleEncoderDecoderOutput, SampleDecoderOnlyOutput]
BeamSearchOutput = Union[BeamSearchEncoderDecoderOutput, BeamSearchDecoderOnlyOutput]
BeamSampleOutput = Union[BeamSampleEncoderDecoderOutput, BeamSampleDecoderOnlyOutput]


class GenerationMixin:
    """
    A class containing all of the functions supporting generation, to be used as a mixin in
    :class:`~transformers.PreTrainedModel`.
    """

    def prepare_inputs_for_generation(self, input_ids: torch.LongTensor, **kwargs) -> Dict[str, Any]:
        """
        Implement in subclasses of :class:`~transformers.PreTrainedModel` for custom behavior to prepare inputs in the
        generate method.
        """
        return {"input_ids": input_ids}

    def adjust_logits_during_generation(self, logits: torch.FloatTensor, **kwargs) -> torch.FloatTensor:
        """
        Implement in subclasses of :class:`~transformers.PreTrainedModel` for custom behavior to adjust the logits in
        the generate method.
        """
        return logits

    def _prepare_input_ids_for_generation(
        self, bos_token_id: Optional[int], encoder_outputs: Optional[ModelOutput]
    ) -> torch.LongTensor:
        if self.config.is_encoder_decoder and encoder_outputs is not None:
            # make dummy input_ids with value -100, as a sanity check ensuring that they won't be used for encoding
            shape = encoder_outputs.last_hidden_state.size()[:-1]
            return torch.ones(shape, dtype=torch.long, device=self.device) * -100

        if bos_token_id is None:
            raise ValueError("`bos_token_id` has to be defined when no `input_ids` are provided.")
        return torch.ones((1, 1), dtype=torch.long, device=self.device) * bos_token_id

    def _prepare_attention_mask_for_generation(
        self, input_ids: torch.Tensor, pad_token_id: int, eos_token_id: int
    ) -> torch.LongTensor:
        is_pad_token_in_inputs_ids = (pad_token_id is not None) and (pad_token_id in input_ids)
        is_pad_token_not_equal_to_eos_token_id = (eos_token_id is None) or (
            (eos_token_id is not None) and (pad_token_id != eos_token_id)
        )
        if is_pad_token_in_inputs_ids and is_pad_token_not_equal_to_eos_token_id:
            return input_ids.ne(pad_token_id).long()
        return input_ids.new_ones(input_ids.shape, dtype=torch.long)

    def _prepare_encoder_decoder_kwargs_for_generation(
        self, input_ids: torch.LongTensor, model_kwargs
    ) -> Dict[str, Any]:
        if "encoder_outputs" not in model_kwargs:
            # retrieve encoder hidden states
            encoder = self.get_encoder()
            encoder_kwargs = {
                argument: value for argument, value in model_kwargs.items() if not argument.startswith("decoder_")
            }
            model_kwargs["encoder_outputs"]: ModelOutput = encoder(input_ids, return_dict=True, **encoder_kwargs)
        return model_kwargs

    def _prepare_decoder_input_ids_for_generation(
        self, input_ids: torch.LongTensor, decoder_start_token_id: int = None, bos_token_id: int = None
    ) -> torch.LongTensor:
        decoder_start_token_id = self._get_decoder_start_token_id(decoder_start_token_id, bos_token_id)
        decoder_input_ids = (
            torch.ones((input_ids.shape[0], 1), dtype=torch.long, device=input_ids.device) * decoder_start_token_id
        )
        return decoder_input_ids

    def _get_pad_token_id(self, pad_token_id: int = None, eos_token_id: int = None) -> int:
        if pad_token_id is None and eos_token_id is not None:
            logger.warning(f"Setting `pad_token_id` to `eos_token_id`:{eos_token_id} for open-end generation.")
            pad_token_id = eos_token_id
        return pad_token_id

    def _get_decoder_start_token_id(self, decoder_start_token_id: int = None, bos_token_id: int = None) -> int:
        decoder_start_token_id = (
            decoder_start_token_id if decoder_start_token_id is not None else self.config.decoder_start_token_id
        )
        bos_token_id = bos_token_id if bos_token_id is not None else self.config.bos_token_id

        if decoder_start_token_id is not None:
            return decoder_start_token_id
        elif (
            hasattr(self.config, "decoder")
            and hasattr(self.config.decoder, "decoder_start_token_id")
            and self.config.decoder.decoder_start_token_id is not None
        ):
            return self.config.decoder.decoder_start_token_id
        elif bos_token_id is not None:
            return bos_token_id
        elif (
            hasattr(self.config, "decoder")
            and hasattr(self.config.decoder, "bos_token_id")
            and self.config.decoder.bos_token_id is not None
        ):
            return self.config.decoder.bos_token_id
        raise ValueError(
            "`decoder_start_token_id` or `bos_token_id` has to be defined for encoder-decoder generation."
        )

    @staticmethod
    def _expand_inputs_for_generation(
        input_ids: torch.LongTensor,
        expand_size: int = 1,
        is_encoder_decoder: bool = False,
        attention_mask: torch.LongTensor = None,
        encoder_outputs: ModelOutput = None,
        **model_kwargs,
    ) -> Tuple[torch.LongTensor, Dict[str, Any]]:
        expanded_return_idx = (
            torch.arange(input_ids.shape[0]).view(-1, 1).repeat(1, expand_size).view(-1).to(input_ids.device)
        )
        input_ids = input_ids.index_select(0, expanded_return_idx)

        if "token_type_ids" in model_kwargs:
            token_type_ids = model_kwargs["token_type_ids"]
            model_kwargs["token_type_ids"] = token_type_ids.index_select(0, expanded_return_idx)

        if attention_mask is not None:
            model_kwargs["attention_mask"] = attention_mask.index_select(0, expanded_return_idx)

        if is_encoder_decoder:
            assert encoder_outputs is not None
            encoder_outputs["last_hidden_state"] = encoder_outputs.last_hidden_state.index_select(
                0, expanded_return_idx.to(encoder_outputs.last_hidden_state.device)
            )
            model_kwargs["encoder_outputs"] = encoder_outputs
        return input_ids, model_kwargs

    @staticmethod
    def _update_model_kwargs_for_generation(
        outputs: ModelOutput, model_kwargs: Dict[str, Any], is_encoder_decoder: bool = False
    ) -> Dict[str, Any]:
        # update past
        if "past_key_values" in outputs:
            model_kwargs["past"] = outputs.past_key_values
        elif "mems" in outputs:
            model_kwargs["past"] = outputs.mems
        elif "past_buckets_states" in outputs:
            model_kwargs["past"] = outputs.past_buckets_states
        else:
            model_kwargs["past"] = None

        # update token_type_ids with last value
        if "token_type_ids" in model_kwargs:
            token_type_ids = model_kwargs["token_type_ids"]
            model_kwargs["token_type_ids"] = torch.cat([token_type_ids, token_type_ids[:, -1].unsqueeze(-1)], dim=-1)

        # update attention mask
        if not is_encoder_decoder:
            if "attention_mask" in model_kwargs:
                attention_mask = model_kwargs["attention_mask"]
                model_kwargs["attention_mask"] = torch.cat(
                    [attention_mask, attention_mask.new_ones((attention_mask.shape[0], 1))], dim=-1
                )

        return model_kwargs

    def _reorder_cache(self, past, beam_idx):
        raise NotImplementedError(
            f"Make sure that a `_reorder_cache` function is correctly implemented in {self.__class__.__module__} to enable beam search for {self.__class__}"
        )

    def _get_logits_warper(
        self, top_k: int = None, top_p: float = None, temperature: float = None, num_beams: int = None
    ) -> LogitsProcessorList:
        """
        This class returns a :obj:`~transformers.LogitsProcessorList` list object that contains all relevant
        :obj:`~transformers.LogitsWarper` instances used for multinomial sampling.
        """

        # init warp parameters
        top_k = top_k if top_k is not None else self.config.top_k
        top_p = top_p if top_p is not None else self.config.top_p
        temperature = temperature if temperature is not None else self.config.temperature
        # instantiate warpers list
        warpers = LogitsProcessorList()

        # the following idea is largely copied from this PR: https://github.com/huggingface/transformers/pull/5420/files
        # all samplers can be found in `generation_utils_samplers.py`
        if temperature is not None and temperature != 1.0:
            warpers.append(TemperatureLogitsWarper(temperature))
        if top_k is not None and top_k != 0:
            warpers.append(TopKLogitsWarper(top_k=top_k, min_tokens_to_keep=(2 if num_beams > 1 else 1)))
        if top_p is not None and top_p < 1.0:
            warpers.append(TopPLogitsWarper(top_p=top_p, min_tokens_to_keep=(2 if num_beams > 1 else 1)))
        return warpers

    def _get_logits_processor(
        self,
        repetition_penalty: float,
        no_repeat_ngram_size: int,
        encoder_no_repeat_ngram_size: int,
        encoder_input_ids: torch.LongTensor,
        bad_words_ids: List[List[int]],
        min_length: int,
        max_length: int,
        eos_token_id: int,
        forced_bos_token_id: int,
        forced_eos_token_id: int,
        prefix_allowed_tokens_fn: Callable[[int, torch.Tensor], List[int]],
        num_beams: int,
        num_beam_groups: int,
        diversity_penalty: float,
        remove_invalid_values: bool,
    ) -> LogitsProcessorList:
        """
        This class returns a :obj:`~transformers.LogitsProcessorList` list object that contains all relevant
        :obj:`~transformers.LogitsProcessor` instances used to modify the scores of the language model head.
        """
        processors = LogitsProcessorList()

        # init warp parameters
        repetition_penalty = repetition_penalty if repetition_penalty is not None else self.config.repetition_penalty
        no_repeat_ngram_size = (
            no_repeat_ngram_size if no_repeat_ngram_size is not None else self.config.no_repeat_ngram_size
        )
        encoder_no_repeat_ngram_size = (
            encoder_no_repeat_ngram_size
            if encoder_no_repeat_ngram_size is not None
            else self.config.encoder_no_repeat_ngram_size
        )
        bad_words_ids = bad_words_ids if bad_words_ids is not None else self.config.bad_words_ids
        min_length = min_length if min_length is not None else self.config.min_length
        eos_token_id = eos_token_id if eos_token_id is not None else self.config.eos_token_id
        diversity_penalty = diversity_penalty if diversity_penalty is not None else self.config.diversity_penalty
        forced_bos_token_id = (
            forced_bos_token_id if forced_bos_token_id is not None else self.config.forced_bos_token_id
        )
        forced_eos_token_id = (
            forced_eos_token_id if forced_eos_token_id is not None else self.config.forced_eos_token_id
        )
        remove_invalid_values = (
            remove_invalid_values if remove_invalid_values is not None else self.config.remove_invalid_values
        )
        # instantiate processors list

        # the following idea is largely copied from this PR: https://github.com/huggingface/transformers/pull/5420/files
        # all samplers can be found in `generation_utils_samplers.py`
        if diversity_penalty is not None and diversity_penalty > 0.0:
            processors.append(
                HammingDiversityLogitsProcessor(
                    diversity_penalty=diversity_penalty, num_beams=num_beams, num_beam_groups=num_beam_groups
                )
            )
        if repetition_penalty is not None and repetition_penalty != 1.0:
            processors.append(RepetitionPenaltyLogitsProcessor(penalty=repetition_penalty))
        if no_repeat_ngram_size is not None and no_repeat_ngram_size > 0:
            processors.append(NoRepeatNGramLogitsProcessor(no_repeat_ngram_size))
        if encoder_no_repeat_ngram_size is not None and encoder_no_repeat_ngram_size > 0:
            if self.config.is_encoder_decoder:
                processors.append(EncoderNoRepeatNGramLogitsProcessor(encoder_no_repeat_ngram_size, encoder_input_ids))
            else:
                raise ValueError(
                    "It's impossible to use `encoder_no_repeat_ngram_size` with decoder-only architecture"
                )
        if bad_words_ids is not None:
            processors.append(NoBadWordsLogitsProcessor(bad_words_ids, eos_token_id))
        if min_length is not None and eos_token_id is not None and min_length > -1:
            processors.append(MinLengthLogitsProcessor(min_length, eos_token_id))
        if prefix_allowed_tokens_fn is not None:
            processors.append(PrefixConstrainedLogitsProcessor(prefix_allowed_tokens_fn, num_beams // num_beam_groups))
        if forced_bos_token_id is not None:
            processors.append(ForcedBOSTokenLogitsProcessor(forced_bos_token_id))
        if forced_eos_token_id is not None:
            processors.append(ForcedEOSTokenLogitsProcessor(max_length, forced_eos_token_id))
        if remove_invalid_values is True:
            processors.append(InfNanRemoveLogitsProcessor())
        return processors

    def _get_stopping_criteria(
        self,
        max_length: Optional[int],
        max_time: Optional[float],
    ) -> StoppingCriteriaList:
        stopping_criteria = StoppingCriteriaList()
        if max_length is not None:
            stopping_criteria.append(MaxLengthCriteria(max_length=max_length))
        if max_time is not None:
            stopping_criteria.append(MaxTimeCriteria(max_time=max_time))
        return stopping_criteria

    @torch.no_grad()
    def generate(
        self,
        input_ids: Optional[torch.LongTensor] = None,
        max_length: Optional[int] = None,
        min_length: Optional[int] = None,
        do_sample: Optional[bool] = None,
        early_stopping: Optional[bool] = None,
        num_beams: Optional[int] = None,
        temperature: Optional[float] = None,
        top_k: Optional[int] = None,
        top_p: Optional[float] = None,
        repetition_penalty: Optional[float] = None,
        bad_words_ids: Optional[Iterable[int]] = None,
        bos_token_id: Optional[int] = None,
        pad_token_id: Optional[int] = None,
        eos_token_id: Optional[int] = None,
        length_penalty: Optional[float] = None,
        no_repeat_ngram_size: Optional[int] = None,
        encoder_no_repeat_ngram_size: Optional[int] = None,
        num_return_sequences: Optional[int] = None,
        max_time: Optional[float] = None,
        decoder_start_token_id: Optional[int] = None,
        use_cache: Optional[bool] = None,
        num_beam_groups: Optional[int] = None,
        diversity_penalty: Optional[float] = None,
        prefix_allowed_tokens_fn: Optional[Callable[[int, torch.Tensor], List[int]]] = None,
        output_attentions: Optional[bool] = None,
        output_hidden_states: Optional[bool] = None,
        output_scores: Optional[bool] = None,
        return_dict_in_generate: Optional[bool] = None,
        forced_bos_token_id: Optional[int] = None,
        forced_eos_token_id: Optional[int] = None,
        remove_invalid_values: Optional[bool] = None,
        synced_gpus: Optional[bool] = None,
        **model_kwargs,
    ) -> Union[GreedySearchOutput, SampleOutput, BeamSearchOutput, BeamSampleOutput, torch.LongTensor]:
        r"""
        Generates sequences for models with a language modeling head. The method currently supports greedy decoding,
        multinomial sampling, beam-search decoding, and beam-search multinomial sampling.

        Apart from :obj:`input_ids` and :obj:`attention_mask`, all the arguments below will default to the value of the
        attribute of the same name inside the :class:`~transformers.PretrainedConfig` of the model. The default values
        indicated are the default values of those config.

        Most of these parameters are explained in more detail in `this blog post
        <https://huggingface.co/blog/how-to-generate>`__.

        Parameters:

            input_ids (:obj:`torch.LongTensor` of shape :obj:`(batch_size, sequence_length)`, `optional`):
                The sequence used as a prompt for the generation. If :obj:`None` the method initializes it as an empty
                :obj:`torch.LongTensor` of shape :obj:`(1,)`.
            max_length (:obj:`int`, `optional`, defaults to 20):
                The maximum length of the sequence to be generated.
            min_length (:obj:`int`, `optional`, defaults to 10):
                The minimum length of the sequence to be generated.
            do_sample (:obj:`bool`, `optional`, defaults to :obj:`False`):
                Whether or not to use sampling ; use greedy decoding otherwise.
            early_stopping (:obj:`bool`, `optional`, defaults to :obj:`False`):
                Whether to stop the beam search when at least ``num_beams`` sentences are finished per batch or not.
            num_beams (:obj:`int`, `optional`, defaults to 1):
                Number of beams for beam search. 1 means no beam search.
            temperature (:obj:`float`, `optional`, defaults to 1.0):
                The value used to module the next token probabilities.
            top_k (:obj:`int`, `optional`, defaults to 50):
                The number of highest probability vocabulary tokens to keep for top-k-filtering.
            top_p (:obj:`float`, `optional`, defaults to 1.0):
                If set to float < 1, only the most probable tokens with probabilities that add up to :obj:`top_p` or
                higher are kept for generation.
            repetition_penalty (:obj:`float`, `optional`, defaults to 1.0):
                The parameter for repetition penalty. 1.0 means no penalty. See `this paper
                <https://arxiv.org/pdf/1909.05858.pdf>`__ for more details.
            pad_token_id (:obj:`int`, `optional`):
                The id of the `padding` token.
            bos_token_id (:obj:`int`, `optional`):
                The id of the `beginning-of-sequence` token.
            eos_token_id (:obj:`int`, `optional`):
                The id of the `end-of-sequence` token.
            length_penalty (:obj:`float`, `optional`, defaults to 1.0):
                Exponential penalty to the length. 1.0 means no penalty. Set to values < 1.0 in order to encourage the
                model to generate shorter sequences, to a value > 1.0 in order to encourage the model to produce longer
                sequences.
            no_repeat_ngram_size (:obj:`int`, `optional`, defaults to 0):
                If set to int > 0, all ngrams of that size can only occur once.
            encoder_no_repeat_ngram_size (:obj:`int`, `optional`, defaults to 0):
                If set to int > 0, all ngrams of that size that occur in the ``encoder_input_ids`` cannot occur in the
                ``decoder_input_ids``.
            bad_words_ids(:obj:`List[List[int]]`, `optional`):
                List of token ids that are not allowed to be generated. In order to get the tokens of the words that
                should not appear in the generated text, use :obj:`tokenizer(bad_word,
                add_prefix_space=True).input_ids`.
            num_return_sequences(:obj:`int`, `optional`, defaults to 1):
                The number of independently computed returned sequences for each element in the batch.
            max_time(:obj:`float`, `optional`, defaults to None):
                The maximum amount of time you allow the computation to run for in seconds. generation will still
                finish the current pass after allocated time has been passed.
            attention_mask (:obj:`torch.LongTensor` of shape :obj:`(batch_size, sequence_length)`, `optional`):
                Mask to avoid performing attention on padding token indices. Mask values are in ``[0, 1]``, 1 for
                tokens that are not masked, and 0 for masked tokens. If not provided, will default to a tensor the same
                shape as :obj:`input_ids` that masks the pad token. `What are attention masks?
                <../glossary.html#attention-mask>`__
            decoder_start_token_id (:obj:`int`, `optional`):
                If an encoder-decoder model starts decoding with a different token than `bos`, the id of that token.
            use_cache: (:obj:`bool`, `optional`, defaults to :obj:`True`):
                Whether or not the model should use the past last key/values attentions (if applicable to the model) to
                speed up decoding.
            num_beam_groups (:obj:`int`, `optional`, defaults to 1):
                Number of groups to divide :obj:`num_beams` into in order to ensure diversity among different groups of
                beams. `this paper <https://arxiv.org/pdf/1610.02424.pdf>`__ for more details.
            diversity_penalty (:obj:`float`, `optional`, defaults to 0.0):
                This value is subtracted from a beam's score if it generates a token same as any beam from other group
                at a particular time. Note that :obj:`diversity_penalty` is only effective if ``group beam search`` is
                enabled.
            prefix_allowed_tokens_fn: (:obj:`Callable[[int, torch.Tensor], List[int]]`, `optional`):
                If provided, this function constraints the beam search to allowed tokens only at each step. If not
                provided no constraint is applied. This function takes 2 arguments: the batch ID :obj:`batch_id` and
                :obj:`input_ids`. It has to return a list with the allowed tokens for the next generation step
                conditioned on the batch ID :obj:`batch_id` and the previously generated tokens :obj:`inputs_ids`. This
                argument is useful for constrained generation conditioned on the prefix, as described in
                `Autoregressive Entity Retrieval <https://arxiv.org/abs/2010.00904>`__.
            output_attentions (:obj:`bool`, `optional`, defaults to `False`):
                Whether or not to return the attentions tensors of all attention layers. See ``attentions`` under
                returned tensors for more details.
            output_hidden_states (:obj:`bool`, `optional`, defaults to `False`):
                Whether or not to return trhe hidden states of all layers. See ``hidden_states`` under returned tensors
                for more details.
            output_scores (:obj:`bool`, `optional`, defaults to `False`):
                Whether or not to return the prediction scores. See ``scores`` under returned tensors for more details.
            return_dict_in_generate (:obj:`bool`, `optional`, defaults to `False`):
                Whether or not to return a :class:`~transformers.file_utils.ModelOutput` instead of a plain tuple.
            forced_bos_token_id (:obj:`int`, `optional`):
                The id of the token to force as the first generated token after the :obj:`decoder_start_token_id`.
                Useful for multilingual models like :doc:`mBART <../model_doc/mbart>` where the first generated token
                needs to be the target language token.
            forced_eos_token_id (:obj:`int`, `optional`):
                The id of the token to force as the last generated token when :obj:`max_length` is reached.
            remove_invalid_values (:obj:`bool`, `optional`):
                Whether to remove possible `nan` and `inf` outputs of the model to prevent the generation method to
                crash. Note that using ``remove_invalid_values`` can slow down generation.
            synced_gpus (:obj:`bool`, `optional`, defaults to :obj:`False`):
                Whether to continue running the while loop until max_length (needed for ZeRO stage 3)

            model_kwargs:
                Additional model specific kwargs will be forwarded to the :obj:`forward` function of the model. If the
                model is an encoder-decoder model, encoder specific kwargs should not be prefixed and decoder specific
                kwargs should be prefixed with `decoder_`.

        Return:
            :class:`~transformers.file_utils.ModelOutput` or :obj:`torch.LongTensor`: A
            :class:`~transformers.file_utils.ModelOutput` (if ``return_dict_in_generate=True`` or when
            ``config.return_dict_in_generate=True``) or a :obj:`torch.FloatTensor`.

                If the model is `not` an encoder-decoder model (``model.config.is_encoder_decoder=False``), the
                possible :class:`~transformers.file_utils.ModelOutput` types are:

                    - :class:`~transformers.generation_utils.GreedySearchDecoderOnlyOutput`,
                    - :class:`~transformers.generation_utils.SampleDecoderOnlyOutput`,
                    - :class:`~transformers.generation_utils.BeamSearchDecoderOnlyOutput`,
                    - :class:`~transformers.generation_utils.BeamSampleDecoderOnlyOutput`

                If the model is an encoder-decoder model (``model.config.is_encoder_decoder=True``), the possible
                :class:`~transformers.file_utils.ModelOutput` types are:

                    - :class:`~transformers.generation_utils.GreedySearchEncoderDecoderOutput`,
                    - :class:`~transformers.generation_utils.SampleEncoderDecoderOutput`,
                    - :class:`~transformers.generation_utils.BeamSearchEncoderDecoderOutput`,
                    - :class:`~transformers.generation_utils.BeamSampleEncoderDecoderOutput`

        Examples::
            >>> from transformers import AutoTokenizer, AutoModelForCausalLM, AutoModelForSeq2SeqLM

            >>> tokenizer = AutoTokenizer.from_pretrained("distilgpt2")
            >>> model = AutoModelForCausalLM.from_pretrained("distilgpt2")
            >>> # do greedy decoding without providing a prompt
            >>> outputs = model.generate(max_length=40)
            >>> print("Generated:", tokenizer.decode(outputs[0], skip_special_tokens=True))

            >>> tokenizer = AutoTokenizer.from_pretrained("t5-base")
            >>> model = AutoModelForSeq2SeqLM.from_pretrained("t5-base")
            >>> document = (
            ... "at least two people were killed in a suspected bomb attack on a passenger bus "
            ... "in the strife-torn southern philippines on monday , the military said."
            ... )
            >>> # encode input contex
            >>> input_ids = tokenizer(document, return_tensors="pt").input_ids
            >>> # generate 3 independent sequences using beam search decoding (5 beams)
            >>> # with T5 encoder-decoder model conditioned on short news article.
            >>> outputs = model.generate(input_ids=input_ids, num_beams=5, num_return_sequences=3)
            >>> print("Generated:", tokenizer.batch_decode(outputs, skip_special_tokens=True))

            >>> tokenizer = AutoTokenizer.from_pretrained("distilgpt2")
            >>> model = AutoModelForCausalLM.from_pretrained("distilgpt2")
            >>> input_context = "The dog"
            >>> # encode input context
            >>> input_ids = tokenizer(input_context, return_tensors="pt").input_ids
            >>> # generate 3 candidates using sampling
            >>> outputs = model.generate(input_ids=input_ids, max_length=20, num_return_sequences=3, do_sample=True)
            >>> print("Generated:", tokenizer.batch_decode(outputs, skip_special_tokens=True))

            >>> tokenizer = AutoTokenizer.from_pretrained("ctrl")
            >>> model = AutoModelForCausalLM.from_pretrained("ctrl")
            >>> # "Legal" is one of the control codes for ctrl
            >>> input_context = "Legal My neighbor is"
            >>> # encode input context
            >>> input_ids = tokenizer(input_context, return_tensors="pt").input_ids
            >>> outputs = model.generate(input_ids=input_ids, max_length=20, repetition_penalty=1.2)
            >>> print("Generated:", tokenizer.decode(outputs[0], skip_special_tokens=True))

            >>> tokenizer = AutoTokenizer.from_pretrained("gpt2")
            >>> model = AutoModelForCausalLM.from_pretrained("gpt2")
            >>> input_context = "My cute dog"
            >>> # get tokens of words that should not be generated
            >>> bad_words_ids = [tokenizer(bad_word, add_prefix_space=True).input_ids for bad_word in ["idiot", "stupid", "shut up"]]
            >>> # encode input context
            >>> input_ids = tokenizer(input_context, return_tensors="pt").input_ids
            >>> # generate sequences without allowing bad_words to be generated
            >>> outputs = model.generate(input_ids=input_ids, max_length=20, do_sample=True, bad_words_ids=bad_words_ids)
            >>> print("Generated:", tokenizer.decode(outputs[0], skip_special_tokens=True))
        """

        # set init values
        max_length = max_length if max_length is not None else self.config.max_length
        num_beams = num_beams if num_beams is not None else self.config.num_beams
        num_beam_groups = num_beam_groups if num_beam_groups is not None else self.config.num_beam_groups
        do_sample = do_sample if do_sample is not None else self.config.do_sample
        num_return_sequences = (
            num_return_sequences if num_return_sequences is not None else self.config.num_return_sequences
        )

        pad_token_id = pad_token_id if pad_token_id is not None else self.config.pad_token_id
        bos_token_id = bos_token_id if bos_token_id is not None else self.config.bos_token_id
        eos_token_id = eos_token_id if eos_token_id is not None else self.config.eos_token_id

        output_scores = output_scores if output_scores is not None else self.config.output_scores
        output_attentions = output_attentions if output_attentions is not None else self.config.output_attentions
        output_hidden_states = (
            output_hidden_states if output_hidden_states is not None else self.config.output_hidden_states
        )
        return_dict_in_generate = (
            return_dict_in_generate if return_dict_in_generate is not None else self.config.return_dict_in_generate
        )

        model_kwargs["output_attentions"] = output_attentions
        model_kwargs["output_hidden_states"] = output_hidden_states

        if input_ids is None and "inputs_embeds" not in model_kwargs:
            # init `input_ids` with bos_token_id
            input_ids = self._prepare_input_ids_for_generation(bos_token_id, model_kwargs.get("encoder_outputs"))

        if model_kwargs.get("attention_mask", None) is None:
            # init `attention_mask` depending on `pad_token_id`
            model_kwargs["attention_mask"] = self._prepare_attention_mask_for_generation(
                input_ids, pad_token_id, eos_token_id
            )

        # special case if pad_token_id is not defined
        if pad_token_id is None and eos_token_id is not None:
            logger.warning(f"Setting `pad_token_id` to `eos_token_id`:{eos_token_id} for open-end generation.")
            pad_token_id = eos_token_id

        # Storing encoder_input_ids for logits_processor that could use them
        encoder_input_ids = input_ids if self.config.is_encoder_decoder else None

        if self.config.is_encoder_decoder:
            # add encoder_outputs to model_kwargs
            model_kwargs = self._prepare_encoder_decoder_kwargs_for_generation(input_ids, model_kwargs)

            # set input_ids as decoder_input_ids
            if "decoder_input_ids" in model_kwargs:
                input_ids = model_kwargs.pop("decoder_input_ids")
            else:
                input_ids = self._prepare_decoder_input_ids_for_generation(
                    input_ids, decoder_start_token_id=decoder_start_token_id, bos_token_id=bos_token_id
                )

            if "encoder_outputs" not in model_kwargs or not isinstance(model_kwargs["encoder_outputs"], ModelOutput):
                raise ValueError("Make sure that `model_kwargs` include `encoder_outputs` of type `ModelOutput`.")

        if input_ids.shape[-1] >= max_length:
            input_ids_string = "decoder_input_ids" if self.config.is_encoder_decoder else "input_ids"
            logger.warning(
                f"Input length of {input_ids_string} is {input_ids.shape[-1]}, but ``max_length`` is set to {max_length}."
                "This can lead to unexpected behavior. You should consider increasing ``config.max_length`` or ``max_length``."
            )

        # determine generation mode
        is_greedy_gen_mode = (num_beams == 1) and (num_beam_groups == 1) and do_sample is False
        is_sample_gen_mode = (num_beams == 1) and (num_beam_groups == 1) and do_sample is True
        is_beam_gen_mode = (num_beams > 1) and (num_beam_groups == 1) and do_sample is False
        is_beam_sample_gen_mode = (num_beams > 1) and (num_beam_groups == 1) and do_sample is True
        is_group_beam_gen_mode = (num_beams > 1) and (num_beam_groups > 1)
        if num_beam_groups > num_beams:
            raise ValueError("`num_beam_groups` has to be smaller or equal to `num_beams`")
        if is_group_beam_gen_mode and do_sample is True:
            raise ValueError(
                "Diverse beam search cannot be used in sampling mode. Make sure that `do_sample` is set to `False`."
            )

        # set model_kwargs
        model_kwargs["use_cache"] = use_cache

        # get distribution pre_processing samplers
        logits_processor = self._get_logits_processor(
            repetition_penalty=repetition_penalty,
            no_repeat_ngram_size=no_repeat_ngram_size,
            encoder_no_repeat_ngram_size=encoder_no_repeat_ngram_size,
            encoder_input_ids=encoder_input_ids,
            bad_words_ids=bad_words_ids,
            min_length=min_length,
            max_length=max_length,
            eos_token_id=eos_token_id,
            forced_bos_token_id=forced_bos_token_id,
            forced_eos_token_id=forced_eos_token_id,
            prefix_allowed_tokens_fn=prefix_allowed_tokens_fn,
            num_beams=num_beams,
            num_beam_groups=num_beam_groups,
            diversity_penalty=diversity_penalty,
            remove_invalid_values=remove_invalid_values,
        )

        stopping_criteria = self._get_stopping_criteria(max_length=max_length, max_time=max_time)
        if max_length is not None:
            warnings.warn(
                "`max_length` is deprecated in this function, use `stopping_criteria=StoppingCriteriaList(MaxLengthCriteria(max_length=max_length))` instead.",
                UserWarning,
            )
            stopping_criteria = validate_stopping_criteria(stopping_criteria, max_length)

        if is_greedy_gen_mode:
            if num_return_sequences > 1:
                raise ValueError(
                    f"num_return_sequences has to be 1, but is {num_return_sequences} when doing greedy search."
                )

            # greedy search
            return self.greedy_search(
                input_ids,
                logits_processor=logits_processor,
                stopping_criteria=stopping_criteria,
                pad_token_id=pad_token_id,
                eos_token_id=eos_token_id,
                output_scores=output_scores,
                return_dict_in_generate=return_dict_in_generate,
                synced_gpus=synced_gpus,
                **model_kwargs,
            )

        elif is_sample_gen_mode:
            # get probability distribution warper
            logits_warper = self._get_logits_warper(
                top_k=top_k, top_p=top_p, temperature=temperature, num_beams=num_beams
            )

            # expand input_ids with `num_return_sequences` additional sequences per batch
            input_ids, model_kwargs = self._expand_inputs_for_generation(
                input_ids,
                expand_size=num_return_sequences,
                is_encoder_decoder=self.config.is_encoder_decoder,
                **model_kwargs,
            )

            # sample
            return self.sample(
                input_ids,
                logits_processor=logits_processor,
                logits_warper=logits_warper,
                stopping_criteria=stopping_criteria,
                pad_token_id=pad_token_id,
                eos_token_id=eos_token_id,
                output_scores=output_scores,
                return_dict_in_generate=return_dict_in_generate,
                synced_gpus=synced_gpus,
                **model_kwargs,
            )

        elif is_beam_gen_mode:
            batch_size = input_ids.shape[0]

            length_penalty = length_penalty if length_penalty is not None else self.config.length_penalty
            early_stopping = early_stopping if early_stopping is not None else self.config.early_stopping

            if num_return_sequences > num_beams:
                raise ValueError("`num_return_sequences` has to be smaller or equal to `num_beams`.")

            if stopping_criteria.max_length is None:
                raise ValueError("`max_length` needs to be a stopping_criteria for now.")

            beam_scorer = BeamSearchScorer(
                batch_size=batch_size,
<<<<<<< HEAD
=======
                max_length=stopping_criteria.max_length,
>>>>>>> 1811883e
                num_beams=num_beams,
                device=self.device,
                length_penalty=length_penalty,
                do_early_stopping=early_stopping,
                num_beam_hyps_to_keep=num_return_sequences,
            )
            # interleave with `num_beams`
            input_ids, model_kwargs = self._expand_inputs_for_generation(
                input_ids, expand_size=num_beams, is_encoder_decoder=self.config.is_encoder_decoder, **model_kwargs
            )
            return self.beam_search(
                input_ids,
                beam_scorer,
                logits_processor=logits_processor,
                stopping_criteria=stopping_criteria,
                pad_token_id=pad_token_id,
                eos_token_id=eos_token_id,
                output_scores=output_scores,
                return_dict_in_generate=return_dict_in_generate,
                synced_gpus=synced_gpus,
                **model_kwargs,
            )

        elif is_beam_sample_gen_mode:
            logits_warper = self._get_logits_warper(
                top_k=top_k, top_p=top_p, temperature=temperature, num_beams=num_beams
            )

            batch_size = input_ids.shape[0] * num_return_sequences

            length_penalty = length_penalty if length_penalty is not None else self.config.length_penalty
            if stopping_criteria.max_length is None:
                raise ValueError("`max_length` needs to be a stopping_criteria for now.")
            beam_scorer = BeamSearchScorer(
                batch_size=batch_size,
<<<<<<< HEAD
=======
                max_length=stopping_criteria.max_length,
>>>>>>> 1811883e
                num_beams=num_beams,
                device=self.device,
                length_penalty=length_penalty,
                do_early_stopping=early_stopping,
            )

            # interleave with `num_beams * num_return_sequences`
            input_ids, model_kwargs = self._expand_inputs_for_generation(
                input_ids,
                expand_size=num_beams * num_return_sequences,
                is_encoder_decoder=self.config.is_encoder_decoder,
                **model_kwargs,
            )

            return self.beam_sample(
                input_ids,
                beam_scorer,
                logits_processor=logits_processor,
                logits_warper=logits_warper,
                stopping_criteria=stopping_criteria,
                pad_token_id=pad_token_id,
                eos_token_id=eos_token_id,
                output_scores=output_scores,
                return_dict_in_generate=return_dict_in_generate,
                synced_gpus=synced_gpus,
                **model_kwargs,
            )

        elif is_group_beam_gen_mode:
            batch_size = input_ids.shape[0]

            length_penalty = length_penalty if length_penalty is not None else self.config.length_penalty
            early_stopping = early_stopping if early_stopping is not None else self.config.early_stopping

            if num_return_sequences > num_beams:
                raise ValueError("`num_return_sequences` has to be smaller or equal to `num_beams`.")

            if num_beams % num_beam_groups != 0:
                raise ValueError("`num_beams` should be divisible by `num_beam_groups` for group beam search.")

            if stopping_criteria.max_length is None:
                raise ValueError("`max_length` needs to be a stopping_criteria for now.")

            diverse_beam_scorer = BeamSearchScorer(
                batch_size=batch_size,
                num_beams=num_beams,
                max_length=stopping_criteria.max_length,
                device=self.device,
                length_penalty=length_penalty,
                do_early_stopping=early_stopping,
                num_beam_hyps_to_keep=num_return_sequences,
                num_beam_groups=num_beam_groups,
            )
            # interleave with `num_beams`
            input_ids, model_kwargs = self._expand_inputs_for_generation(
                input_ids, expand_size=num_beams, is_encoder_decoder=self.config.is_encoder_decoder, **model_kwargs
            )
            return self.group_beam_search(
                input_ids,
                diverse_beam_scorer,
                logits_processor=logits_processor,
                stopping_criteria=stopping_criteria,
                pad_token_id=pad_token_id,
                eos_token_id=eos_token_id,
                output_scores=output_scores,
                return_dict_in_generate=return_dict_in_generate,
                synced_gpus=synced_gpus,
                **model_kwargs,
            )

    def greedy_search(
        self,
        input_ids: torch.LongTensor,
        logits_processor: Optional[LogitsProcessorList] = None,
        stopping_criteria: Optional[StoppingCriteriaList] = None,
        max_length: Optional[int] = None,
        pad_token_id: Optional[int] = None,
        eos_token_id: Optional[int] = None,
        output_attentions: Optional[bool] = None,
        output_hidden_states: Optional[bool] = None,
        output_scores: Optional[bool] = None,
        return_dict_in_generate: Optional[bool] = None,
        synced_gpus: Optional[bool] = None,
        **model_kwargs,
    ) -> Union[GreedySearchOutput, torch.LongTensor]:
        r"""
        Generates sequences for models with a language modeling head using greedy decoding.

        Parameters:

            input_ids (:obj:`torch.LongTensor` of shape :obj:`(batch_size, sequence_length)`, `optional`):
                The sequence used as a prompt for the generation. If :obj:`None` the method initializes it as an empty
                :obj:`torch.LongTensor` of shape :obj:`(1,)`.
            logits_processor (:obj:`LogitsProcessorList`, `optional`):
                An instance of :class:`~transformers.LogitsProcessorList`. List of instances of class derived from
                :class:`~transformers.LogitsProcessor` used to modify the prediction scores of the language modeling
                head applied at each generation step.
            stopping_criteria (:obj:`StoppingCriteriaList`, `optional`):
                An instance of :class:`~transformers.StoppingCriteriaList`. List of instances of class derived from
                :class:`~transformers.StoppingCriteria` used to tell if the generation loop should stop.

            max_length (:obj:`int`, `optional`, defaults to 20):
                **DEPRECATED**. Use :obj:`logits_processor` or :obj:`stopping_criteria` directly to cap the number of
                generated tokens. The maximum length of the sequence to be generated.
            pad_token_id (:obj:`int`, `optional`):
                The id of the `padding` token.
            eos_token_id (:obj:`int`, `optional`):
                The id of the `end-of-sequence` token.
            output_attentions (:obj:`bool`, `optional`, defaults to `False`):
                Whether or not to return the attentions tensors of all attention layers. See ``attentions`` under
                returned tensors for more details.
            output_hidden_states (:obj:`bool`, `optional`, defaults to `False`):
                Whether or not to return trhe hidden states of all layers. See ``hidden_states`` under returned tensors
                for more details.
            output_scores (:obj:`bool`, `optional`, defaults to `False`):
                Whether or not to return the prediction scores. See ``scores`` under returned tensors for more details.
            return_dict_in_generate (:obj:`bool`, `optional`, defaults to `False`):
                Whether or not to return a :class:`~transformers.file_utils.ModelOutput` instead of a plain tuple.
            synced_gpus (:obj:`bool`, `optional`, defaults to :obj:`False`):
                Whether to continue running the while loop until max_length (needed for ZeRO stage 3)
            model_kwargs:
                Additional model specific keyword arguments will be forwarded to the :obj:`forward` function of the
                model. If model is an encoder-decoder model the kwargs should include :obj:`encoder_outputs`.

        Return:
            :class:`~transformers.generation_utils.GreedySearchDecoderOnlyOutput`,
            :class:`~transformers.generation_utils.GreedySearchEncoderDecoderOutput` or obj:`torch.LongTensor`: A
            :obj:`torch.LongTensor` containing the generated tokens (default behaviour) or a
            :class:`~transformers.generation_utils.GreedySearchDecoderOnlyOutput` if
            ``model.config.is_encoder_decoder=False`` and ``return_dict_in_generate=True`` or a
            :class:`~transformers.generation_utils.GreedySearchEncoderDecoderOutput` if
            ``model.config.is_encoder_decoder=True``.

        Examples::

            >>> from transformers import (
            ... AutoTokenizer,
            ... AutoModelForCausalLM,
            ... LogitsProcessorList,
            ... MinLengthLogitsProcessor,
            ... )

            >>> tokenizer = AutoTokenizer.from_pretrained("gpt2")
            >>> model = AutoModelForCausalLM.from_pretrained("gpt2")

            >>> # set pad_token_id to eos_token_id because GPT2 does not have a EOS token
            >>> model.config.pad_token_id = model.config.eos_token_id

            >>> input_prompt = "Today is a beautiful day, and"
            >>> input_ids = tokenizer(input_prompt, return_tensors="pt").input_ids

            >>> # instantiate logits processors
            >>> logits_processor = LogitsProcessorList([
            ...     MinLengthLogitsProcessor(15, eos_token_id=model.config.eos_token_id),
            ... ])

            >>> outputs = model.greedy_search(input_ids, logits_processor=logits_processor)

            >>> print("Generated:", tokenizer.batch_decode(outputs, skip_special_tokens=True))
        """
        # init values
        logits_processor = logits_processor if logits_processor is not None else LogitsProcessorList()
        stopping_criteria = stopping_criteria if stopping_criteria is not None else StoppingCriteriaList()
        if max_length is not None:
            warnings.warn(
                "`max_length` is deprecated in this function, use `stopping_criteria=StoppingCriteriaList(MaxLengthCriteria(max_length=max_length))` instead.",
                UserWarning,
            )
            stopping_criteria = validate_stopping_criteria(stopping_criteria, max_length)
        pad_token_id = pad_token_id if pad_token_id is not None else self.config.pad_token_id
        eos_token_id = eos_token_id if eos_token_id is not None else self.config.eos_token_id
        output_scores = output_scores if output_scores is not None else self.config.output_scores
        output_attentions = output_attentions if output_attentions is not None else self.config.output_attentions
        output_hidden_states = (
            output_hidden_states if output_hidden_states is not None else self.config.output_hidden_states
        )
        return_dict_in_generate = (
            return_dict_in_generate if return_dict_in_generate is not None else self.config.return_dict_in_generate
        )

        # init attention / hidden states / scores tuples
        scores = () if (return_dict_in_generate and output_scores) else None
        decoder_attentions = () if (return_dict_in_generate and output_attentions) else None
        cross_attentions = () if (return_dict_in_generate and output_attentions) else None
        decoder_hidden_states = () if (return_dict_in_generate and output_hidden_states) else None

        # if model is an encoder-decoder, retrieve encoder attention weights and hidden states
        if return_dict_in_generate and self.config.is_encoder_decoder:
            encoder_attentions = model_kwargs["encoder_outputs"].get("attentions") if output_attentions else None
            encoder_hidden_states = (
                model_kwargs["encoder_outputs"].get("hidden_states") if output_hidden_states else None
            )

        # keep track of which sequences are already finished
        unfinished_sequences = input_ids.new(input_ids.shape[0]).fill_(1)
        cur_len = input_ids.shape[-1]

        this_peer_finished = False  # used by synced_gpus only
        while True:

            if synced_gpus:
                # Under synced_gpus the `forward` call must continue until all gpus complete their sequence.
                # The following logic allows an early break if all peers finished generating their sequence
                this_peer_finished_flag = torch.tensor(0.0 if this_peer_finished else 1.0).to(input_ids.device)
                # send 0.0 if we finished, 1.0 otherwise
                dist.all_reduce(this_peer_finished_flag, op=dist.ReduceOp.SUM)
                # did all peers finish? the reduced sum will be 0.0 then
                if this_peer_finished_flag.item() == 0.0:
                    break

            # prepare model inputs
            model_inputs = self.prepare_inputs_for_generation(input_ids, **model_kwargs)

            # forward pass to get next token
            outputs = self(
                **model_inputs,
                return_dict=True,
                output_attentions=output_attentions,
                output_hidden_states=output_hidden_states,
            )

            if synced_gpus and this_peer_finished:
                cur_len = cur_len + 1
                continue  # don't waste resources running the code we don't need

            next_token_logits = outputs.logits[:, -1, :]

            # Store scores, attentions and hidden_states when required
            if return_dict_in_generate:
                if output_scores:
                    scores += (next_token_logits,)
                if output_attentions:
                    decoder_attentions += (
                        (outputs.decoder_attentions,) if self.config.is_encoder_decoder else (outputs.attentions,)
                    )
                    if self.config.is_encoder_decoder:
                        cross_attentions += (outputs.cross_attentions,)

                if output_hidden_states:
                    decoder_hidden_states += (
                        (outputs.decoder_hidden_states,)
                        if self.config.is_encoder_decoder
                        else (outputs.hidden_states,)
                    )

            # pre-process distribution
            next_tokens_scores = logits_processor(input_ids, next_token_logits)

            # argmax
            next_tokens = torch.argmax(next_tokens_scores, dim=-1)

            # finished sentences should have their next token be a padding token
            if eos_token_id is not None:
                assert pad_token_id is not None, "If eos_token_id is defined, make sure that pad_token_id is defined."
                next_tokens = next_tokens * unfinished_sequences + pad_token_id * (1 - unfinished_sequences)

            # update generated ids, model inputs, and length for next step
            input_ids = torch.cat([input_ids, next_tokens[:, None]], dim=-1)
            model_kwargs = self._update_model_kwargs_for_generation(
                outputs, model_kwargs, is_encoder_decoder=self.config.is_encoder_decoder
            )
            cur_len = cur_len + 1

            # if eos_token was found in one sentence, set sentence to finished
            if eos_token_id is not None:
                unfinished_sequences = unfinished_sequences.mul((next_tokens != eos_token_id).long())

            # stop when each sentence is finished, or if we exceed the maximum length
            if unfinished_sequences.max() == 0 or stopping_criteria(input_ids, scores):
                if not synced_gpus:
                    break
                else:
                    this_peer_finished = True

        if return_dict_in_generate:
            if self.config.is_encoder_decoder:
                return GreedySearchEncoderDecoderOutput(
                    sequences=input_ids,
                    scores=scores,
                    encoder_attentions=encoder_attentions,
                    encoder_hidden_states=encoder_hidden_states,
                    decoder_attentions=decoder_attentions,
                    cross_attentions=cross_attentions,
                    decoder_hidden_states=decoder_hidden_states,
                )
            else:
                return GreedySearchDecoderOnlyOutput(
                    sequences=input_ids,
                    scores=scores,
                    attentions=decoder_attentions,
                    hidden_states=decoder_hidden_states,
                )
        else:
            return input_ids

    def sample(
        self,
        input_ids: torch.LongTensor,
        logits_processor: Optional[LogitsProcessorList] = None,
        stopping_criteria: Optional[StoppingCriteriaList] = None,
        logits_warper: Optional[LogitsProcessorList] = None,
        max_length: Optional[int] = None,
        pad_token_id: Optional[int] = None,
        eos_token_id: Optional[int] = None,
        output_attentions: Optional[bool] = None,
        output_hidden_states: Optional[bool] = None,
        output_scores: Optional[bool] = None,
        return_dict_in_generate: Optional[bool] = None,
        synced_gpus: Optional[bool] = None,
        **model_kwargs,
    ) -> Union[SampleOutput, torch.LongTensor]:
        r"""
        Generates sequences for models with a language modeling head using multinomial sampling.

        Parameters:

            input_ids (:obj:`torch.LongTensor` of shape :obj:`(batch_size, sequence_length)`, `optional`):
                The sequence used as a prompt for the generation. If :obj:`None` the method initializes it as an empty
                :obj:`torch.LongTensor` of shape :obj:`(1,)`.
            logits_processor (:obj:`LogitsProcessorList`, `optional`):
                An instance of :class:`~transformers.LogitsProcessorList`. List of instances of class derived from
                :class:`~transformers.LogitsProcessor` used to modify the prediction scores of the language modeling
                head applied at each generation step.
            stopping_criteria (:obj:`StoppingCriteriaList`, `optional`):
                An instance of :class:`~transformers.StoppingCriteriaList`. List of instances of class derived from
                :class:`~transformers.StoppingCriteria` used to tell if the generation loop should stop.
            logits_warper (:obj:`LogitsProcessorList`, `optional`):
                An instance of :class:`~transformers.LogitsProcessorList`. List of instances of class derived from
                :class:`~transformers.LogitsWarper` used to warp the prediction score distribution of the language
                modeling head applied before multinomial sampling at each generation step.
            max_length (:obj:`int`, `optional`, defaults to 20):
                **DEPRECATED**. Use :obj:`logits_processor` or :obj:`stopping_criteria` directly to cap the number of
                generated tokens. The maximum length of the sequence to be generated.
            pad_token_id (:obj:`int`, `optional`):
                The id of the `padding` token.
            eos_token_id (:obj:`int`, `optional`):
                The id of the `end-of-sequence` token.
            output_attentions (:obj:`bool`, `optional`, defaults to `False`):
                Whether or not to return the attentions tensors of all attention layers. See ``attentions`` under
                returned tensors for more details.
            output_hidden_states (:obj:`bool`, `optional`, defaults to `False`):
                Whether or not to return trhe hidden states of all layers. See ``hidden_states`` under returned tensors
                for more details.
            output_scores (:obj:`bool`, `optional`, defaults to `False`):
                Whether or not to return the prediction scores. See ``scores`` under returned tensors for more details.
            return_dict_in_generate (:obj:`bool`, `optional`, defaults to `False`):
                Whether or not to return a :class:`~transformers.file_utils.ModelOutput` instead of a plain tuple.
            synced_gpus (:obj:`bool`, `optional`, defaults to :obj:`False`):
                Whether to continue running the while loop until max_length (needed for ZeRO stage 3)
            model_kwargs:
                Additional model specific kwargs will be forwarded to the :obj:`forward` function of the model. If
                model is an encoder-decoder model the kwargs should include :obj:`encoder_outputs`.

        Return:
            :class:`~transformers.generation_utils.SampleDecoderOnlyOutput`,
            :class:`~transformers.generation_utils.SampleEncoderDecoderOutput` or obj:`torch.LongTensor`: A
            :obj:`torch.LongTensor` containing the generated tokens (default behaviour) or a
            :class:`~transformers.generation_utils.SampleDecoderOnlyOutput` if
            ``model.config.is_encoder_decoder=False`` and ``return_dict_in_generate=True`` or a
            :class:`~transformers.generation_utils.SampleEncoderDecoderOutput` if
            ``model.config.is_encoder_decoder=True``.

        Examples::

            >>> from transformers import (
            ...    AutoTokenizer,
            ...    AutoModelForCausalLM,
            ...    LogitsProcessorList,
            ...    MinLengthLogitsProcessor,
            ...    TopKLogitsWarper,
            ...    TemperatureLogitsWarper,
            ... )

            >>> tokenizer = AutoTokenizer.from_pretrained("gpt2")
            >>> model = AutoModelForCausalLM.from_pretrained("gpt2")

            >>> # set pad_token_id to eos_token_id because GPT2 does not have a EOS token
            >>> model.config.pad_token_id = model.config.eos_token_id

            >>> input_prompt = "Today is a beautiful day, and"
            >>> input_ids = tokenizer(input_prompt, return_tensors="pt").input_ids

            >>> # instantiate logits processors
            >>> logits_processor = LogitsProcessorList([
            ...     MinLengthLogitsProcessor(15, eos_token_id=model.config.eos_token_id),
            ... ])
            >>> # instantiate logits processors
            >>> logits_warper = LogitsProcessorList([
            ...     TopKLogitsWarper(50),
            ...     TemperatureLogitsWarper(0.7),
            ... ])

            >>> outputs = model.sample(input_ids, logits_processor=logits_processor, logits_warper=logits_warper)

            >>> print("Generated:", tokenizer.batch_decode(outputs, skip_special_tokens=True))
        """

        # init values
        logits_processor = logits_processor if logits_processor is not None else LogitsProcessorList()
        stopping_criteria = stopping_criteria if stopping_criteria is not None else StoppingCriteriaList()
        if max_length is not None:
            warnings.warn(
                "`max_length` is deprecated in this function, use `stopping_criteria=StoppingCriteriaList(MaxLengthCriteria(max_length=max_length))` instead.",
                UserWarning,
            )
            stopping_criteria = validate_stopping_criteria(stopping_criteria, max_length)
        logits_warper = logits_warper if logits_warper is not None else LogitsProcessorList()
        pad_token_id = pad_token_id if pad_token_id is not None else self.config.pad_token_id
        eos_token_id = eos_token_id if eos_token_id is not None else self.config.eos_token_id
        output_scores = output_scores if output_scores is not None else self.config.output_scores
        output_attentions = output_attentions if output_attentions is not None else self.config.output_attentions
        output_hidden_states = (
            output_hidden_states if output_hidden_states is not None else self.config.output_hidden_states
        )
        return_dict_in_generate = (
            return_dict_in_generate if return_dict_in_generate is not None else self.config.return_dict_in_generate
        )

        # init attention / hidden states / scores tuples
        scores = () if (return_dict_in_generate and output_scores) else None
        decoder_attentions = () if (return_dict_in_generate and output_attentions) else None
        cross_attentions = () if (return_dict_in_generate and output_attentions) else None
        decoder_hidden_states = () if (return_dict_in_generate and output_hidden_states) else None

        # if model is an encoder-decoder, retrieve encoder attention weights and hidden states
        if return_dict_in_generate and self.config.is_encoder_decoder:
            encoder_attentions = model_kwargs["encoder_outputs"].get("attentions") if output_attentions else None
            encoder_hidden_states = (
                model_kwargs["encoder_outputs"].get("hidden_states") if output_hidden_states else None
            )

        # keep track of which sequences are already finished
        unfinished_sequences = input_ids.new(input_ids.shape[0]).fill_(1)
        cur_len = input_ids.shape[-1]

        this_peer_finished = False  # used by synced_gpus only
        # auto-regressive generation
        while True:

            if synced_gpus:
                # Under synced_gpus the `forward` call must continue until all gpus complete their sequence.
                # The following logic allows an early break if all peers finished generating their sequence
                this_peer_finished_flag = torch.tensor(0.0 if this_peer_finished else 1.0).to(input_ids.device)
                # send 0.0 if we finished, 1.0 otherwise
                dist.all_reduce(this_peer_finished_flag, op=dist.ReduceOp.SUM)
                # did all peers finish? the reduced sum will be 0.0 then
                if this_peer_finished_flag.item() == 0.0:
                    break

            # prepare model inputs
            model_inputs = self.prepare_inputs_for_generation(input_ids, **model_kwargs)

            # forward pass to get next token
            outputs = self(
                **model_inputs,
                return_dict=True,
                output_attentions=output_attentions,
                output_hidden_states=output_hidden_states,
            )

            if synced_gpus and this_peer_finished:
                cur_len = cur_len + 1
                continue  # don't waste resources running the code we don't need

            next_token_logits = outputs.logits[:, -1, :]

            # pre-process distribution
            next_token_scores = logits_processor(input_ids, next_token_logits)
            next_token_scores = logits_warper(input_ids, next_token_scores)

            # Store scores, attentions and hidden_states when required
            if return_dict_in_generate:
                if output_scores:
                    scores += (next_token_scores,)
                if output_attentions:
                    decoder_attentions += (
                        (outputs.decoder_attentions,) if self.config.is_encoder_decoder else (outputs.attentions,)
                    )
                    if self.config.is_encoder_decoder:
                        cross_attentions += (outputs.cross_attentions,)

                if output_hidden_states:
                    decoder_hidden_states += (
                        (outputs.decoder_hidden_states,)
                        if self.config.is_encoder_decoder
                        else (outputs.hidden_states,)
                    )

            # sample
            probs = F.softmax(next_token_scores, dim=-1)
            next_tokens = torch.multinomial(probs, num_samples=1).squeeze(1)

            # finished sentences should have their next token be a padding token
            if eos_token_id is not None:
                assert pad_token_id is not None, "If eos_token_id is defined, make sure that pad_token_id is defined."
                next_tokens = next_tokens * unfinished_sequences + pad_token_id * (1 - unfinished_sequences)

            # update generated ids, model inputs, and length for next step
            input_ids = torch.cat([input_ids, next_tokens[:, None]], dim=-1)
            model_kwargs = self._update_model_kwargs_for_generation(
                outputs, model_kwargs, is_encoder_decoder=self.config.is_encoder_decoder
            )
            cur_len = cur_len + 1

            # if eos_token was found in one sentence, set sentence to finished
            if eos_token_id is not None:
                unfinished_sequences = unfinished_sequences.mul((next_tokens != eos_token_id).long())

            # stop when each sentence is finished, or if we exceed the maximum length
            if unfinished_sequences.max() == 0 or stopping_criteria(input_ids, scores):
                if not synced_gpus:
                    break
                else:
                    this_peer_finished = True

        if return_dict_in_generate:
            if self.config.is_encoder_decoder:
                return SampleEncoderDecoderOutput(
                    sequences=input_ids,
                    scores=scores,
                    encoder_attentions=encoder_attentions,
                    encoder_hidden_states=encoder_hidden_states,
                    decoder_attentions=decoder_attentions,
                    cross_attentions=cross_attentions,
                    decoder_hidden_states=decoder_hidden_states,
                )
            else:
                return SampleDecoderOnlyOutput(
                    sequences=input_ids,
                    scores=scores,
                    attentions=decoder_attentions,
                    hidden_states=decoder_hidden_states,
                )
        else:
            return input_ids

    def beam_search(
        self,
        input_ids: torch.LongTensor,
        beam_scorer: BeamScorer,
        logits_processor: Optional[LogitsProcessorList] = None,
        stopping_criteria: Optional[StoppingCriteriaList] = None,
        max_length: Optional[int] = None,
        pad_token_id: Optional[int] = None,
        eos_token_id: Optional[int] = None,
        output_attentions: Optional[bool] = None,
        output_hidden_states: Optional[bool] = None,
        output_scores: Optional[bool] = None,
        return_dict_in_generate: Optional[bool] = None,
        synced_gpus: Optional[bool] = None,
        **model_kwargs,
    ) -> Union[BeamSearchOutput, torch.LongTensor]:
        r"""
        Generates sequences for models with a language modeling head using beam search decoding.

        Parameters:

            input_ids (:obj:`torch.LongTensor` of shape :obj:`(batch_size, sequence_length)`, `optional`):
                The sequence used as a prompt for the generation. If :obj:`None` the method initializes it as an empty
                :obj:`torch.LongTensor` of shape :obj:`(1,)`.
            beam_scorer (:obj:`BeamScorer`):
                An derived instance of :class:`~transformers.BeamScorer` that defines how beam hypotheses are
                constructed, stored and sorted during generation. For more information, the documentation of
                :class:`~transformers.BeamScorer` should be read.
            logits_processor (:obj:`LogitsProcessorList`, `optional`):
                An instance of :class:`~transformers.LogitsProcessorList`. List of instances of class derived from
                :class:`~transformers.LogitsProcessor` used to modify the prediction scores of the language modeling
                head applied at each generation step.
            stopping_criteria (:obj:`StoppingCriteriaList`, `optional`):
                An instance of :class:`~transformers.StoppingCriteriaList`. List of instances of class derived from
                :class:`~transformers.StoppingCriteria` used to tell if the generation loop should stop.
            max_length (:obj:`int`, `optional`, defaults to 20):
                **DEPRECATED**. Use :obj:`logits_processor` or :obj:`stopping_criteria` directly to cap the number of
                generated tokens. The maximum length of the sequence to be generated.
            pad_token_id (:obj:`int`, `optional`):
                The id of the `padding` token.
            eos_token_id (:obj:`int`, `optional`):
                The id of the `end-of-sequence` token.
            output_attentions (:obj:`bool`, `optional`, defaults to `False`):
                Whether or not to return the attentions tensors of all attention layers. See ``attentions`` under
                returned tensors for more details.
            output_hidden_states (:obj:`bool`, `optional`, defaults to `False`):
                Whether or not to return trhe hidden states of all layers. See ``hidden_states`` under returned tensors
                for more details.
            output_scores (:obj:`bool`, `optional`, defaults to `False`):
                Whether or not to return the prediction scores. See ``scores`` under returned tensors for more details.
            return_dict_in_generate (:obj:`bool`, `optional`, defaults to `False`):
                Whether or not to return a :class:`~transformers.file_utils.ModelOutput` instead of a plain tuple.
            synced_gpus (:obj:`bool`, `optional`, defaults to :obj:`False`):
                Whether to continue running the while loop until max_length (needed for ZeRO stage 3)
            model_kwargs:
                Additional model specific kwargs will be forwarded to the :obj:`forward` function of the model. If
                model is an encoder-decoder model the kwargs should include :obj:`encoder_outputs`.

        Return:
            :class:`~transformers.generation_utilsBeamSearchDecoderOnlyOutput`,
            :class:`~transformers.generation_utils.BeamSearchEncoderDecoderOutput` or obj:`torch.LongTensor`: A
            :obj:`torch.LongTensor` containing the generated tokens (default behaviour) or a
            :class:`~transformers.generation_utils.BeamSearchDecoderOnlyOutput` if
            ``model.config.is_encoder_decoder=False`` and ``return_dict_in_generate=True`` or a
            :class:`~transformers.generation_utils.BeamSearchEncoderDecoderOutput` if
            ``model.config.is_encoder_decoder=True``.


        Examples::

            >>> from transformers import (
            ...    AutoTokenizer,
            ...    AutoModelForSeq2SeqLM,
            ...    LogitsProcessorList,
            ...    MinLengthLogitsProcessor,
            ...    BeamSearchScorer,
            ... )
            >>> import torch

            >>> tokenizer = AutoTokenizer.from_pretrained("t5-base")
            >>> model = AutoModelForSeq2SeqLM.from_pretrained("t5-base")

            >>> encoder_input_str = "translate English to German: How old are you?"
            >>> encoder_input_ids = tokenizer(encoder_input_str, return_tensors="pt").input_ids


            >>> # lets run beam search using 3 beams
            >>> num_beams = 3
            >>> # define decoder start token ids
            >>> input_ids = torch.ones((num_beams, 1), device=model.device, dtype=torch.long)
            >>> input_ids = input_ids * model.config.decoder_start_token_id

            >>> # add encoder_outputs to model keyword arguments
            >>> model_kwargs = {
            ...     "encoder_outputs": model.get_encoder()(encoder_input_ids.repeat_interleave(num_beams, dim=0), return_dict=True)
            ... }

            >>> # instantiate beam scorer
            >>> beam_scorer = BeamSearchScorer(
            ...     batch_size=1,
            ...     num_beams=num_beams,
            ...     device=model.device,
            ... )

            >>> # instantiate logits processors
            >>> logits_processor = LogitsProcessorList([
            ...     MinLengthLogitsProcessor(5, eos_token_id=model.config.eos_token_id),
            ... ])

            >>> outputs = model.beam_search(input_ids, beam_scorer, logits_processor=logits_processor, **model_kwargs)

            >>> print("Generated:", tokenizer.batch_decode(outputs, skip_special_tokens=True))
        """
        # init values
        logits_processor = logits_processor if logits_processor is not None else LogitsProcessorList()
        stopping_criteria = stopping_criteria if stopping_criteria is not None else StoppingCriteriaList()
        if max_length is not None:
            warnings.warn(
                "`max_length` is deprecated in this function, use `stopping_criteria=StoppingCriteriaList(MaxLengthCriteria(max_length=max_length))` instead.",
                UserWarning,
            )
            stopping_criteria = validate_stopping_criteria(stopping_criteria, max_length)
        if len(stopping_criteria) == 0:
            warnings.warn("You don't have defined any stopping_criteria, this will likely loop forever", UserWarning)
        pad_token_id = pad_token_id if pad_token_id is not None else self.config.pad_token_id
        eos_token_id = eos_token_id if eos_token_id is not None else self.config.eos_token_id
        output_scores = output_scores if output_scores is not None else self.config.output_scores
        output_attentions = output_attentions if output_attentions is not None else self.config.output_attentions
        output_hidden_states = (
            output_hidden_states if output_hidden_states is not None else self.config.output_hidden_states
        )
        return_dict_in_generate = (
            return_dict_in_generate if return_dict_in_generate is not None else self.config.return_dict_in_generate
        )

        # init attention / hidden states / scores tuples
        scores = () if (return_dict_in_generate and output_scores) else None
        decoder_attentions = () if (return_dict_in_generate and output_attentions) else None
        cross_attentions = () if (return_dict_in_generate and output_attentions) else None
        decoder_hidden_states = () if (return_dict_in_generate and output_hidden_states) else None

        # if model is an encoder-decoder, retrieve encoder attention weights and hidden states
        if return_dict_in_generate and self.config.is_encoder_decoder:
            encoder_attentions = model_kwargs["encoder_outputs"].get("attentions") if output_attentions else None
            encoder_hidden_states = (
                model_kwargs["encoder_outputs"].get("hidden_states") if output_hidden_states else None
            )

        batch_size = len(beam_scorer._beam_hyps)
        num_beams = beam_scorer.num_beams

        batch_beam_size, cur_len = input_ids.shape

        assert (
            num_beams * batch_size == batch_beam_size
        ), "Batch dimension of `input_ids` should be {num_beams * batch_size}, but is {batch_beam_size}."

        beam_scores = torch.zeros((batch_size, num_beams), dtype=torch.float, device=input_ids.device)
        beam_scores[:, 1:] = -1e9
        beam_scores = beam_scores.view((batch_size * num_beams,))

        this_peer_finished = False  # used by synced_gpus only
        while True:

            if synced_gpus:
                # Under synced_gpus the `forward` call must continue until all gpus complete their sequence.
                # The following logic allows an early break if all peers finished generating their sequence
                this_peer_finished_flag = torch.tensor(0.0 if this_peer_finished else 1.0).to(input_ids.device)
                # send 0.0 if we finished, 1.0 otherwise
                dist.all_reduce(this_peer_finished_flag, op=dist.ReduceOp.SUM)
                # did all peers finish? the reduced sum will be 0.0 then
                if this_peer_finished_flag.item() == 0.0:
                    break

            model_inputs = self.prepare_inputs_for_generation(input_ids, **model_kwargs)

            outputs = self(
                **model_inputs,
                return_dict=True,
                output_attentions=output_attentions,
                output_hidden_states=output_hidden_states,
            )

            if synced_gpus and this_peer_finished:
                cur_len = cur_len + 1
                continue  # don't waste resources running the code we don't need

            next_token_logits = outputs.logits[:, -1, :]

            # hack: adjust tokens for Marian. For Marian we have to make sure that the `pad_token_id`
            # cannot be generated both before and after the `F.log_softmax` operation.
            next_token_logits = self.adjust_logits_during_generation(
                next_token_logits, cur_len=cur_len, max_length=None
            )

            next_token_scores = F.log_softmax(next_token_logits, dim=-1)  # (batch_size * num_beams, vocab_size)

            next_token_scores = logits_processor(input_ids, next_token_scores)
            next_token_scores = next_token_scores + beam_scores[:, None].expand_as(next_token_scores)

            # Store scores, attentions and hidden_states when required
            if return_dict_in_generate:
                if output_scores:
                    scores += (next_token_scores,)
                if output_attentions:
                    decoder_attentions += (
                        (outputs.decoder_attentions,) if self.config.is_encoder_decoder else (outputs.attentions,)
                    )
                    if self.config.is_encoder_decoder:
                        cross_attentions += (outputs.cross_attentions,)

                if output_hidden_states:
                    decoder_hidden_states += (
                        (outputs.decoder_hidden_states,)
                        if self.config.is_encoder_decoder
                        else (outputs.hidden_states,)
                    )

            # reshape for beam search
            vocab_size = next_token_scores.shape[-1]
            next_token_scores = next_token_scores.view(batch_size, num_beams * vocab_size)

            next_token_scores, next_tokens = torch.topk(
                next_token_scores, 2 * num_beams, dim=1, largest=True, sorted=True
            )

            next_indices = next_tokens // vocab_size
            next_tokens = next_tokens % vocab_size

            # stateless
            beam_outputs = beam_scorer.process(
                input_ids,
                next_token_scores,
                next_tokens,
                next_indices,
                pad_token_id=pad_token_id,
                eos_token_id=eos_token_id,
            )
            beam_scores = beam_outputs["next_beam_scores"]
            beam_next_tokens = beam_outputs["next_beam_tokens"]
            beam_idx = beam_outputs["next_beam_indices"]

            input_ids = torch.cat([input_ids[beam_idx, :], beam_next_tokens.unsqueeze(-1)], dim=-1)

            model_kwargs = self._update_model_kwargs_for_generation(
                outputs, model_kwargs, is_encoder_decoder=self.config.is_encoder_decoder
            )
            if model_kwargs["past"] is not None:
                model_kwargs["past"] = self._reorder_cache(model_kwargs["past"], beam_idx)

            # increase cur_len
            cur_len = cur_len + 1

            if beam_scorer.is_done or stopping_criteria(input_ids, scores):
                if not synced_gpus:
                    break
                else:
                    this_peer_finished = True

        sequence_outputs = beam_scorer.finalize(
            input_ids,
            beam_scores,
            next_tokens,
            next_indices,
            pad_token_id=pad_token_id,
            eos_token_id=eos_token_id,
            max_length=max_length,
        )

        if return_dict_in_generate:
            if not output_scores:
                sequence_outputs["sequence_scores"] = None
            if self.config.is_encoder_decoder:
                return BeamSearchEncoderDecoderOutput(
                    sequences=sequence_outputs["sequences"],
                    sequences_scores=sequence_outputs["sequence_scores"],
                    scores=scores,
                    encoder_attentions=encoder_attentions,
                    encoder_hidden_states=encoder_hidden_states,
                    decoder_attentions=decoder_attentions,
                    cross_attentions=cross_attentions,
                    decoder_hidden_states=decoder_hidden_states,
                )
            else:
                return BeamSearchDecoderOnlyOutput(
                    sequences=sequence_outputs["sequences"],
                    sequences_scores=sequence_outputs["sequence_scores"],
                    scores=scores,
                    attentions=decoder_attentions,
                    hidden_states=decoder_hidden_states,
                )
        else:
            return sequence_outputs["sequences"]

    def beam_sample(
        self,
        input_ids: torch.LongTensor,
        beam_scorer: BeamScorer,
        logits_processor: Optional[LogitsProcessorList] = None,
        stopping_criteria: Optional[StoppingCriteriaList] = None,
        logits_warper: Optional[LogitsProcessorList] = None,
        max_length: Optional[int] = None,
        pad_token_id: Optional[int] = None,
        eos_token_id: Optional[int] = None,
        output_attentions: Optional[bool] = None,
        output_hidden_states: Optional[bool] = None,
        output_scores: Optional[bool] = None,
        return_dict_in_generate: Optional[bool] = None,
        synced_gpus: Optional[bool] = None,
        **model_kwargs,
    ) -> Union[BeamSampleOutput, torch.LongTensor]:
        r"""
        Generates sequences for models with a language modeling head using beam search with multinomial sampling.

        Parameters:

            input_ids (:obj:`torch.LongTensor` of shape :obj:`(batch_size, sequence_length)`, `optional`):
                The sequence used as a prompt for the generation. If :obj:`None` the method initializes it as an empty
                :obj:`torch.LongTensor` of shape :obj:`(1,)`.
            beam_scorer (:obj:`BeamScorer`):
                A derived instance of :class:`~transformers.BeamScorer` that defines how beam hypotheses are
                constructed, stored and sorted during generation. For more information, the documentation of
                :class:`~transformers.BeamScorer` should be read.
            logits_processor (:obj:`LogitsProcessorList`, `optional`):
                An instance of :class:`~transformers.LogitsProcessorList`. List of instances of class derived from
                :class:`~transformers.LogitsProcessor` used to modify the prediction scores of the language modeling
                head applied at each generation step.
            stopping_criteria (:obj:`StoppingCriteriaList`, `optional`):
                An instance of :class:`~transformers.StoppingCriteriaList`. List of instances of class derived from
                :class:`~transformers.StoppingCriteria` used to tell if the generation loop should stop.
            logits_warper (:obj:`LogitsProcessorList`, `optional`):
                An instance of :class:`~transformers.LogitsProcessorList`. List of instances of class derived from
                :class:`~transformers.LogitsWarper` used to warp the prediction score distribution of the language
                modeling head applied before multinomial sampling at each generation step.
            max_length (:obj:`int`, `optional`, defaults to 20):
                **DEPRECATED**. Use :obj:`logits_processor` or :obj:`stopping_criteria` directly to cap the number of
                generated tokens. The maximum length of the sequence to be generated.
            pad_token_id (:obj:`int`, `optional`):
                The id of the `padding` token.
            eos_token_id (:obj:`int`, `optional`):
                The id of the `end-of-sequence` token.
            output_attentions (:obj:`bool`, `optional`, defaults to `False`):
                Whether or not to return the attentions tensors of all attention layers. See ``attentions`` under
                returned tensors for more details.
            output_hidden_states (:obj:`bool`, `optional`, defaults to `False`):
                Whether or not to return trhe hidden states of all layers. See ``hidden_states`` under returned tensors
                for more details.
            output_scores (:obj:`bool`, `optional`, defaults to `False`):
                Whether or not to return the prediction scores. See ``scores`` under returned tensors for more details.
            return_dict_in_generate (:obj:`bool`, `optional`, defaults to `False`):
                Whether or not to return a :class:`~transformers.file_utils.ModelOutput` instead of a plain tuple.
            synced_gpus (:obj:`bool`, `optional`, defaults to :obj:`False`):
                Whether to continue running the while loop until max_length (needed for ZeRO stage 3)
            model_kwargs:
                Additional model specific kwargs will be forwarded to the :obj:`forward` function of the model. If
                model is an encoder-decoder model the kwargs should include :obj:`encoder_outputs`.

        Return:
            :class:`~transformers.generation_utils.BeamSampleDecoderOnlyOutput`,
            :class:`~transformers.generation_utils.BeamSampleEncoderDecoderOutput` or obj:`torch.LongTensor`: A
            :obj:`torch.LongTensor` containing the generated tokens (default behaviour) or a
            :class:`~transformers.generation_utils.BeamSampleDecoderOnlyOutput` if
            ``model.config.is_encoder_decoder=False`` and ``return_dict_in_generate=True`` or a
            :class:`~transformers.generation_utils.BeamSampleEncoderDecoderOutput` if
            ``model.config.is_encoder_decoder=True``.

        Examples::

            >>> from transformers import (
            ...     AutoTokenizer,
            ...     AutoModelForSeq2SeqLM,
            ...     LogitsProcessorList,
            ...     MinLengthLogitsProcessor,
            ...     TopKLogitsWarper,
            ...     TemperatureLogitsWarper,
            ...     BeamSearchScorer,
            ... )
            >>> import torch

            >>> tokenizer = AutoTokenizer.from_pretrained("t5-base")
            >>> model = AutoModelForSeq2SeqLM.from_pretrained("t5-base")

            >>> encoder_input_str = "translate English to German: How old are you?"
            >>> encoder_input_ids = tokenizer(encoder_input_str, return_tensors="pt").input_ids

            >>> # lets run beam search using 3 beams
            >>> num_beams = 3
            >>> # define decoder start token ids
            >>> input_ids = torch.ones((num_beams, 1), device=model.device, dtype=torch.long)
            >>> input_ids = input_ids * model.config.decoder_start_token_id

            >>> # add encoder_outputs to model keyword arguments
            >>> model_kwargs = {
            ...     "encoder_outputs": model.get_encoder()(encoder_input_ids.repeat_interleave(num_beams, dim=0), return_dict=True)
            ... }

            >>> # instantiate beam scorer
            >>> beam_scorer = BeamSearchScorer(
            ...     batch_size=1,
            ...     max_length=model.config.max_length,
            ...     num_beams=num_beams,
            ...     device=model.device,
            ... )

            >>> # instantiate logits processors
            >>> logits_processor = LogitsProcessorList([
            ...     MinLengthLogitsProcessor(5, eos_token_id=model.config.eos_token_id)
            ... ])
            >>> # instantiate logits processors
            >>> logits_warper = LogitsProcessorList([
            ...     TopKLogitsWarper(50),
            ...     TemperatureLogitsWarper(0.7),
            ... ])

            >>> outputs = model.beam_sample(
            ...     input_ids, beam_scorer, logits_processor=logits_processor, logits_warper=logits_warper, **model_kwargs
            ... )

            >>> print("Generated:", tokenizer.batch_decode(outputs, skip_special_tokens=True))
        """
        # init values
        logits_processor = logits_processor if logits_processor is not None else LogitsProcessorList()
        stopping_criteria = stopping_criteria if stopping_criteria is not None else StoppingCriteriaList()
        if max_length is not None:
            warnings.warn(
                "`max_length` is deprecated in this function, use `stopping_criteria=StoppingCriteriaList(MaxLengthCriteria(max_length=max_length))` instead.",
                UserWarning,
            )
            stopping_criteria = validate_stopping_criteria(stopping_criteria, max_length)
        pad_token_id = pad_token_id if pad_token_id is not None else self.config.pad_token_id
        eos_token_id = eos_token_id if eos_token_id is not None else self.config.eos_token_id
        output_scores = output_scores if output_scores is not None else self.config.output_scores
        output_attentions = output_attentions if output_attentions is not None else self.config.output_attentions
        output_hidden_states = (
            output_hidden_states if output_hidden_states is not None else self.config.output_hidden_states
        )
        return_dict_in_generate = (
            return_dict_in_generate if return_dict_in_generate is not None else self.config.return_dict_in_generate
        )

        # init attention / hidden states / scores tuples
        scores = () if (return_dict_in_generate and output_scores) else None
        decoder_attentions = () if (return_dict_in_generate and output_attentions) else None
        cross_attentions = () if (return_dict_in_generate and output_attentions) else None
        decoder_hidden_states = () if (return_dict_in_generate and output_hidden_states) else None

        # if model is an encoder-decoder, retrieve encoder attention weights and hidden states
        if return_dict_in_generate and self.config.is_encoder_decoder:
            encoder_attentions = model_kwargs["encoder_outputs"].get("attentions") if output_attentions else None
            encoder_hidden_states = (
                model_kwargs["encoder_outputs"].get("hidden_states") if output_hidden_states else None
            )

        batch_size = len(beam_scorer._beam_hyps)
        num_beams = beam_scorer.num_beams

        batch_beam_size, cur_len = input_ids.shape

        beam_scores = torch.zeros((batch_size, num_beams), dtype=torch.float, device=input_ids.device)
        beam_scores = beam_scores.view((batch_size * num_beams,))

        this_peer_finished = False  # used by synced_gpus only
        while True:

            if synced_gpus:
                # Under synced_gpus the `forward` call must continue until all gpus complete their sequence.
                # The following logic allows an early break if all peers finished generating their sequence
                this_peer_finished_flag = torch.tensor(0.0 if this_peer_finished else 1.0).to(input_ids.device)
                # send 0.0 if we finished, 1.0 otherwise
                dist.all_reduce(this_peer_finished_flag, op=dist.ReduceOp.SUM)
                # did all peers finish? the reduced sum will be 0.0 then
                if this_peer_finished_flag.item() == 0.0:
                    break

            model_inputs = self.prepare_inputs_for_generation(input_ids, **model_kwargs)

            outputs = self(
                **model_inputs,
                return_dict=True,
                output_attentions=output_attentions,
                output_hidden_states=output_hidden_states,
            )

            if synced_gpus and this_peer_finished:
                cur_len = cur_len + 1
                continue  # don't waste resources running the code we don't need

            next_token_logits = outputs.logits[:, -1, :]

            # hack: adjust tokens for Marian. For Marian we have to make sure that the `pad_token_id`
            # cannot be generated both before and after the `F.log_softmax` operation.
            next_token_logits = self.adjust_logits_during_generation(
                next_token_logits, cur_len=cur_len, max_length=None
            )

            next_token_scores = F.log_softmax(next_token_logits, dim=-1)  # (batch_size * num_beams, vocab_size)

            next_token_scores = logits_processor(input_ids, next_token_scores)
            next_token_scores = next_token_scores + beam_scores[:, None].expand_as(next_token_scores)
            next_token_scores = logits_warper(input_ids, next_token_scores)

            # Store scores, attentions and hidden_states when required
            if return_dict_in_generate:
                if output_scores:
                    scores += (next_token_scores,)
                if output_attentions:
                    decoder_attentions += (
                        (outputs.decoder_attentions,) if self.config.is_encoder_decoder else (outputs.attentions,)
                    )
                    if self.config.is_encoder_decoder:
                        cross_attentions += (outputs.cross_attentions,)

                if output_hidden_states:
                    decoder_hidden_states += (
                        (outputs.decoder_hidden_states,)
                        if self.config.is_encoder_decoder
                        else (outputs.hidden_states,)
                    )

            # reshape for beam search
            vocab_size = next_token_scores.shape[-1]
            next_token_scores = next_token_scores.view(batch_size, num_beams * vocab_size)

            probs = F.softmax(next_token_scores, dim=-1)

            next_tokens = torch.multinomial(probs, num_samples=2 * num_beams)
            next_token_scores = torch.gather(next_token_scores, -1, next_tokens)

            next_token_scores, _indices = torch.sort(next_token_scores, descending=True, dim=1)
            next_tokens = torch.gather(next_tokens, -1, _indices)

            next_indices = next_tokens // vocab_size
            next_tokens = next_tokens % vocab_size

            # stateless
            beam_outputs = beam_scorer.process(
                input_ids,
                next_token_scores,
                next_tokens,
                next_indices,
                pad_token_id=pad_token_id,
                eos_token_id=eos_token_id,
            )
            beam_scores = beam_outputs["next_beam_scores"]
            beam_next_tokens = beam_outputs["next_beam_tokens"]
            beam_idx = beam_outputs["next_beam_indices"]

            input_ids = torch.cat([input_ids[beam_idx, :], beam_next_tokens.unsqueeze(-1)], dim=-1)

            model_kwargs = self._update_model_kwargs_for_generation(
                outputs, model_kwargs, is_encoder_decoder=self.config.is_encoder_decoder
            )
            if model_kwargs["past"] is not None:
                model_kwargs["past"] = self._reorder_cache(model_kwargs["past"], beam_idx)

            # increase cur_len
            cur_len = cur_len + 1

            if beam_scorer.is_done or stopping_criteria(input_ids, scores):
                if not synced_gpus:
                    break
                else:
                    this_peer_finished = True

        sequence_outputs = beam_scorer.finalize(
            input_ids,
            beam_scores,
            next_tokens,
            next_indices,
            pad_token_id=pad_token_id,
            eos_token_id=eos_token_id,
            max_length=max_length,
        )

        if return_dict_in_generate:
            if not output_scores:
                sequence_outputs["sequence_scores"] = None
            if self.config.is_encoder_decoder:
                return BeamSampleEncoderDecoderOutput(
                    sequences=sequence_outputs["sequences"],
                    sequences_scores=sequence_outputs["sequence_scores"],
                    scores=scores,
                    encoder_attentions=encoder_attentions,
                    encoder_hidden_states=encoder_hidden_states,
                    decoder_attentions=decoder_attentions,
                    cross_attentions=cross_attentions,
                    decoder_hidden_states=decoder_hidden_states,
                )
            else:
                return BeamSampleDecoderOnlyOutput(
                    sequences=sequence_outputs["sequences"],
                    sequences_scores=sequence_outputs["sequence_scores"],
                    scores=scores,
                    attentions=decoder_attentions,
                    hidden_states=decoder_hidden_states,
                )
        else:
            return sequence_outputs["sequences"]

    def group_beam_search(
        self,
        input_ids: torch.LongTensor,
        beam_scorer: BeamScorer,
        logits_processor: Optional[LogitsProcessorList] = None,
        stopping_criteria: Optional[StoppingCriteriaList] = None,
        max_length: Optional[int] = None,
        pad_token_id: Optional[int] = None,
        eos_token_id: Optional[int] = None,
        output_attentions: Optional[bool] = None,
        output_hidden_states: Optional[bool] = None,
        output_scores: Optional[bool] = None,
        return_dict_in_generate: Optional[bool] = None,
        synced_gpus: Optional[bool] = None,
        **model_kwargs,
    ):
        r"""
        Generates sequences for models with a language modeling head using beam search decoding.

        Parameters:

            input_ids (:obj:`torch.LongTensor` of shape :obj:`(batch_size, sequence_length)`, `optional`):
                The sequence used as a prompt for the generation. If :obj:`None` the method initializes it as an empty
                :obj:`torch.LongTensor` of shape :obj:`(1,)`.
            beam_scorer (:obj:`BeamScorer`):
                An derived instance of :class:`~transformers.BeamScorer` that defines how beam hypotheses are
                constructed, stored and sorted during generation. For more information, the documentation of
                :class:`~transformers.BeamScorer` should be read.
            logits_processor (:obj:`LogitsProcessorList`, `optional`):
                An instance of :class:`~transformers.LogitsProcessorList`. List of instances of class derived from
                :class:`~transformers.LogitsProcessor` used to modify the prediction scores of the language modeling
                head applied at each generation step.
            stopping_criteria (:obj:`StoppingCriteriaList`, `optional`):
                An instance of :class:`~transformers.StoppingCriteriaList`. List of instances of class derived from
                :class:`~transformers.StoppingCriteria` used to tell if the generation loop should stop.
            max_length (:obj:`int`, `optional`, defaults to 20):
                **DEPRECATED**. Use :obj:`logits_processor` or :obj:`stopping_criteria` directly to cap the number of
                generated tokens. The maximum length of the sequence to be generated.
            pad_token_id (:obj:`int`, `optional`):
                The id of the `padding` token.
            eos_token_id (:obj:`int`, `optional`):
                The id of the `end-of-sequence` token.
            output_attentions (:obj:`bool`, `optional`, defaults to `False`):
                Whether or not to return the attentions tensors of all attention layers. See ``attentions`` under
                returned tensors for more details.
            output_hidden_states (:obj:`bool`, `optional`, defaults to `False`):
                Whether or not to return trhe hidden states of all layers. See ``hidden_states`` under returned tensors
                for more details.
            output_scores (:obj:`bool`, `optional`, defaults to `False`):
                Whether or not to return the prediction scores. See ``scores`` under returned tensors for more details.
            return_dict_in_generate (:obj:`bool`, `optional`, defaults to `False`):
                Whether or not to return a :class:`~transformers.file_utils.ModelOutput` instead of a plain tuple.
            synced_gpus (:obj:`bool`, `optional`, defaults to :obj:`False`):
                Whether to continue running the while loop until max_length (needed for ZeRO stage 3)

            model_kwargs:
                Additional model specific kwargs that will be forwarded to the :obj:`forward` function of the model. If
                model is an encoder-decoder model the kwargs should include :obj:`encoder_outputs`.

        Return:
            :class:`~transformers.generation_utils.BeamSearchDecoderOnlyOutput`,
            :class:`~transformers.generation_utils.BeamSearchEncoderDecoderOutput` or obj:`torch.LongTensor`: A
            :obj:`torch.LongTensor` containing the generated tokens (default behaviour) or a
            :class:`~transformers.generation_utils.BeamSearchDecoderOnlyOutput` if
            :class:`~transformers.generation_utils.BeamSearchDecoderOnlyOutput` if
            ``model.config.is_encoder_decoder=False`` and ``return_dict_in_generate=True`` or a
            :class:`~transformers.generation_utils.BeamSearchEncoderDecoderOutput` if
            ``model.config.is_encoder_decoder=True``.

        Examples::

            >>> from transformers import (
            ...    AutoTokenizer,
            ...    AutoModelForSeq2SeqLM,
            ...    LogitsProcessorList,
            ...    MinLengthLogitsProcessor,
            ...    HammingDiversityLogitsProcessor,
            ...    BeamSearchScorer,
            ... )
            >>> import torch

            >>> tokenizer = AutoTokenizer.from_pretrained("t5-base")
            >>> model = AutoModelForSeq2SeqLM.from_pretrained("t5-base")

            >>> encoder_input_str = "translate English to German: How old are you?"
            >>> encoder_input_ids = tokenizer(encoder_input_str, return_tensors="pt").input_ids


            >>> # lets run diverse beam search using 6 beams
            >>> num_beams = 6
            >>> # define decoder start token ids
            >>> input_ids = torch.ones((num_beams, 1), device=model.device, dtype=torch.long)
            >>> input_ids = input_ids * model.config.decoder_start_token_id

            >>> # add encoder_outputs to model keyword arguments
            >>> model_kwargs = {
            ...     "encoder_outputs": model.get_encoder()(encoder_input_ids.repeat_interleave(num_beams, dim=0), return_dict=True)
            ... }

            >>> # instantiate beam scorer
            >>> beam_scorer = BeamSearchScorer(
            ...     batch_size=1,
            ...     max_length=model.config.max_length,
            ...     num_beams=num_beams,
            ...     device=model.device,
            ...     num_beam_groups=3
            ... )

            >>> # instantiate logits processors
            >>> logits_processor = LogitsProcessorList([
            ...     HammingDiversityLogitsProcessor(5.5, num_beams=6, num_beam_groups=3),
            ...     MinLengthLogitsProcessor(5, eos_token_id=model.config.eos_token_id),
            ... ])

            >>> outputs = model.group_beam_search(input_ids, beam_scorer, logits_processor=logits_processor, **model_kwargs)

            >>> print("Generated:", tokenizer.batch_decode(outputs, skip_special_tokens=True))
        """
        # init values
        logits_processor = logits_processor if logits_processor is not None else LogitsProcessorList()
        stopping_criteria = stopping_criteria if stopping_criteria is not None else StoppingCriteriaList()
        if max_length is not None:
            warnings.warn(
                "`max_length` is deprecated in this function, use `stopping_criteria=StoppingCriteriaList(MaxLengthCriteria(max_length=max_length))` instead.",
                UserWarning,
            )
            stopping_criteria = validate_stopping_criteria(stopping_criteria, max_length)
        pad_token_id = pad_token_id if pad_token_id is not None else self.config.pad_token_id
        eos_token_id = eos_token_id if eos_token_id is not None else self.config.eos_token_id
        output_scores = output_scores if output_scores is not None else self.config.output_scores
        output_attentions = output_attentions if output_attentions is not None else self.config.output_attentions
        output_hidden_states = (
            output_hidden_states if output_hidden_states is not None else self.config.output_hidden_states
        )
        return_dict_in_generate = (
            return_dict_in_generate if return_dict_in_generate is not None else self.config.return_dict_in_generate
        )

        # init attention / hidden states / scores tuples
        scores = () if (return_dict_in_generate and output_scores) else None
        decoder_attentions = () if (return_dict_in_generate and output_attentions) else None
        cross_attentions = () if (return_dict_in_generate and output_attentions) else None
        decoder_hidden_states = () if (return_dict_in_generate and output_hidden_states) else None

        # if model is an encoder-decoder, retrieve encoder attention weights and hidden states
        if return_dict_in_generate and self.config.is_encoder_decoder:
            encoder_attentions = model_kwargs["encoder_outputs"].get("attentions") if output_attentions else None
            encoder_hidden_states = (
                model_kwargs["encoder_outputs"].get("hidden_states") if output_hidden_states else None
            )

        batch_size = len(beam_scorer._beam_hyps)
        num_beams = beam_scorer.num_beams
        num_beam_groups = beam_scorer.num_beam_groups
        num_sub_beams = num_beams // num_beam_groups
        device = input_ids.device

        batch_beam_size, cur_len = input_ids.shape

        assert (
            num_beams * batch_size == batch_beam_size
        ), f"Batch dimension of `input_ids` should be {num_beams * batch_size}, but is {batch_beam_size}."

        beam_scores = torch.full((batch_size, num_beams), -1e9, dtype=torch.float, device=device)
        # initialise score of first beam of each group with 0 and the rest with 1e-9. This ensures that the beams in
        # the same group don't produce same tokens everytime.
        beam_scores[:, ::num_sub_beams] = 0
        beam_scores = beam_scores.view((batch_size * num_beams,))

        this_peer_finished = False  # used by synced_gpus only
        while True:

            if synced_gpus:
                # Under synced_gpus the `forward` call must continue until all gpus complete their sequence.
                # The following logic allows an early break if all peers finished generating their sequence
                this_peer_finished_flag = torch.tensor(0.0 if this_peer_finished else 1.0).to(input_ids.device)
                # send 0.0 if we finished, 1.0 otherwise
                dist.all_reduce(this_peer_finished_flag, op=dist.ReduceOp.SUM)
                # did all peers finish? the reduced sum will be 0.0 then
                if this_peer_finished_flag.item() == 0.0:
                    break

            # predicted tokens in cur_len step
            current_tokens = torch.zeros(batch_size * num_beams, dtype=input_ids.dtype, device=device)

            # indices which will form the beams in the next time step
            reordering_indices = torch.zeros(batch_size * num_beams, dtype=torch.long, device=device)

            # do one decoder step on all beams of all sentences in batch
            model_inputs = self.prepare_inputs_for_generation(input_ids, **model_kwargs)
            outputs = self(
                **model_inputs,
                return_dict=True,
                output_attentions=output_attentions,
                output_hidden_states=output_hidden_states,
            )

            if synced_gpus and this_peer_finished:
                cur_len = cur_len + 1
                continue  # don't waste resources running the code we don't need

            for beam_group_idx in range(num_beam_groups):
                group_start_idx = beam_group_idx * num_sub_beams
                group_end_idx = min(group_start_idx + num_sub_beams, num_beams)
                group_size = group_end_idx - group_start_idx

                # indices of beams of current group among all sentences in batch
                batch_group_indices = []

                if output_scores:
                    processed_score = torch.zeros_like(outputs.logits[:, -1, :])

                for batch_idx in range(batch_size):
                    batch_group_indices.extend(
                        [batch_idx * num_beams + idx for idx in range(group_start_idx, group_end_idx)]
                    )
                group_input_ids = input_ids[batch_group_indices]

                # select outputs of beams of current group only
                next_token_logits = outputs.logits[batch_group_indices, -1, :]

                # hack: adjust tokens for Marian. For Marian we have to make sure that the `pad_token_id`
                # cannot be generated both before and after the `F.log_softmax` operation.
                next_token_logits = self.adjust_logits_during_generation(
                    next_token_logits, cur_len=cur_len, max_length=None
                )

                next_token_scores = F.log_softmax(next_token_logits, dim=-1)  # (batch_size * group_size, vocab_size)
                vocab_size = next_token_scores.shape[-1]

                next_token_scores = logits_processor(
                    group_input_ids, next_token_scores, current_tokens=current_tokens, beam_group_idx=beam_group_idx
                )
                next_token_scores = next_token_scores + beam_scores[batch_group_indices].unsqueeze(-1).expand_as(
                    next_token_scores
                )

                if output_scores:
                    processed_score[batch_group_indices] = next_token_scores

                # reshape for beam search
                next_token_scores = next_token_scores.view(batch_size, group_size * vocab_size)

                next_token_scores, next_tokens = torch.topk(
                    next_token_scores, 2 * group_size, dim=1, largest=True, sorted=True
                )

                next_indices = next_tokens // vocab_size
                next_tokens = next_tokens % vocab_size

                # stateless
                beam_outputs = beam_scorer.process(
                    group_input_ids,
                    next_token_scores,
                    next_tokens,
                    next_indices,
                    pad_token_id=pad_token_id,
                    eos_token_id=eos_token_id,
                )
                beam_scores[batch_group_indices] = beam_outputs["next_beam_scores"]
                beam_next_tokens = beam_outputs["next_beam_tokens"]
                beam_idx = beam_outputs["next_beam_indices"]

                input_ids[batch_group_indices] = group_input_ids[beam_idx]
                group_input_ids = torch.cat([group_input_ids[beam_idx, :], beam_next_tokens.unsqueeze(-1)], dim=-1)
                current_tokens[batch_group_indices] = group_input_ids[:, -1]

                # (beam_idx // group_size) -> batch_idx
                # (beam_idx % group_size) -> offset of idx inside the group
                reordering_indices[batch_group_indices] = (
                    num_beams * (beam_idx // group_size) + group_start_idx + (beam_idx % group_size)
                )

            # Store scores, attentions and hidden_states when required
            if return_dict_in_generate:
                if output_scores:
                    scores += (processed_score,)
                if output_attentions:
                    decoder_attentions += (
                        (outputs.decoder_attentions,) if self.config.is_encoder_decoder else (outputs.attentions,)
                    )
                    if self.config.is_encoder_decoder:
                        cross_attentions += (outputs.cross_attentions,)

                if output_hidden_states:
                    decoder_hidden_states += (
                        (outputs.decoder_hidden_states,)
                        if self.config.is_encoder_decoder
                        else (outputs.hidden_states,)
                    )

            input_ids = torch.cat([input_ids, current_tokens.unsqueeze(-1)], dim=-1)

            model_kwargs = self._update_model_kwargs_for_generation(
                outputs, model_kwargs, is_encoder_decoder=self.config.is_encoder_decoder
            )
            if model_kwargs["past"] is not None:
                model_kwargs["past"] = self._reorder_cache(model_kwargs["past"], reordering_indices)

            # increase cur_len
            cur_len = cur_len + 1

            if beam_scorer.is_done or stopping_criteria(input_ids, scores):
                if not synced_gpus:
                    break
                else:
                    this_peer_finished = True

        sequence_outputs = beam_scorer.finalize(
            input_ids,
            beam_scores,
            next_tokens,
            next_indices,
            pad_token_id=pad_token_id,
            eos_token_id=eos_token_id,
            max_length=max_length,
        )

        if return_dict_in_generate:
            if not output_scores:
                sequence_outputs["sequence_scores"] = None
            if self.config.is_encoder_decoder:
                return BeamSearchEncoderDecoderOutput(
                    sequences=sequence_outputs["sequences"],
                    sequences_scores=sequence_outputs["sequence_scores"],
                    scores=scores,
                    encoder_attentions=encoder_attentions,
                    encoder_hidden_states=encoder_hidden_states,
                    decoder_attentions=decoder_attentions,
                    cross_attentions=cross_attentions,
                    decoder_hidden_states=decoder_hidden_states,
                )
            else:
                return BeamSearchDecoderOnlyOutput(
                    sequences=sequence_outputs["sequences"],
                    sequences_scores=sequence_outputs["sequence_scores"],
                    scores=scores,
                    attentions=decoder_attentions,
                    hidden_states=decoder_hidden_states,
                )
        else:
            return sequence_outputs["sequences"]


def top_k_top_p_filtering(
    logits: torch.FloatTensor,
    top_k: int = 0,
    top_p: float = 1.0,
    filter_value: float = -float("Inf"),
    min_tokens_to_keep: int = 1,
) -> torch.FloatTensor:
    """
    Filter a distribution of logits using top-k and/or nucleus (top-p) filtering

    Args:
        logits: logits distribution shape (batch size, vocabulary size)
        if top_k > 0: keep only top k tokens with highest probability (top-k filtering).
        if top_p < 1.0: keep the top tokens with cumulative probability >= top_p (nucleus filtering).
            Nucleus filtering is described in Holtzman et al. (http://arxiv.org/abs/1904.09751)
        Make sure we keep at least min_tokens_to_keep per batch example in the output
    From: https://gist.github.com/thomwolf/1a5a29f6962089e871b94cbd09daf317
    """
    if top_k > 0:
        logits = TopKLogitsWarper(top_k=top_k, filter_value=filter_value, min_tokens_to_keep=min_tokens_to_keep)(
            None, logits
        )

    if 0 <= top_p <= 1.0:
        logits = TopPLogitsWarper(top_p=top_p, min_tokens_to_keep=min_tokens_to_keep)(None, logits)

    return logits<|MERGE_RESOLUTION|>--- conflicted
+++ resolved
@@ -1027,10 +1027,6 @@
 
             beam_scorer = BeamSearchScorer(
                 batch_size=batch_size,
-<<<<<<< HEAD
-=======
-                max_length=stopping_criteria.max_length,
->>>>>>> 1811883e
                 num_beams=num_beams,
                 device=self.device,
                 length_penalty=length_penalty,
@@ -1066,10 +1062,6 @@
                 raise ValueError("`max_length` needs to be a stopping_criteria for now.")
             beam_scorer = BeamSearchScorer(
                 batch_size=batch_size,
-<<<<<<< HEAD
-=======
-                max_length=stopping_criteria.max_length,
->>>>>>> 1811883e
                 num_beams=num_beams,
                 device=self.device,
                 length_penalty=length_penalty,
