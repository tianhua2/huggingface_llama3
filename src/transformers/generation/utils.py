# coding=utf-8
# Copyright 2020 The Google AI Language Team Authors, Facebook AI Research authors and The HuggingFace Inc. team.
# Copyright (c) 2020, NVIDIA CORPORATION.  All rights reserved.
#
# Licensed under the Apache License, Version 2.0 (the "License");
# you may not use this file except in compliance with the License.
# You may obtain a copy of the License at
#
#     http://www.apache.org/licenses/LICENSE-2.0
#
# Unless required by applicable law or agreed to in writing, software
# distributed under the License is distributed on an "AS IS" BASIS,
# WITHOUT WARRANTIES OR CONDITIONS OF ANY KIND, either express or implied.
# See the License for the specific language governing permissions and
# limitations under the License.

import copy
import inspect
import warnings
from dataclasses import dataclass
from typing import TYPE_CHECKING, Any, Callable, Dict, List, Optional, Tuple, Union

import numpy as np
import torch
import torch.distributed as dist
from torch import nn
from torch.nn import functional as F

from ..cache_utils import (
    Cache,
    DynamicCache,
    EncoderDecoderCache,
    HQQQuantizedCache,
    HybridCache,
    MambaCache,
    QuantizedCacheConfig,
    QuantoQuantizedCache,
    SlidingWindowCache,
    StaticCache,
)
from ..integrations.deepspeed import is_deepspeed_zero3_enabled
from ..modeling_outputs import CausalLMOutputWithPast, Seq2SeqLMOutput
from ..models.auto import (
    MODEL_FOR_CAUSAL_IMAGE_MODELING_MAPPING,
    MODEL_FOR_CAUSAL_LM_MAPPING,
    MODEL_FOR_SEQ_TO_SEQ_CAUSAL_LM_MAPPING,
    MODEL_FOR_SPEECH_SEQ_2_SEQ_MAPPING,
    MODEL_FOR_VISION_2_SEQ_MAPPING,
)
from ..tokenization_utils import ExtensionsTrie
from ..utils import (
    ModelOutput,
    is_accelerate_available,
    is_hqq_available,
    is_quanto_available,
    is_torchdynamo_compiling,
    logging,
)
from .beam_constraints import DisjunctiveConstraint, PhrasalConstraint
from .beam_search import BeamScorer, BeamSearchScorer, ConstrainedBeamSearchScorer
from .candidate_generator import (
    AssistedCandidateGenerator,
    CandidateGenerator,
    PromptLookupCandidateGenerator,
    _crop_past_key_values,
    _prepare_attention_mask,
    _prepare_token_type_ids,
)
from .configuration_utils import GenerationConfig, GenerationMode
from .logits_process import (
    EncoderNoRepeatNGramLogitsProcessor,
    EncoderRepetitionPenaltyLogitsProcessor,
    EpsilonLogitsWarper,
    EtaLogitsWarper,
    ExponentialDecayLengthPenalty,
    ForcedBOSTokenLogitsProcessor,
    ForcedEOSTokenLogitsProcessor,
    ForceTokensLogitsProcessor,
    HammingDiversityLogitsProcessor,
    InfNanRemoveLogitsProcessor,
    LogitNormalization,
    LogitsProcessorList,
    MinLengthLogitsProcessor,
    MinNewTokensLengthLogitsProcessor,
    MinPLogitsWarper,
    NoBadWordsLogitsProcessor,
    NoRepeatNGramLogitsProcessor,
    PrefixConstrainedLogitsProcessor,
    RepetitionPenaltyLogitsProcessor,
    SequenceBiasLogitsProcessor,
    SuppressTokensAtBeginLogitsProcessor,
    SuppressTokensLogitsProcessor,
    TemperatureLogitsWarper,
    TopKLogitsWarper,
    TopPLogitsWarper,
    TypicalLogitsWarper,
    UnbatchedClassifierFreeGuidanceLogitsProcessor,
    WatermarkLogitsProcessor,
)
from .stopping_criteria import (
    EosTokenCriteria,
    MaxLengthCriteria,
    MaxTimeCriteria,
    StoppingCriteria,
    StoppingCriteriaList,
    StopStringCriteria,
)


if TYPE_CHECKING:
    from ..modeling_utils import PreTrainedModel
    from ..tokenization_utils_base import PreTrainedTokenizerBase
    from .streamers import BaseStreamer

logger = logging.get_logger(__name__)

if is_accelerate_available():
    from accelerate.hooks import AlignDevicesHook, add_hook_to_module

NEED_SETUP_CACHE_CLASSES_MAPPING = {
    "static": StaticCache,
    "sliding_window": SlidingWindowCache,
    "hybrid": HybridCache,
    "mamba": MambaCache,
}
QUANT_BACKEND_CLASSES_MAPPING = {"quanto": QuantoQuantizedCache, "HQQ": HQQQuantizedCache}


@dataclass
class GenerateDecoderOnlyOutput(ModelOutput):
    """
    Outputs of decoder-only generation models, when using non-beam methods.

    Args:
        sequences (`torch.LongTensor` of shape `(batch_size, sequence_length)`):
            The generated sequences. The second dimension (sequence_length) is either equal to `max_length` or shorter
            if all batches finished early due to the `eos_token_id`.
        scores (`tuple(torch.FloatTensor)` *optional*, returned when `output_scores=True` is passed or when `config.output_scores=True`):
            Processed prediction scores of the language modeling head (scores for each vocabulary token before SoftMax)
            at each generation step. Tuple of `torch.FloatTensor` with up to `max_new_tokens` elements (one element for
            each generated token), with each tensor of shape `(batch_size, config.vocab_size)`.
        logits (`tuple(torch.FloatTensor)` *optional*, returned when `output_logits=True` is passed or when `config.output_logits=True`):
            Unprocessed prediction scores of the language modeling head (scores for each vocabulary token before SoftMax)
            at each generation step. Tuple of `torch.FloatTensor` with up to `max_new_tokens` elements (one element for
            each generated token), with each tensor of shape `(batch_size, config.vocab_size)`.
        attentions (`tuple(tuple(torch.FloatTensor))`, *optional*, returned when `output_attentions=True` is passed or `config.output_attentions=True`):
            Tuple (one element for each generated token) of tuples (one element for each layer of the decoder) of
            `torch.FloatTensor` of shape `(batch_size, num_heads, generated_length, sequence_length)`.
        hidden_states (`tuple(tuple(torch.FloatTensor))`, *optional*, returned when `output_hidden_states=True` is passed or when `config.output_hidden_states=True`):
            Tuple (one element for each generated token) of tuples (one element for each layer of the decoder) of
            `torch.FloatTensor` of shape `(batch_size, generated_length, hidden_size)`.
        past_key_values (`tuple(tuple(torch.FloatTensor)))`, *optional*, returned when `use_cache=True` is passed or when `config.use_cache=True`):
            NOTE: some models have a different `past_key_values` format, confirm with the model's documentation.
            Usually a Tuple (one element for each layer of the decoder) of tuples (two elements, key tensor and value
            tensor). The first Tuple is of length `config.n_layers`, with each tuple having 2 tensors of shape
            `(batch_size, num_heads, sequence_length, embed_size_per_head)`) and optionally if
            `config.is_encoder_decoder=True` 2 additional tensors of shape `(batch_size, num_heads,
            encoder_sequence_length, embed_size_per_head)`.
    """

    sequences: torch.LongTensor = None
    scores: Optional[Tuple[torch.FloatTensor]] = None
    logits: Optional[Tuple[torch.FloatTensor]] = None
    attentions: Optional[Tuple[Tuple[torch.FloatTensor]]] = None
    hidden_states: Optional[Tuple[Tuple[torch.FloatTensor]]] = None
    past_key_values: Optional[Tuple[Tuple[Tuple[torch.FloatTensor]]]] = None


@dataclass
class GenerateEncoderDecoderOutput(ModelOutput):
    """
    Outputs of encoder-decoder generation models, when using non-beam methods.

    Args:
        sequences (`torch.LongTensor` of shape `(batch_size*num_return_sequences, sequence_length)`):
            The generated sequences. The second dimension (sequence_length) is either equal to `max_length` or shorter
            if all batches finished early due to the `eos_token_id`.
        scores (`tuple(torch.FloatTensor)` *optional*, returned when `output_scores=True` is passed or when `config.output_scores=True`):
            Processed prediction scores of the language modeling head (scores for each vocabulary token before SoftMax)
            at each generation step. Tuple of `torch.FloatTensor` with up to `max_new_tokens` elements (one element for
            each generated token), with each tensor of shape `(batch_size, config.vocab_size)`.
        logits (`tuple(torch.FloatTensor)` *optional*, returned when `output_logits=True` is passed or when `config.output_logits=True`):
            Unprocessed prediction scores of the language modeling head (scores for each vocabulary token before SoftMax)
            at each generation step. Tuple of `torch.FloatTensor` with up to `max_new_tokens` elements (one element for
            each generated token), with each tensor of shape `(batch_size, config.vocab_size)`.
        encoder_attentions (`tuple(torch.FloatTensor)`, *optional*, returned when `output_attentions=True` is passed or `config.output_attentions=True`):
            Tuple of `torch.FloatTensor` (one for each layer of the decoder) of shape `(batch_size, num_heads,
            sequence_length, sequence_length)`.
        encoder_hidden_states (`tuple(torch.FloatTensor)`, *optional*, returned when `output_hidden_states=True` is passed or when `config.output_hidden_states=True`):
            Tuple of `torch.FloatTensor` (one for the output of the embeddings + one for the output of each layer) of
            shape `(batch_size, sequence_length, hidden_size)`.
        decoder_attentions (`tuple(tuple(torch.FloatTensor))`, *optional*, returned when `output_attentions=True` is passed or `config.output_attentions=True`):
            Tuple (one element for each generated token) of tuples (one element for each layer of the decoder) of
            `torch.FloatTensor` of shape `(batch_size, num_heads, generated_length, sequence_length)`.
        cross_attentions (`tuple(tuple(torch.FloatTensor))`, *optional*, returned when `output_attentions=True` is passed or `config.output_attentions=True`):
            Tuple (one element for each generated token) of tuples (one element for each layer of the decoder) of
            `torch.FloatTensor` of shape `(batch_size, num_heads, generated_length, sequence_length)`.
        decoder_hidden_states (`tuple(tuple(torch.FloatTensor))`, *optional*, returned when `output_hidden_states=True` is passed or when `config.output_hidden_states=True`):
            Tuple (one element for each generated token) of tuples (one element for each layer of the decoder) of
            `torch.FloatTensor` of shape `(batch_size, generated_length, hidden_size)`.
        past_key_values (`tuple(tuple(torch.FloatTensor)))`, *optional*, returned when `use_cache=True` is passed or when `config.use_cache=True`):
            NOTE: some models have a different `past_key_values` format, confirm with the model's documentation.
            Usually a Tuple (one element for each layer of the decoder) of tuples (two elements, key tensor and value
            tensor). The first Tuple is of length `config.n_layers`, with each tuple having 2 tensors of shape
            `(batch_size, num_heads, sequence_length, embed_size_per_head)`) and optionally if
            `config.is_encoder_decoder=True` 2 additional tensors of shape `(batch_size, num_heads,
            encoder_sequence_length, embed_size_per_head)`.
    """

    sequences: torch.LongTensor = None
    scores: Optional[Tuple[torch.FloatTensor]] = None
    logits: Optional[Tuple[torch.FloatTensor]] = None
    encoder_attentions: Optional[Tuple[torch.FloatTensor]] = None
    encoder_hidden_states: Optional[Tuple[torch.FloatTensor]] = None
    decoder_attentions: Optional[Tuple[Tuple[torch.FloatTensor]]] = None
    cross_attentions: Optional[Tuple[Tuple[torch.FloatTensor]]] = None
    decoder_hidden_states: Optional[Tuple[Tuple[torch.FloatTensor]]] = None
    past_key_values: Optional[Tuple[Tuple[Tuple[torch.FloatTensor]]]] = None


@dataclass
class GenerateBeamDecoderOnlyOutput(ModelOutput):
    """
    Outputs of decoder-only generation models, when using beam methods.

    Args:
        sequences (`torch.LongTensor` of shape `(batch_size*num_return_sequences, sequence_length)`):
            The generated sequences. The second dimension (sequence_length) is either equal to `max_length` or shorter
            if all batches finished early due to the `eos_token_id`.
        sequences_scores (`torch.FloatTensor` of shape `(batch_size*num_return_sequences)`, *optional*, returned when `output_scores=True` is passed or when `config.output_scores=True`):
            Final beam scores of the generated `sequences`.
        scores (`tuple(torch.FloatTensor)` *optional*, returned when `output_scores=True` is passed or when `config.output_scores=True`):
            Beam transition scores for each vocabulary token at each generation step. Beam transition scores consisting
            of log probabilities of tokens conditioned on log softmax of previously generated tokens in this beam.
            Tuple of `torch.FloatTensor` with up to `max_new_tokens` elements (one element for each generated token),
            with each tensor of shape `(batch_size*num_beams, config.vocab_size)`.
        logits (`tuple(torch.FloatTensor)` *optional*, returned when `output_logits=True` is passed or when `config.output_logits=True`):
            Unprocessed prediction scores of the language modeling head (scores for each vocabulary token before SoftMax)
            at each generation step. Tuple of `torch.FloatTensor` with up to `max_new_tokens` elements (one element for
            each generated token), with each tensor of shape `(batch_size, config.vocab_size)`.
        beam_indices (`torch.LongTensor`, *optional*, returned when `output_scores=True` is passed or when `config.output_scores=True`):
            Beam indices of generated token id at each generation step. `torch.LongTensor` of shape
            `(batch_size*num_return_sequences, sequence_length)`.
        attentions (`tuple(tuple(torch.FloatTensor))`, *optional*, returned when `output_attentions=True` is passed or `config.output_attentions=True`):
            Tuple (one element for each generated token) of tuples (one element for each layer of the decoder) of
            `torch.FloatTensor` of shape `(batch_size*num_beams, num_heads, generated_length, sequence_length)`.
        hidden_states (`tuple(tuple(torch.FloatTensor))`, *optional*, returned when `output_hidden_states=True` is passed or when `config.output_hidden_states=True`):
            Tuple (one element for each generated token) of tuples (one element for each layer of the decoder) of
            `torch.FloatTensor` of shape `(batch_size*num_beams*num_return_sequences, generated_length, hidden_size)`.
        past_key_values (`tuple(tuple(torch.FloatTensor)))`, *optional*, returned when `use_cache=True` is passed or when `config.use_cache=True`):
            NOTE: some models have a different `past_key_values` format, confirm with the model's documentation.
            Usually a Tuple (one element for each layer of the decoder) of tuples (two elements, key tensor and value
            tensor). The first Tuple is of length `config.n_layers`, with each tuple having 2 tensors of shape
            `(batch_size, num_heads, sequence_length, embed_size_per_head)`) and optionally if
            `config.is_encoder_decoder=True` 2 additional tensors of shape `(batch_size, num_heads,
            encoder_sequence_length, embed_size_per_head)`.
    """

    sequences: torch.LongTensor = None
    sequences_scores: Optional[torch.FloatTensor] = None
    scores: Optional[Tuple[torch.FloatTensor]] = None
    logits: Optional[Tuple[torch.FloatTensor]] = None
    beam_indices: Optional[torch.LongTensor] = None
    attentions: Optional[Tuple[Tuple[torch.FloatTensor]]] = None
    hidden_states: Optional[Tuple[Tuple[torch.FloatTensor]]] = None
    past_key_values: Optional[Tuple[Tuple[Tuple[torch.FloatTensor]]]] = None


@dataclass
class GenerateBeamEncoderDecoderOutput(ModelOutput):
    """
    Outputs of encoder-decoder generation models, when using beam methods.

    Args:
        sequences (`torch.LongTensor` of shape `(batch_size*num_return_sequences, sequence_length)`):
            The generated sequences. The second dimension (sequence_length) is either equal to `max_length` or shorter
            if all batches finished early due to the `eos_token_id`.
        sequences_scores (`torch.FloatTensor` of shape `(batch_size*num_return_sequences)`, *optional*, returned when `output_scores=True` is passed or when `config.output_scores=True`):
            Final beam scores of the generated `sequences`.
        scores (`tuple(torch.FloatTensor)` *optional*, returned when `output_scores=True` is passed or when `config.output_scores=True`):
            Beam transition scores for each vocabulary token at each generation step. Beam transition scores consisting
            of log probabilities of tokens conditioned on log softmax of previously generated tokens in this beam.
            Tuple of `torch.FloatTensor` with up to `max_new_tokens` elements (one element for each generated token),
            with each tensor of shape `(batch_size*num_beams, config.vocab_size)`.
        logits (`tuple(torch.FloatTensor)` *optional*, returned when `output_logits=True` is passed or when `config.output_logits=True`):
            Unprocessed prediction scores of the language modeling head (scores for each vocabulary token before SoftMax)
            at each generation step. Tuple of `torch.FloatTensor` with up to `max_new_tokens` elements (one element for
            each generated token), with each tensor of shape `(batch_size, config.vocab_size)`.
        beam_indices (`torch.LongTensor`, *optional*, returned when `output_scores=True` is passed or when `config.output_scores=True`):
            Beam indices of generated token id at each generation step. `torch.LongTensor` of shape
            `(batch_size*num_return_sequences, sequence_length)`.
        encoder_attentions (`tuple(torch.FloatTensor)`, *optional*, returned when `output_attentions=True` is passed or `config.output_attentions=True`):
            Tuple of `torch.FloatTensor` (one for each layer of the decoder) of shape `(batch_size, num_heads,
            sequence_length, sequence_length)`.
        encoder_hidden_states (`tuple(torch.FloatTensor)`, *optional*, returned when `output_hidden_states=True` is passed or when `config.output_hidden_states=True`):
            Tuple of `torch.FloatTensor` (one for the output of the embeddings + one for the output of each layer) of
            shape `(batch_size*num_beams*num_return_sequences, sequence_length, hidden_size)`.
        decoder_attentions (`tuple(tuple(torch.FloatTensor))`, *optional*, returned when `output_attentions=True` is passed or `config.output_attentions=True`):
            Tuple (one element for each generated token) of tuples (one element for each layer of the decoder) of
            `torch.FloatTensor` of shape `(batch_size*num_beams*num_return_sequences, num_heads, generated_length,
            sequence_length)`.
        cross_attentions (`tuple(tuple(torch.FloatTensor))`, *optional*, returned when `output_attentions=True` is passed or `config.output_attentions=True`):
            Tuple (one element for each generated token) of tuples (one element for each layer of the decoder) of
            `torch.FloatTensor` of shape `(batch_size, num_heads, generated_length, sequence_length)`.
        decoder_hidden_states (`tuple(tuple(torch.FloatTensor))`, *optional*, returned when `output_hidden_states=True` is passed or when `config.output_hidden_states=True`):
            Tuple (one element for each generated token) of tuples (one element for each layer of the decoder) of
            `torch.FloatTensor` of shape `(batch_size*num_beams*num_return_sequences, generated_length, hidden_size)`.
        past_key_values (`tuple(tuple(torch.FloatTensor)))`, *optional*, returned when `use_cache=True` is passed or when `config.use_cache=True`):
            NOTE: some models have a different `past_key_values` format, confirm with the model's documentation.
            Usually a Tuple (one element for each layer of the decoder) of tuples (two elements, key tensor and value
            tensor). The first Tuple is of length `config.n_layers`, with each tuple having 2 tensors of shape
            `(batch_size, num_heads, sequence_length, embed_size_per_head)`) and optionally if
            `config.is_encoder_decoder=True` 2 additional tensors of shape `(batch_size, num_heads,
            encoder_sequence_length, embed_size_per_head)`.
    """

    sequences: torch.LongTensor = None
    sequences_scores: Optional[torch.FloatTensor] = None
    scores: Optional[Tuple[torch.FloatTensor]] = None
    logits: Optional[Tuple[torch.FloatTensor]] = None
    beam_indices: Optional[torch.LongTensor] = None
    encoder_attentions: Optional[Tuple[torch.FloatTensor]] = None
    encoder_hidden_states: Optional[Tuple[torch.FloatTensor]] = None
    decoder_attentions: Optional[Tuple[Tuple[torch.FloatTensor]]] = None
    cross_attentions: Optional[Tuple[Tuple[torch.FloatTensor]]] = None
    decoder_hidden_states: Optional[Tuple[Tuple[torch.FloatTensor]]] = None
    past_key_values: Optional[Tuple[Tuple[Tuple[torch.FloatTensor]]]] = None


# Equivalent classes (kept for retrocompatibility purposes)
GreedySearchDecoderOnlyOutput = GenerateDecoderOnlyOutput
ContrastiveSearchDecoderOnlyOutput = GenerateDecoderOnlyOutput
SampleDecoderOnlyOutput = GenerateDecoderOnlyOutput

ContrastiveSearchEncoderDecoderOutput = GenerateEncoderDecoderOutput
GreedySearchEncoderDecoderOutput = GenerateEncoderDecoderOutput
SampleEncoderDecoderOutput = GenerateEncoderDecoderOutput

BeamSearchDecoderOnlyOutput = GenerateBeamDecoderOnlyOutput
BeamSampleDecoderOnlyOutput = GenerateBeamDecoderOnlyOutput

BeamSearchEncoderDecoderOutput = GenerateBeamEncoderDecoderOutput
BeamSampleEncoderDecoderOutput = GenerateBeamEncoderDecoderOutput

GreedySearchOutput = Union[GreedySearchEncoderDecoderOutput, GreedySearchDecoderOnlyOutput]
SampleOutput = Union[SampleEncoderDecoderOutput, SampleDecoderOnlyOutput]
BeamSearchOutput = Union[BeamSearchEncoderDecoderOutput, BeamSearchDecoderOnlyOutput]
BeamSampleOutput = Union[BeamSampleEncoderDecoderOutput, BeamSampleDecoderOnlyOutput]
ContrastiveSearchOutput = Union[ContrastiveSearchEncoderDecoderOutput, ContrastiveSearchDecoderOnlyOutput]

# Typing shortcuts
GenerateNonBeamOutput = Union[GenerateDecoderOnlyOutput, GenerateEncoderDecoderOutput]
GenerateBeamOutput = Union[GenerateBeamDecoderOnlyOutput, GenerateBeamEncoderDecoderOutput]
GenerateOutput = Union[GenerateNonBeamOutput, GenerateBeamOutput]


class GenerationMixin:
    """
    A class containing all functions for auto-regressive text generation, to be used as a mixin in [`PreTrainedModel`].

    The class exposes [`~generation.GenerationMixin.generate`], which can be used for:
        - *greedy decoding* if `num_beams=1` and `do_sample=False`
        - *contrastive search* if `penalty_alpha>0` and `top_k>1`
        - *multinomial sampling* if `num_beams=1` and `do_sample=True`
        - *beam-search decoding* if `num_beams>1` and `do_sample=False`
        - *beam-search multinomial sampling* if `num_beams>1` and `do_sample=True`
        - *diverse beam-search decoding* if `num_beams>1` and `num_beam_groups>1`
        - *constrained beam-search decoding* if `constraints!=None` or `force_words_ids!=None`
        - *assisted decoding* if `assistant_model` or `prompt_lookup_num_tokens` is passed to `.generate()`

    To learn more about decoding strategies refer to the [text generation strategies guide](../generation_strategies).
    """

    def prepare_inputs_for_generation(self, *args, **kwargs):
        raise NotImplementedError(
            "A model class needs to define a `prepare_inputs_for_generation` method in order to use `.generate()`."
        )

    def _prepare_model_inputs(
        self,
        inputs: Optional[torch.Tensor] = None,
        bos_token_id: Optional[torch.Tensor] = None,
        model_kwargs: Optional[Dict[str, torch.Tensor]] = None,
    ) -> Tuple[torch.Tensor, Optional[str], Dict[str, torch.Tensor]]:
        """
        This function extracts the model-specific `inputs` for generation.
        """
        # 1. retrieve all kwargs that are non-None or non-model input related.
        # some encoder-decoder models have different names for model and encoder
        if (
            self.config.is_encoder_decoder
            and hasattr(self, "encoder")
            and self.encoder.main_input_name != self.main_input_name
        ):
            input_name = self.encoder.main_input_name
        else:
            input_name = self.main_input_name

        model_kwargs = {k: v for k, v in model_kwargs.items() if v is not None or k != input_name}

        # 2. check whether model_input_name is passed as kwarg
        # if yes and `inputs` is None use kwarg inputs
        inputs_kwarg = model_kwargs.pop(input_name, None)
        if inputs_kwarg is not None and inputs is not None:
            raise ValueError(
                f"`inputs`: {inputs}` were passed alongside {input_name} which is not allowed. "
                f"Make sure to either pass {inputs} or {input_name}=..."
            )
        elif inputs_kwarg is not None:
            inputs = inputs_kwarg

        # 3. In the presence of `inputs_embeds` for text models:
        # - decoder-only models should complain if the user attempts to pass `inputs_embeds`, but the model
        # doesn't have its forwarding implemented. `inputs_embeds` is kept in `model_kwargs` and can coexist with
        # input_ids (`inputs_embeds` will be used in the 1st generation step, as opposed to `input_ids`)
        # - encoder-decoder models should complain if the user attempts to pass `inputs_embeds` and `input_ids`, and
        # pull the former to inputs. It will be used in place of `input_ids` to get the encoder hidden states.
        if input_name == "input_ids" and "inputs_embeds" in model_kwargs:
            if not self.config.is_encoder_decoder:
                has_inputs_embeds_forwarding = "inputs_embeds" in set(
                    inspect.signature(self.prepare_inputs_for_generation).parameters.keys()
                )
                if not has_inputs_embeds_forwarding:
                    raise ValueError(
                        f"You passed `inputs_embeds` to `.generate()`, but the model class {self.__class__.__name__} "
                        "doesn't have its forwarding implemented. See the GPT2 implementation for an example "
                        "(https://github.com/huggingface/transformers/pull/21405), and feel free to open a PR with it!"
                    )
                # In this case, `input_ids` is moved to the `model_kwargs`, so a few automations (like the creation of
                # the attention mask) can rely on the actual model input.
                model_kwargs["input_ids"] = self._maybe_initialize_input_ids_for_generation(
                    inputs, bos_token_id, model_kwargs=model_kwargs
                )
            else:
                if inputs is not None:
                    raise ValueError("You passed `inputs_embeds` and `input_ids` to `.generate()`. Please pick one.")
            inputs, input_name = model_kwargs["inputs_embeds"], "inputs_embeds"

        # 4. if `inputs` is still None, try to create `input_ids` from BOS token
        inputs = self._maybe_initialize_input_ids_for_generation(inputs, bos_token_id, model_kwargs)
        return inputs, input_name, model_kwargs

    def _maybe_initialize_input_ids_for_generation(
        self,
        inputs: Optional[torch.Tensor] = None,
        bos_token_id: Optional[torch.Tensor] = None,
        model_kwargs: Optional[Dict[str, torch.Tensor]] = None,
    ) -> torch.LongTensor:
        """Initializes input ids for generation, if necessary."""
        if inputs is not None:
            return inputs

        encoder_outputs = model_kwargs.get("encoder_outputs")
        if self.config.is_encoder_decoder and encoder_outputs is not None:
            # make dummy input_ids with value -100, as a sanity check ensuring that they won't be used for encoding
            shape = encoder_outputs.last_hidden_state.size()[:-1]
            return torch.ones(shape, dtype=torch.long, device=self.device) * -100

        # If there is some tensor in `model_kwargs`, we can infer the batch size from it. This is helpful with
        # soft-prompting or in multimodal implementations built on top of decoder-only language models.
        batch_size = 1
        for value in model_kwargs.values():
            if isinstance(value, torch.Tensor):
                batch_size = value.shape[0]
                break

        if "inputs_embeds" in model_kwargs:
            return torch.ones((batch_size, 0), dtype=torch.long, device=self.device)

        if bos_token_id is None:
            raise ValueError("`bos_token_id` has to be defined when no `input_ids` are provided.")

        return torch.ones((batch_size, 1), dtype=torch.long, device=self.device) * bos_token_id

    def _prepare_attention_mask_for_generation(
        self,
        inputs: torch.Tensor,
        pad_token_id: Optional[torch.Tensor],
        eos_token_id: Optional[torch.Tensor],
    ) -> torch.LongTensor:
        # No information for attention mask inference -> return default attention mask
        default_attention_mask = torch.ones(inputs.shape[:2], dtype=torch.long, device=inputs.device)
        if pad_token_id is None:
            return default_attention_mask

        is_input_ids = len(inputs.shape) == 2 and inputs.dtype in [torch.int, torch.long]
        if not is_input_ids:
            return default_attention_mask

        # Otherwise we have may have information -> try to infer the attention mask
        if inputs.device.type == "mps":
            # mps does not support torch.isin (https://github.com/pytorch/pytorch/issues/77764)
            raise ValueError(
                "Can't infer missing attention mask on `mps` device. Please provide an `attention_mask` or use a different device."
            )

        is_pad_token_in_inputs = (pad_token_id is not None) and (
            torch.isin(elements=inputs, test_elements=pad_token_id).any()
        )
        is_pad_token_not_equal_to_eos_token_id = (eos_token_id is None) or ~(
            torch.isin(elements=eos_token_id, test_elements=pad_token_id).any()
        )
        can_infer_attention_mask = is_pad_token_in_inputs * is_pad_token_not_equal_to_eos_token_id
        attention_mask_from_padding = inputs.ne(pad_token_id).long()

        attention_mask = (
            attention_mask_from_padding * can_infer_attention_mask + default_attention_mask * ~can_infer_attention_mask
        )
        return attention_mask

    def _prepare_encoder_decoder_kwargs_for_generation(
        self,
        inputs_tensor: torch.Tensor,
        model_kwargs,
        model_input_name: Optional[str],
        generation_config: GenerationConfig,
    ) -> Dict[str, Any]:
        # 1. get encoder
        encoder = self.get_encoder()
        # Compatibility with Accelerate big model inference: we need the encoder to outputs stuff on the same device
        # as the inputs.
        if hasattr(self, "hf_device_map"):
            if hasattr(encoder, "_hf_hook"):
                encoder._hf_hook.io_same_device = True
            else:
                add_hook_to_module(encoder, AlignDevicesHook(io_same_device=True))

        # 2. Prepare encoder args and encoder kwargs from model kwargs and generation config.
        irrelevant_prefix = ["decoder_", "cross_attn", "use_cache"]
        encoder_kwargs = {
            argument: value
            for argument, value in model_kwargs.items()
            if not any(argument.startswith(p) for p in irrelevant_prefix)
        }
        encoder_signature = set(inspect.signature(encoder.forward).parameters)
        encoder_accepts_wildcard = "kwargs" in encoder_signature or "model_kwargs" in encoder_signature
        if not encoder_accepts_wildcard:
            encoder_kwargs = {
                argument: value for argument, value in encoder_kwargs.items() if argument in encoder_signature
            }
        encoder_kwargs["output_attentions"] = generation_config.output_attentions
        encoder_kwargs["output_hidden_states"] = generation_config.output_hidden_states

        # 3. make sure that encoder returns `ModelOutput`
        model_input_name = model_input_name if model_input_name is not None else self.main_input_name
        encoder_kwargs["return_dict"] = True
        encoder_kwargs[model_input_name] = inputs_tensor
        model_kwargs["encoder_outputs"]: ModelOutput = encoder(**encoder_kwargs)

        return model_kwargs

    def _prepare_decoder_input_ids_for_generation(
        self,
        batch_size: int,
        model_input_name: str,
        model_kwargs: Dict[str, torch.Tensor],
        decoder_start_token_id: torch.Tensor,
        device: torch.device = None,
    ) -> Tuple[torch.LongTensor, Dict[str, torch.Tensor]]:
        """Prepares `decoder_input_ids` for generation with encoder-decoder models"""
        # 1. Check whether the user has defined `decoder_input_ids` manually. To facilitate in terms of input naming,
        # we also allow the user to pass it under `input_ids`, if the encoder does not use it as the main input.
        if model_kwargs is not None and "decoder_input_ids" in model_kwargs:
            decoder_input_ids = model_kwargs.pop("decoder_input_ids")
        elif "input_ids" in model_kwargs and model_input_name != "input_ids":
            decoder_input_ids = model_kwargs.pop("input_ids")
        else:
            decoder_input_ids = None

        # 2. `decoder_start_token_id` must have shape (batch_size, 1)
        if device is None:
            device = self.device
        if decoder_start_token_id.ndim == 1:
            if decoder_start_token_id.shape[0] != batch_size:
                raise ValueError(
                    f"`decoder_start_token_id` expected to have length {batch_size} but got {decoder_start_token_id.shape[0]}"
                )
            decoder_start_token_id = decoder_start_token_id.view(-1, 1)
        else:
            decoder_start_token_id = (
                torch.ones((batch_size, 1), dtype=torch.long, device=device) * decoder_start_token_id
            )

        # 3. Encoder-decoder models expect the `decoder_input_ids` to start with a special token. Let's ensure that.
        # no user input -> use decoder_start_token_id as decoder_input_ids
        if decoder_input_ids is None:
            decoder_input_ids = decoder_start_token_id
        # exception: Donut checkpoints have task-specific decoder starts and don't expect a BOS token. Note that the
        # original checkpoints can't be detected through `self.__class__.__name__.lower()`, needing custom logic.
        # See: https://github.com/huggingface/transformers/pull/31470
        elif "donut" in self.__class__.__name__.lower() or (
            self.config.model_type == "vision-encoder-decoder" and "donut" in self.config.encoder.model_type.lower()
        ):
            pass
        elif self.config.model_type in ["whisper"]:
            pass
        # user input but doesn't start with decoder_start_token_id -> prepend decoder_start_token_id (and adjust
        # decoder_attention_mask if provided)
        elif (decoder_input_ids[:, 0] != decoder_start_token_id[:, 0]).all().item():
            decoder_input_ids = torch.cat([decoder_start_token_id, decoder_input_ids], dim=-1)
            if "decoder_attention_mask" in model_kwargs:
                decoder_attention_mask = model_kwargs["decoder_attention_mask"]
                decoder_attention_mask = torch.cat(
                    (torch.ones_like(decoder_attention_mask)[:, :1], decoder_attention_mask),
                    dim=-1,
                )
                model_kwargs["decoder_attention_mask"] = decoder_attention_mask

        return decoder_input_ids, model_kwargs

    @staticmethod
    def _expand_inputs_for_generation(
        expand_size: int = 1,
        is_encoder_decoder: bool = False,
        input_ids: Optional[torch.LongTensor] = None,
        **model_kwargs,
    ) -> Tuple[torch.LongTensor, Dict[str, Any]]:
        """Expands tensors from [batch_size, ...] to [batch_size * expand_size, ...]"""

        def _expand_dict_for_generation(dict_to_expand):
            for key in dict_to_expand:
                if (
                    key != "cache_position"
                    and dict_to_expand[key] is not None
                    and isinstance(dict_to_expand[key], torch.Tensor)
                ):
                    dict_to_expand[key] = dict_to_expand[key].repeat_interleave(expand_size, dim=0)
            return dict_to_expand

        if input_ids is not None:
            input_ids = input_ids.repeat_interleave(expand_size, dim=0)

        model_kwargs = _expand_dict_for_generation(model_kwargs)

        if is_encoder_decoder:
            if model_kwargs.get("encoder_outputs") is None:
                raise ValueError("If `is_encoder_decoder` is True, make sure that `encoder_outputs` is defined.")
            model_kwargs["encoder_outputs"] = _expand_dict_for_generation(model_kwargs["encoder_outputs"])

        return input_ids, model_kwargs

    def _extract_past_from_model_output(self, outputs: ModelOutput, standardize_cache_format: bool = False):
        past_key_values = None
        cache_name = "past_key_values"
        if "past_key_values" in outputs:
            past_key_values = outputs.past_key_values
        elif "mems" in outputs:
            past_key_values = outputs.mems
        elif "past_buckets_states" in outputs:
            past_key_values = outputs.past_buckets_states
        elif "cache_params" in outputs:
            past_key_values = outputs.cache_params
            cache_name = "cache_params"

        # Bloom fix: standardizes the cache format when requested
        if standardize_cache_format and hasattr(self, "_convert_to_standard_cache"):
            batch_size = outputs.logits.shape[0]
            past_key_values = self._convert_to_standard_cache(past_key_values, batch_size=batch_size)
        return cache_name, past_key_values

    def _update_model_kwargs_for_generation(
        self,
        outputs: ModelOutput,
        model_kwargs: Dict[str, Any],
        is_encoder_decoder: bool = False,
        standardize_cache_format: bool = False,
        num_new_tokens: int = 1,
    ) -> Dict[str, Any]:
        # update past_key_values keeping its naming used in model code
        cache_name, cache = self._extract_past_from_model_output(
            outputs, standardize_cache_format=standardize_cache_format
        )
        model_kwargs[cache_name] = cache
        if getattr(outputs, "state", None) is not None:
            model_kwargs["state"] = outputs.state

        # update token_type_ids with last value
        if "token_type_ids" in model_kwargs:
            token_type_ids = model_kwargs["token_type_ids"]
            model_kwargs["token_type_ids"] = torch.cat([token_type_ids, token_type_ids[:, -1].unsqueeze(-1)], dim=-1)

        if not is_encoder_decoder:
            # update attention mask
            if "attention_mask" in model_kwargs:
                attention_mask = model_kwargs["attention_mask"]
                model_kwargs["attention_mask"] = torch.cat(
                    [attention_mask, attention_mask.new_ones((attention_mask.shape[0], 1))], dim=-1
                )
        else:
            # update decoder attention mask
            if "decoder_attention_mask" in model_kwargs:
                decoder_attention_mask = model_kwargs["decoder_attention_mask"]
                model_kwargs["decoder_attention_mask"] = torch.cat(
                    [decoder_attention_mask, decoder_attention_mask.new_ones((decoder_attention_mask.shape[0], 1))],
                    dim=-1,
                )

        if model_kwargs.get("use_cache", True):
            model_kwargs["cache_position"] = model_kwargs["cache_position"][-1:] + num_new_tokens
        else:
            past_positions = model_kwargs.pop("cache_position")
            new_positions = torch.arange(
                past_positions[-1] + 1, past_positions[-1] + num_new_tokens + 1, dtype=past_positions.dtype
            ).to(past_positions.device)
            model_kwargs["cache_position"] = torch.cat((past_positions, new_positions))
        return model_kwargs

    def _reorder_cache(self, past_key_values, beam_idx):
        raise NotImplementedError(
            f"Make sure that a `_reorder_cache` function is correctly implemented in {self.__class__.__module__} to"
            f" enable beam search for {self.__class__}"
        )

    def _get_candidate_generator(
        self,
        generation_config: GenerationConfig,
        input_ids: torch.LongTensor,
        inputs_tensor: torch.Tensor,
        assistant_model: "PreTrainedModel",
        logits_processor: LogitsProcessorList,
        model_kwargs: Dict,
    ) -> CandidateGenerator:
        """
        Returns the candidate generator to be used in `assisted_generation`
        """
        if generation_config.prompt_lookup_num_tokens is not None:
            candidate_generator = PromptLookupCandidateGenerator(
                num_output_tokens=generation_config.prompt_lookup_num_tokens,
                max_matching_ngram_size=generation_config.max_matching_ngram_size,
                max_length=generation_config.max_length,
            )
        else:
            candidate_generator = AssistedCandidateGenerator(
                input_ids=input_ids,
                assistant_model=assistant_model,
                generation_config=generation_config,
                model_kwargs=model_kwargs,
                inputs_tensor=inputs_tensor,
                logits_processor=logits_processor,
            )
        return candidate_generator

    def _get_logits_warper(
        self,
        generation_config: GenerationConfig,
        device: str,
    ) -> LogitsProcessorList:
        """
        This class returns a [`LogitsProcessorList`] list object that contains all relevant [`LogitsWarper`] instances
        used for multinomial sampling.
        """

        # instantiate warpers list
        warpers = LogitsProcessorList()

        # In beam methods, we need to keep at least one non-eos token to explore continuations that might have a
        # better score (i.e. keep len(list(generation_config._eos_token_tensor)) + 1)
        if generation_config.num_beams > 1:
            if isinstance(generation_config._eos_token_tensor, list):
                min_tokens_to_keep = len(generation_config._eos_token_tensor) + 1
            elif isinstance(generation_config._eos_token_tensor, torch.Tensor):
                min_tokens_to_keep = generation_config._eos_token_tensor.shape[0] + 1
            else:
                min_tokens_to_keep = 2
        else:
            min_tokens_to_keep = 1

        # the following idea is largely copied from this PR: https://github.com/huggingface/transformers/pull/5420/files
        # all samplers can be found in `generation_utils_samplers.py`
        if generation_config.temperature is not None and generation_config.temperature != 1.0:
            warpers.append(TemperatureLogitsWarper(generation_config.temperature))
        if generation_config.top_k is not None and generation_config.top_k != 0:
            warpers.append(TopKLogitsWarper(top_k=generation_config.top_k, min_tokens_to_keep=min_tokens_to_keep))
        if generation_config.top_p is not None and generation_config.top_p < 1.0:
            warpers.append(TopPLogitsWarper(top_p=generation_config.top_p, min_tokens_to_keep=min_tokens_to_keep))
        if generation_config.min_p is not None:
            # Applied after temperature scaling (see https://github.com/ggerganov/llama.cpp/pull/3841#issuecomment-2073826084)
            warpers.append(MinPLogitsWarper(min_p=generation_config.min_p, min_tokens_to_keep=min_tokens_to_keep))
        if generation_config.typical_p is not None and generation_config.typical_p < 1.0:
            warpers.append(
                TypicalLogitsWarper(mass=generation_config.typical_p, min_tokens_to_keep=min_tokens_to_keep)
            )
        if generation_config.epsilon_cutoff is not None and 0.0 < generation_config.epsilon_cutoff < 1.0:
            warpers.append(
                EpsilonLogitsWarper(epsilon=generation_config.epsilon_cutoff, min_tokens_to_keep=min_tokens_to_keep)
            )
        if generation_config.eta_cutoff is not None and 0.0 < generation_config.eta_cutoff < 1.0:
            warpers.append(
                EtaLogitsWarper(
                    epsilon=generation_config.eta_cutoff, min_tokens_to_keep=min_tokens_to_keep, device=device
                )
            )
        # `LogitNormalization` should always be the last logit processor, when present
        if generation_config.renormalize_logits is True:
            warpers.append(LogitNormalization())
        return warpers

    def _get_logits_processor(
        self,
        generation_config: GenerationConfig,
        input_ids_seq_length: int,
        encoder_input_ids: torch.LongTensor,
        prefix_allowed_tokens_fn: Callable[[int, torch.Tensor], List[int]],
        logits_processor: Optional[LogitsProcessorList],
        device: str = None,
        model_kwargs: Optional[Dict[str, Any]] = None,
        negative_prompt_ids: Optional[torch.Tensor] = None,
        negative_prompt_attention_mask: Optional[torch.Tensor] = None,
    ) -> LogitsProcessorList:
        """
        This class returns a [`LogitsProcessorList`] list object that contains all relevant [`LogitsProcessor`]
        instances used to modify the scores of the language model head.
        """
        # instantiate processors list
        processors = LogitsProcessorList()

        if generation_config.guidance_scale is not None and generation_config.guidance_scale != 1:
            processors.append(
                UnbatchedClassifierFreeGuidanceLogitsProcessor(
                    generation_config.guidance_scale,
                    self,
                    unconditional_ids=negative_prompt_ids,
                    unconditional_attention_mask=negative_prompt_attention_mask,
                    use_cache=model_kwargs["use_cache"],
                )
            )
        if generation_config.sequence_bias is not None:
            processors.append(SequenceBiasLogitsProcessor(sequence_bias=generation_config.sequence_bias))

        if generation_config.diversity_penalty is not None and generation_config.diversity_penalty > 0.0:
            processors.append(
                HammingDiversityLogitsProcessor(
                    diversity_penalty=generation_config.diversity_penalty,
                    num_beams=generation_config.num_beams,
                    num_beam_groups=generation_config.num_beam_groups,
                )
            )
        if (
            generation_config.encoder_repetition_penalty is not None
            and generation_config.encoder_repetition_penalty != 1.0
        ):
            processors.append(
                EncoderRepetitionPenaltyLogitsProcessor(
                    penalty=generation_config.encoder_repetition_penalty,
                    encoder_input_ids=encoder_input_ids,
                )
            )
        if generation_config.repetition_penalty is not None and generation_config.repetition_penalty != 1.0:
            processors.append(RepetitionPenaltyLogitsProcessor(penalty=generation_config.repetition_penalty))
        if generation_config.no_repeat_ngram_size is not None and generation_config.no_repeat_ngram_size > 0:
            processors.append(NoRepeatNGramLogitsProcessor(generation_config.no_repeat_ngram_size))
        if (
            generation_config.encoder_no_repeat_ngram_size is not None
            and generation_config.encoder_no_repeat_ngram_size > 0
        ):
            processors.append(
                EncoderNoRepeatNGramLogitsProcessor(
                    generation_config.encoder_no_repeat_ngram_size,
                    encoder_input_ids,
                )
            )
        if generation_config.bad_words_ids is not None:
            processors.append(
                NoBadWordsLogitsProcessor(
                    generation_config.bad_words_ids,
                    generation_config._eos_token_tensor,
                )
            )
        if (
            generation_config.min_length is not None
            and generation_config._eos_token_tensor is not None
            and generation_config.min_length > 0
        ):
            processors.append(
                MinLengthLogitsProcessor(
                    generation_config.min_length,
                    generation_config._eos_token_tensor,
                    device=device,
                )
            )
        if (
            generation_config.min_new_tokens is not None
            and generation_config._eos_token_tensor is not None
            and generation_config.min_new_tokens > 0
        ):
            processors.append(
                MinNewTokensLengthLogitsProcessor(
                    input_ids_seq_length,
                    generation_config.min_new_tokens,
                    generation_config._eos_token_tensor,
                    device=device,
                )
            )
        if prefix_allowed_tokens_fn is not None:
            processors.append(
                PrefixConstrainedLogitsProcessor(
                    prefix_allowed_tokens_fn,
                    generation_config.num_beams // generation_config.num_beam_groups,
                )
            )
        if generation_config.forced_bos_token_id is not None:
            processors.append(
                ForcedBOSTokenLogitsProcessor(
                    generation_config.forced_bos_token_id,
                )
            )
        if generation_config.forced_eos_token_id is not None:
            processors.append(
                ForcedEOSTokenLogitsProcessor(
                    generation_config.max_length,
                    generation_config.forced_eos_token_id,
                    device=device,
                )
            )
        if generation_config.remove_invalid_values is True:
            processors.append(InfNanRemoveLogitsProcessor())
        if generation_config.exponential_decay_length_penalty is not None:
            processors.append(
                ExponentialDecayLengthPenalty(
                    generation_config.exponential_decay_length_penalty,
                    generation_config._eos_token_tensor,
                    input_ids_seq_length,
                )
            )
        if generation_config.suppress_tokens is not None:
            processors.append(
                SuppressTokensLogitsProcessor(
                    generation_config.suppress_tokens,
                    device=device,
                )
            )
        if generation_config.begin_suppress_tokens is not None:
            begin_index = input_ids_seq_length
            begin_index = (
                begin_index
                if (input_ids_seq_length > 1 or generation_config.forced_bos_token_id is None)
                else begin_index + 1
            )
            if generation_config.forced_decoder_ids is not None:
                # generation starts after the last token that is forced
                begin_index += generation_config.forced_decoder_ids[-1][0]
            processors.append(
                SuppressTokensAtBeginLogitsProcessor(
                    generation_config.begin_suppress_tokens,
                    begin_index,
                    device=device,
                )
            )
        if generation_config.forced_decoder_ids is not None:
            # TODO(Sanchit): deprecate in v4.40 by removing this logic
            warnings.warn(
                "You have explicitly specified `forced_decoder_ids`. This functionality has been deprecated and will throw an error in v4.40. Please remove the `forced_decoder_ids` argument in favour of `input_ids` or `decoder_input_ids` respectively.",
                FutureWarning,
            )
            processors.append(ForceTokensLogitsProcessor(generation_config.forced_decoder_ids, _has_warned=True))
        if generation_config.watermarking_config is not None:
            processors.append(
                WatermarkLogitsProcessor(
                    vocab_size=self.config.vocab_size,
                    device=device,
                    greenlist_ratio=generation_config.watermarking_config.greenlist_ratio,
                    bias=generation_config.watermarking_config.bias,
                    hashing_key=generation_config.watermarking_config.hashing_key,
                    seeding_scheme=generation_config.watermarking_config.seeding_scheme,
                    context_width=generation_config.watermarking_config.context_width,
                )
            )
        processors = self._merge_criteria_processor_list(processors, logits_processor)
        # `LogitNormalization` should always be the last logit processor, when present
        if generation_config.renormalize_logits is True:
            processors.append(LogitNormalization())
        return processors

    def _get_stopping_criteria(
        self,
        generation_config: GenerationConfig,
        stopping_criteria: Optional[StoppingCriteriaList],
        tokenizer: Optional["PreTrainedTokenizerBase"] = None,
        **kwargs,
    ) -> StoppingCriteriaList:
        criteria = StoppingCriteriaList()
        if generation_config.max_length is not None:
            max_position_embeddings = getattr(self.config, "max_position_embeddings", None)
            criteria.append(
                MaxLengthCriteria(
                    max_length=generation_config.max_length,
                    max_position_embeddings=max_position_embeddings,
                )
            )
        if generation_config.max_time is not None:
            criteria.append(MaxTimeCriteria(max_time=generation_config.max_time))
        if generation_config.stop_strings is not None:
            if tokenizer is None:
                raise ValueError(
                    "There are one or more stop strings, either in the arguments to `generate` or in the "
                    "model's generation config, but we could not locate a tokenizer. When generating with "
                    "stop strings, you must pass the model's tokenizer to the `tokenizer` argument of `generate`."
                )
            criteria.append(StopStringCriteria(stop_strings=generation_config.stop_strings, tokenizer=tokenizer))
        if generation_config._eos_token_tensor is not None:
            criteria.append(EosTokenCriteria(eos_token_id=generation_config._eos_token_tensor))
        criteria = self._merge_criteria_processor_list(criteria, stopping_criteria)
        return criteria

    def _merge_criteria_processor_list(
        self,
        default_list: Union[LogitsProcessorList, StoppingCriteriaList],
        custom_list: Union[LogitsProcessorList, StoppingCriteriaList],
    ) -> Union[LogitsProcessorList, StoppingCriteriaList]:
        if len(custom_list) == 0:
            return default_list
        for default in default_list:
            for custom in custom_list:
                if type(custom) is type(default):
                    object_type = "stopping criteria" if isinstance(custom, StoppingCriteria) else "logits processor"
                    raise ValueError(
                        f"A custom {object_type} of type {type(custom)} with values {custom} has been passed to"
                        f" `.generate()`, but it has already been created with the values {default}. {default} has been"
                        " created by passing the corresponding arguments to generate or by the model's config default"
                        f" values. If you just want to change the default values of {object_type} consider passing"
                        f" them as arguments to `.generate()` instead of using a custom {object_type}."
                    )
        default_list.extend(custom_list)
        return default_list

    def compute_transition_scores(
        self,
        sequences: torch.Tensor,
        scores: Tuple[torch.Tensor],
        beam_indices: Optional[torch.Tensor] = None,
        normalize_logits: bool = False,
    ) -> torch.Tensor:
        """
        Computes the transition scores of sequences given the generation scores (and beam indices, if beam search was
        used). This is a convenient method to quicky obtain the scores of the selected tokens at generation time.

        Parameters:
            sequences (`torch.LongTensor`):
                The generated sequences. The second dimension (sequence_length) is either equal to `max_length` or
                shorter if all batches finished early due to the `eos_token_id`.
            scores (`tuple(torch.FloatTensor)`):
                Transition scores for each vocabulary token at each generation step. Beam transition scores consisting
                of log probabilities of tokens conditioned on log softmax of previously generated tokens in this beam.
                Tuple of `torch.FloatTensor` with up to `max_new_tokens` elements (one element for each generated token),
                with each tensor of shape `(batch_size*num_beams, config.vocab_size)`.
            beam_indices (`torch.LongTensor`, *optional*):
                Beam indices of generated token id at each generation step. `torch.LongTensor` of shape
                `(batch_size*num_return_sequences, sequence_length)`. Only required if a `num_beams>1` at
                generate-time.
            normalize_logits (`bool`, *optional*, defaults to `False`):
                Whether to normalize the logits (which, for legacy reasons, may be unnormalized).

        Return:
            `torch.Tensor`: A `torch.Tensor` of shape `(batch_size*num_return_sequences, sequence_length)` containing
                the transition scores (logits)

        Examples:

        ```python
        >>> from transformers import GPT2Tokenizer, AutoModelForCausalLM
        >>> import numpy as np

        >>> tokenizer = GPT2Tokenizer.from_pretrained("gpt2")
        >>> model = AutoModelForCausalLM.from_pretrained("openai-community/gpt2")
        >>> tokenizer.pad_token_id = tokenizer.eos_token_id
        >>> inputs = tokenizer(["Today is"], return_tensors="pt")

        >>> # Example 1: Print the scores for each token generated with Greedy Search
        >>> outputs = model.generate(**inputs, max_new_tokens=5, return_dict_in_generate=True, output_scores=True)
        >>> transition_scores = model.compute_transition_scores(
        ...     outputs.sequences, outputs.scores, normalize_logits=True
        ... )
        >>> # input_length is the length of the input prompt for decoder-only models, like the GPT family, and 1 for
        >>> # encoder-decoder models, like BART or T5.
        >>> input_length = 1 if model.config.is_encoder_decoder else inputs.input_ids.shape[1]
        >>> generated_tokens = outputs.sequences[:, input_length:]
        >>> for tok, score in zip(generated_tokens[0], transition_scores[0]):
        ...     # | token | token string | log probability | probability
        ...     print(f"| {tok:5d} | {tokenizer.decode(tok):8s} | {score.numpy():.3f} | {np.exp(score.numpy()):.2%}")
        |   262 |  the     | -1.414 | 24.33%
        |  1110 |  day     | -2.609 | 7.36%
        |   618 |  when    | -2.010 | 13.40%
        |   356 |  we      | -1.859 | 15.58%
        |   460 |  can     | -2.508 | 8.14%

        >>> # Example 2: Reconstruct the sequence scores from Beam Search
        >>> outputs = model.generate(
        ...     **inputs,
        ...     max_new_tokens=5,
        ...     num_beams=4,
        ...     num_return_sequences=4,
        ...     return_dict_in_generate=True,
        ...     output_scores=True,
        ... )
        >>> transition_scores = model.compute_transition_scores(
        ...     outputs.sequences, outputs.scores, outputs.beam_indices, normalize_logits=False
        ... )
        >>> # If you sum the generated tokens' scores and apply the length penalty, you'll get the sequence scores.
        >>> # Tip 1: recomputing the scores is only guaranteed to match with `normalize_logits=False`. Depending on the
        >>> # use case, you might want to recompute it with `normalize_logits=True`.
        >>> # Tip 2: the output length does NOT include the input length
        >>> output_length = np.sum(transition_scores.numpy() < 0, axis=1)
        >>> length_penalty = model.generation_config.length_penalty
        >>> reconstructed_scores = transition_scores.sum(axis=1) / (output_length**length_penalty)
        >>> print(np.allclose(outputs.sequences_scores, reconstructed_scores))
        True
        ```"""
        # 1. In absence of `beam_indices`, we can assume that we come from e.g. greedy search, which is equivalent
        # to a beam search approach were the first (and only) beam is always selected
        if beam_indices is None:
            beam_indices = torch.arange(scores[0].shape[0]).view(-1, 1).to(sequences.device)
            beam_indices = beam_indices.expand(-1, len(scores))

        # 2. reshape scores as [batch_size*vocab_size, # generation steps] with # generation steps being
        # seq_len - input_length
        scores = torch.stack(scores).reshape(len(scores), -1).transpose(0, 1)

        # 3. Optionally normalize the logits (across the vocab dimension)
        if normalize_logits:
            scores = scores.reshape(-1, self.config.vocab_size, scores.shape[-1])
            scores = torch.nn.functional.log_softmax(scores, dim=1)
            scores = scores.reshape(-1, scores.shape[-1])

        # 4. cut beam_indices to longest beam length
        beam_indices_mask = beam_indices < 0
        max_beam_length = (1 - beam_indices_mask.long()).sum(-1).max()
        beam_indices = beam_indices.clone()[:, :max_beam_length]
        beam_indices_mask = beam_indices_mask[:, :max_beam_length]

        # 5. Set indices of beams that finished early to 0; such indices will be masked correctly afterwards
        beam_indices[beam_indices_mask] = 0

        # 6. multiply beam_indices with vocab size to gather correctly from scores
        beam_sequence_indices = beam_indices * self.config.vocab_size

        # 7. Define which indices contributed to scores
        cut_idx = sequences.shape[-1] - max_beam_length
        indices = sequences[:, cut_idx:] + beam_sequence_indices

        # 8. Compute scores
        transition_scores = scores.gather(0, indices)

        # 9. Mask out transition_scores of beams that stopped early
        transition_scores[beam_indices_mask] = 0

        return transition_scores

    def _validate_model_class(self):
        """
        Confirms that the model class is compatible with generation. If not, raises an exception that points to the
        right class to use.
        """
        if not self.can_generate():
            generate_compatible_mappings = [
                MODEL_FOR_CAUSAL_LM_MAPPING,
                MODEL_FOR_CAUSAL_IMAGE_MODELING_MAPPING,
                MODEL_FOR_VISION_2_SEQ_MAPPING,
                MODEL_FOR_SEQ_TO_SEQ_CAUSAL_LM_MAPPING,
                MODEL_FOR_SPEECH_SEQ_2_SEQ_MAPPING,
            ]
            generate_compatible_classes = set()
            for model_mapping in generate_compatible_mappings:
                supported_models = model_mapping.get(type(self.config), default=None)
                if supported_models is not None:
                    generate_compatible_classes.add(supported_models.__name__)
            exception_message = (
                f"The current model class ({self.__class__.__name__}) is not compatible with `.generate()`, as "
                "it doesn't have a language model head."
            )
            if generate_compatible_classes:
                exception_message += f" Please use one of the following classes instead: {generate_compatible_classes}"
            raise TypeError(exception_message)

    def _validate_assistant(self, assistant_model):
        if assistant_model is None:
            return

        if self.config.is_encoder_decoder and not assistant_model.config.is_encoder_decoder:
            attributes_to_check = ["encoder_attention_heads", "encoder_ffn_dim", "encoder_layers"]
            attributes_to_check = [attr for attr in dir(assistant_model.config) if attr in attributes_to_check]
            are_equal = all(
                getattr(self.config, attr) == getattr(assistant_model.config, attr) for attr in attributes_to_check
            )
            if not are_equal:
                raise ValueError(
                    "The main model and the assistant don't have compatible encoder-dependent input shapes. "
                    "Ensure you load the assistant with the correct encoder-decoder class, e.g. `AutoModelForSpeechSeq2Seq` for Whisper."
                )

        if not self.config.vocab_size == assistant_model.config.vocab_size:
            raise ValueError("Make sure the main and assistant model use the same tokenizer")

    def _validate_model_kwargs(self, model_kwargs: Dict[str, Any]):
        """Validates model kwargs for generation. Generate argument typos will also be caught here."""
        # If a `Cache` instance is passed, checks whether the model is compatible with it
        if isinstance(model_kwargs.get("past_key_values", None), Cache) and not self._supports_cache_class:
            raise ValueError(
                f"{self.__class__.__name__} does not support an instance of `Cache` as `past_key_values`. Please "
                "check the model documentation for supported cache formats."
            )

        # Excludes arguments that are handled before calling any model function
        if self.config.is_encoder_decoder:
            for key in ["decoder_input_ids"]:
                model_kwargs.pop(key, None)

        unused_model_args = []
        model_args = set(inspect.signature(self.prepare_inputs_for_generation).parameters)
        # `kwargs`/`model_kwargs` is often used to handle optional forward pass inputs like `attention_mask`. If
        # `prepare_inputs_for_generation` doesn't accept them, then a stricter check can be made ;)
        if "kwargs" in model_args or "model_kwargs" in model_args:
            model_args |= set(inspect.signature(self.forward).parameters)

        # Encoder-Decoder models may also need Encoder arguments from `model_kwargs`
        if self.config.is_encoder_decoder:
            base_model = getattr(self, self.base_model_prefix, None)

            # allow encoder kwargs
            encoder = getattr(self, "encoder", None)
            # `MusicgenForConditionalGeneration` has `text_encoder` and `audio_encoder`.
            # Also, it has `base_model_prefix = "encoder_decoder"` but there is no `self.encoder_decoder`
            # TODO: A better way to handle this.
            if encoder is None and base_model is not None:
                encoder = getattr(base_model, "encoder", None)

            if encoder is not None:
                encoder_model_args = set(inspect.signature(encoder.forward).parameters)
                model_args |= encoder_model_args

            # allow decoder kwargs
            decoder = getattr(self, "decoder", None)
            if decoder is None and base_model is not None:
                decoder = getattr(base_model, "decoder", None)

            if decoder is not None:
                decoder_model_args = set(inspect.signature(decoder.forward).parameters)
                model_args |= {f"decoder_{x}" for x in decoder_model_args}

            # allow assistant_encoder_outputs to be passed if we're doing assisted generating
            if "assistant_encoder_outputs" in model_kwargs:
                model_args |= {"assistant_encoder_outputs"}

        for key, value in model_kwargs.items():
            if value is not None and key not in model_args:
                unused_model_args.append(key)

        if unused_model_args:
            raise ValueError(
                f"The following `model_kwargs` are not used by the model: {unused_model_args} (note: typos in the"
                " generate arguments will also show up in this list)"
            )

    def _validate_generated_length(self, generation_config, input_ids_length, has_default_max_length):
        """Performs validation related to the resulting generated length"""

        # 1. Max length warnings related to poor parameterization
        if has_default_max_length and generation_config.max_new_tokens is None and generation_config.max_length == 20:
            # 20 is the default max_length of the generation config
            warnings.warn(
                f"Using the model-agnostic default `max_length` (={generation_config.max_length}) to control the "
                "generation length. We recommend setting `max_new_tokens` to control the maximum length of the "
                "generation.",
                UserWarning,
            )
        if input_ids_length >= generation_config.max_length:
            input_ids_string = "decoder_input_ids" if self.config.is_encoder_decoder else "input_ids"
            raise ValueError(
                f"Input length of {input_ids_string} is {input_ids_length}, but `max_length` is set to"
                f" {generation_config.max_length}. This can lead to unexpected behavior. You should consider"
                " increasing `max_length` or, better yet, setting `max_new_tokens`."
            )

        # 2. Min length warnings due to unfeasible parameter combinations
        min_length_error_suffix = (
            " Generation will stop at the defined maximum length. You should decrease the minimum length and/or "
            "increase the maximum length."
        )
        if has_default_max_length:
            min_length_error_suffix += (
                f" Note that `max_length` is set to {generation_config.max_length}, its default value."
            )
        if generation_config.min_length is not None and generation_config.min_length > generation_config.max_length:
            warnings.warn(
                f"Unfeasible length constraints: `min_length` ({generation_config.min_length}) is larger than"
                f" the maximum possible length ({generation_config.max_length})." + min_length_error_suffix,
                UserWarning,
            )
        if generation_config.min_new_tokens is not None:
            min_length = generation_config.min_new_tokens + input_ids_length
            if min_length > generation_config.max_length:
                warnings.warn(
                    f"Unfeasible length constraints: `min_new_tokens` ({generation_config.min_new_tokens}), when "
                    f"added to the prompt length ({input_ids_length}), is larger than"
                    f" the maximum possible length ({generation_config.max_length})." + min_length_error_suffix,
                    UserWarning,
                )

    def _prepare_generated_length(
        self,
        generation_config,
        has_default_max_length,
        has_default_min_length,
        model_input_name,
        input_ids_length,
        inputs_tensor,
    ):
        """Prepared max and min length in generaion configs to avoid clashes between similar attributes"""

        if generation_config.max_new_tokens is not None:
            if not has_default_max_length and generation_config.max_length is not None:
                logger.warning(
                    f"Both `max_new_tokens` (={generation_config.max_new_tokens}) and `max_length`(="
                    f"{generation_config.max_length}) seem to have been set. `max_new_tokens` will take precedence. "
                    "Please refer to the documentation for more information. "
                    "(https://huggingface.co/docs/transformers/main/en/main_classes/text_generation)"
                )
            generation_config.max_length = generation_config.max_new_tokens + input_ids_length

        # if both `inputs_embeds` and `input_ids` are passed, we do not correct the length
        # otherwise we need total length [inputs-embeds-len + new-tokens-len] to not go beyond indicated `max_length``
        elif (
            model_input_name == "inputs_embeds"
            and input_ids_length != inputs_tensor.shape[1]
            and not self.config.is_encoder_decoder
        ):
            generation_config.max_length -= inputs_tensor.shape[1]

        # same for min length
        if generation_config.min_new_tokens is not None:
            if not has_default_min_length:
                logger.warning(
                    f"Both `min_new_tokens` (={generation_config.min_new_tokens}) and `min_length`(="
                    f"{generation_config.min_length}) seem to have been set. `min_new_tokens` will take precedence. "
                    "Please refer to the documentation for more information. "
                    "(https://huggingface.co/docs/transformers/main/en/main_classes/text_generation)"
                )
            generation_config.min_length = generation_config.min_new_tokens + input_ids_length

        elif (
            model_input_name == "inputs_embeds"
            and input_ids_length != inputs_tensor.shape[1]
            and not self.config.is_encoder_decoder
        ):
            generation_config.min_length = max(generation_config.min_length - inputs_tensor.shape[1], 0)

        return generation_config

    def _prepare_generation_config(
        self, generation_config: Optional[GenerationConfig], **kwargs: Dict
    ) -> Tuple[GenerationConfig, Dict]:
        """
        Prepares the base generation config, then applies any generation configuration options from kwargs. This
        function handles retrocompatibility with respect to configuration files.
        """
        # TODO joao: when we can detect `fullgraph=True` in `torch.compile` (https://github.com/pytorch/pytorch/pull/120400)
        # replace `is_torchdynamo_compiling` by the corresponding check. As it is, we are being too restrictive with
        # the parameterization in `fullgraph=False` so as to enable `fullgraph=True`.

        # priority: `generation_config` argument > `model.generation_config` (the default generation config)
        using_model_generation_config = False
        if generation_config is None:
            # legacy: users may modify the model configuration to control generation. To trigger this legacy behavior,
            # three conditions must be met
            # 1) the generation config must have been created from the model config (`_from_model_config` field);
            # 2) the generation config must have seen no modification since its creation (the hash is the same);
            # 3) the user must have set generation parameters in the model config.
            # NOTE: `torch.compile` can't compile `hash`, this legacy support is disabled with compilation.
            if (
                not is_torchdynamo_compiling()
                and self.generation_config._from_model_config
                and self.generation_config._original_object_hash == hash(self.generation_config)
                and self.config._has_non_default_generation_parameters()
            ):
                new_generation_config = GenerationConfig.from_model_config(self.config)
                if new_generation_config != self.generation_config:
                    warnings.warn(
                        "You have modified the pretrained model configuration to control generation. This is a"
                        " deprecated strategy to control generation and will be removed soon, in a future version."
                        " Please use and modify the model generation configuration (see"
                        " https://huggingface.co/docs/transformers/generation_strategies#default-text-generation-configuration )"
                    )
                    self.generation_config = new_generation_config
            using_model_generation_config = True
            generation_config = self.generation_config

        # `torch.compile` can't compile `copy.deepcopy`, arguments in `kwargs` that are part of `generation_config`
        # will mutate the object with `.update`. As such, passing these arguments through `kwargs` is disabled.
        if is_torchdynamo_compiling():
            model_kwargs = kwargs
            generate_attributes_in_kwargs = [
                key for key, value in kwargs.items() if getattr(generation_config, key, None) != value
            ]
            if len(generate_attributes_in_kwargs) > 0:
                raise ValueError(
                    "`torch.compile` exception: all generation configuration attributes must be passed within a "
                    f"`generation_config` instance passed to `generate` (found: {generate_attributes_in_kwargs})."
                )
        else:
            generation_config = copy.deepcopy(generation_config)
            model_kwargs = generation_config.update(**kwargs)
            # If `generation_config` is provided, let's fallback ALL special tokens to the default values for the model
            if not using_model_generation_config:
                if generation_config.bos_token_id is None:
                    generation_config.bos_token_id = self.generation_config.bos_token_id
                if generation_config.eos_token_id is None:
                    generation_config.eos_token_id = self.generation_config.eos_token_id
                if generation_config.pad_token_id is None:
                    generation_config.pad_token_id = self.generation_config.pad_token_id
                if generation_config.decoder_start_token_id is None:
                    generation_config.decoder_start_token_id = self.generation_config.decoder_start_token_id

        return generation_config, model_kwargs

    def _get_initial_cache_position(self, input_ids, model_kwargs):
        """Calculates `cache_position` for the pre-fill stage based on `input_ids` and optionally past length"""
        past_length = 0
        if model_kwargs.get("past_key_values") is not None:
            cache = model_kwargs["past_key_values"]
            if not isinstance(cache, Cache):
                past_length = cache[0][0].shape[2]
            elif hasattr(cache, "get_seq_length") and cache.get_seq_length() is not None:
                past_length = cache.get_seq_length()

        if "inputs_embeds" in model_kwargs:
            cur_len = model_kwargs["inputs_embeds"].shape[1]
        else:
            cur_len = input_ids.shape[-1]
        model_kwargs["cache_position"] = torch.arange(past_length, cur_len, device=input_ids.device)
        return model_kwargs

    def _get_cache(self, cache_implementation: str, max_batch_size: int, max_cache_len: int, model_kwargs) -> Cache:
        """
        Sets a cache for `generate`, that will persist across calls. A new cache will only be initialized a
        new `generate` call requires a larger cache.

        Returns the resulting cache object.
        """
        cache_cls: Cache = NEED_SETUP_CACHE_CLASSES_MAPPING[cache_implementation]
        requires_cross_attention_cache = (
            self.config.is_encoder_decoder or model_kwargs.get("encoder_outputs") is not None
        )

        if hasattr(self, "_cache"):
            cache_to_check = self._cache.self_attention_cache if requires_cross_attention_cache else self._cache

        if cache_implementation == "sliding_window":
            max_cache_len = min(self.config.sliding_window, max_cache_len)

        need_new_cache = (
            not hasattr(self, "_cache")
            or (not isinstance(cache_to_check, cache_cls))
            or cache_to_check.max_batch_size != max_batch_size
        )
        if cache_implementation != "mamba":
            need_new_cache = need_new_cache or cache_to_check.max_cache_len < max_cache_len

        if requires_cross_attention_cache and hasattr(self, "_cache"):
            need_new_cache = (
                need_new_cache
                or self._cache.cross_attention_cache.max_cache_len != model_kwargs["encoder_outputs"][0].shape[1]
            )

        if need_new_cache:
            if hasattr(self.config, "_pre_quantization_dtype"):
                cache_dtype = self.config._pre_quantization_dtype
            else:
                cache_dtype = self.dtype
            cache_kwargs = {
                "config": self.config,
                "max_batch_size": max_batch_size,
                "max_cache_len": max_cache_len,
                "device": self.device,
                "dtype": cache_dtype,
            }
            self._cache = cache_cls(**cache_kwargs)
            if requires_cross_attention_cache:
                encoder_kwargs = cache_kwargs.copy()
                encoder_kwargs["max_cache_len"] = model_kwargs["encoder_outputs"][0].shape[1]
                self._cache = EncoderDecoderCache(self._cache, cache_cls(**encoder_kwargs))
        else:
            self._cache.reset()
        return self._cache

    def _supports_default_dynamic_cache(self) -> bool:
        """
        Return `True` if current model can use a `DynamicCache` instance when initializing the `past_key_values`.
        This is mostly the same as `_supports_cache_class` attribute, but add exception for `Jamba` model which
        uses its own `HybridMambaAttentionDynamicCache` and do not need to initialize the Cache in advance in
        order to save memory (because no back and forth `to_legacy_cache` and `from_legacy_cache` will be performed
        for `HybridMambaAttentionDynamicCache`).
        """
        return self._supports_cache_class and "jamba" not in self.__class__.__name__.lower()

    def _prepare_special_tokens(
        self,
        generation_config: GenerationConfig,
        kwargs_has_attention_mask: Optional[bool] = None,
        device: Optional[Union[torch.device, str]] = None,
    ):
        """
        Prepares the special tokens for generation, overwriting the generation config with their processed versions
        converted to tensor.

        Note that `generation_config` is changed in place and stops being serializable after this method is called.
        That is no problem if called within `generate` (`generation_config` is a local copy that doesn't leave the
        function). However, if called outside `generate`, consider creating a copy of `generation_config` first.
        """

        # Convert special tokens to tensors
        def _tensor_or_none(token, device=None):
            if token is None:
                return token

            device = device if device is not None else self.device
            if isinstance(token, torch.Tensor):
                return token.to(device)
            return torch.tensor(token, device=device, dtype=torch.long)

        bos_token_tensor = _tensor_or_none(generation_config.bos_token_id, device=device)
        eos_token_tensor = _tensor_or_none(generation_config.eos_token_id, device=device)
        pad_token_tensor = _tensor_or_none(generation_config.pad_token_id, device=device)
        decoder_start_token_tensor = _tensor_or_none(generation_config.decoder_start_token_id, device=device)

        # for BC we also try to get `decoder_start_token_id` or `bos_token_id` (#30892)
        if self.config.is_encoder_decoder:
            decoder_start_token_tensor = (
                decoder_start_token_tensor if decoder_start_token_tensor is not None else bos_token_tensor
            )

        # We can have more than one eos token. Always treat it as a 1D tensor (when it exists).
        if eos_token_tensor is not None and eos_token_tensor.ndim == 0:
            eos_token_tensor = eos_token_tensor.unsqueeze(0)

        # Set pad token if unset (and there are conditions to do so)
        if pad_token_tensor is None and eos_token_tensor is not None:
            if kwargs_has_attention_mask is not None and not kwargs_has_attention_mask:
                logger.warning(
                    "The attention mask and the pad token id were not set. As a consequence, you may observe "
                    "unexpected behavior. Please pass your input's `attention_mask` to obtain reliable results."
                )
            pad_token_tensor = eos_token_tensor[0]
            logger.warning(f"Setting `pad_token_id` to `eos_token_id`:{pad_token_tensor} for open-end generation.")

        # we can't infer attn mask if pad token is set to be eos token in model's generation config
<<<<<<< HEAD
        if eos_token_id is not None and pad_token_id in eos_token_id:
=======
        if (
            eos_token_tensor is not None
            and torch.isin(elements=eos_token_tensor, test_elements=pad_token_tensor).any()
        ):
>>>>>>> c38c55f4
            if kwargs_has_attention_mask is not None and not kwargs_has_attention_mask:
                logger.warning_once(
                    "The attention mask is not set and cannot be inferred from input because pad token is same as eos token."
                    "As a consequence, you may observe unexpected behavior. Please pass your input's `attention_mask` "
                    "to obtain reliable results."
                )

        # Sanity checks/warnings
        if self.config.is_encoder_decoder and decoder_start_token_tensor is None:
            raise ValueError(
                "`decoder_start_token_id` or `bos_token_id` has to be defined for encoder-decoder generation."
            )
        if eos_token_tensor is not None and (
            torch.is_floating_point(eos_token_tensor) or (eos_token_tensor < 0).any()
        ):
            logger.warning(
                f"`eos_token_id` should consist of positive integers, but is {eos_token_tensor}. Your generation will not "
                "stop until the maximum length is reached. Depending on other flags, it may even crash."
            )

        # Update generation config with the updated special tokens tensors
        # NOTE: this must be written into a different attribute name than the one holding the original special tokens
        # (in their non-tensor form), in order to enable end-to-end compilation. See
        # https://pytorch.org/docs/stable/torch.compiler_cudagraph_trees.html#limitations
        generation_config._bos_token_tensor = bos_token_tensor
        generation_config._eos_token_tensor = eos_token_tensor
        generation_config._pad_token_tensor = pad_token_tensor
        generation_config._decoder_start_token_tensor = decoder_start_token_tensor

    @torch.no_grad()
    def generate(
        self,
        inputs: Optional[torch.Tensor] = None,
        generation_config: Optional[GenerationConfig] = None,
        logits_processor: Optional[LogitsProcessorList] = None,
        stopping_criteria: Optional[StoppingCriteriaList] = None,
        prefix_allowed_tokens_fn: Optional[Callable[[int, torch.Tensor], List[int]]] = None,
        synced_gpus: Optional[bool] = None,
        assistant_model: Optional["PreTrainedModel"] = None,
        streamer: Optional["BaseStreamer"] = None,
        negative_prompt_ids: Optional[torch.Tensor] = None,
        negative_prompt_attention_mask: Optional[torch.Tensor] = None,
        **kwargs,
    ) -> Union[GenerateOutput, torch.LongTensor]:
        r"""

        Generates sequences of token ids for models with a language modeling head.

        <Tip warning={true}>

        Most generation-controlling parameters are set in `generation_config` which, if not passed, will be set to the
        model's default generation configuration. You can override any `generation_config` by passing the corresponding
        parameters to generate(), e.g. `.generate(inputs, num_beams=4, do_sample=True)`.

        For an overview of generation strategies and code examples, check out the [following
        guide](../generation_strategies).

        </Tip>

        Parameters:
            inputs (`torch.Tensor` of varying shape depending on the modality, *optional*):
                The sequence used as a prompt for the generation or as model inputs to the encoder. If `None` the
                method initializes it with `bos_token_id` and a batch size of 1. For decoder-only models `inputs`
                should be in the format of `input_ids`. For encoder-decoder models *inputs* can represent any of
                `input_ids`, `input_values`, `input_features`, or `pixel_values`.
            generation_config ([`~generation.GenerationConfig`], *optional*):
                The generation configuration to be used as base parametrization for the generation call. `**kwargs`
                passed to generate matching the attributes of `generation_config` will override them. If
                `generation_config` is not provided, the default will be used, which has the following loading
                priority: 1) from the `generation_config.json` model file, if it exists; 2) from the model
                configuration. Please note that unspecified parameters will inherit [`~generation.GenerationConfig`]'s
                default values, whose documentation should be checked to parameterize generation.
            logits_processor (`LogitsProcessorList`, *optional*):
                Custom logits processors that complement the default logits processors built from arguments and
                generation config. If a logit processor is passed that is already created with the arguments or a
                generation config an error is thrown. This feature is intended for advanced users.
            stopping_criteria (`StoppingCriteriaList`, *optional*):
                Custom stopping criteria that complements the default stopping criteria built from arguments and a
                generation config. If a stopping criteria is passed that is already created with the arguments or a
                generation config an error is thrown. If your stopping criteria depends on the `scores` input, make
                sure you pass `return_dict_in_generate=True, output_scores=True` to `generate`. This feature is
                intended for advanced users.
            prefix_allowed_tokens_fn (`Callable[[int, torch.Tensor], List[int]]`, *optional*):
                If provided, this function constraints the beam search to allowed tokens only at each step. If not
                provided no constraint is applied. This function takes 2 arguments: the batch ID `batch_id` and
                `input_ids`. It has to return a list with the allowed tokens for the next generation step conditioned
                on the batch ID `batch_id` and the previously generated tokens `inputs_ids`. This argument is useful
                for constrained generation conditioned on the prefix, as described in [Autoregressive Entity
                Retrieval](https://arxiv.org/abs/2010.00904).
            synced_gpus (`bool`, *optional*):
                Whether to continue running the while loop until max_length. Unless overridden this flag will be set to
                `True` under DeepSpeed ZeRO Stage 3 multiple GPUs environment to avoid hanging if one GPU finished
                generating before other GPUs. Otherwise it'll be set to `False`.
            assistant_model (`PreTrainedModel`, *optional*):
                An assistant model that can be used to accelerate generation. The assistant model must have the exact
                same tokenizer. The acceleration is achieved when forecasting candidate tokens with the assistent model
                is much faster than running generation with the model you're calling generate from. As such, the
                assistant model should be much smaller.
            streamer (`BaseStreamer`, *optional*):
                Streamer object that will be used to stream the generated sequences. Generated tokens are passed
                through `streamer.put(token_ids)` and the streamer is responsible for any further processing.
            negative_prompt_ids (`torch.LongTensor` of shape `(batch_size, sequence_length)`, *optional*):
                The negative prompt needed for some processors such as CFG. The batch size must match the input batch
                size. This is an experimental feature, subject to breaking API changes in future versions.
            negative_prompt_attention_mask (`torch.LongTensor` of shape `(batch_size, sequence_length)`, *optional*):
                Attention_mask for `negative_prompt_ids`.
            kwargs (`Dict[str, Any]`, *optional*):
                Ad hoc parametrization of `generation_config` and/or additional model-specific kwargs that will be
                forwarded to the `forward` function of the model. If the model is an encoder-decoder model, encoder
                specific kwargs should not be prefixed and decoder specific kwargs should be prefixed with *decoder_*.

        Return:
            [`~utils.ModelOutput`] or `torch.LongTensor`: A [`~utils.ModelOutput`] (if `return_dict_in_generate=True`
            or when `config.return_dict_in_generate=True`) or a `torch.LongTensor`.

                If the model is *not* an encoder-decoder model (`model.config.is_encoder_decoder=False`), the possible
                [`~utils.ModelOutput`] types are:

                    - [`~generation.GenerateDecoderOnlyOutput`],
                    - [`~generation.GenerateBeamDecoderOnlyOutput`]

                If the model is an encoder-decoder model (`model.config.is_encoder_decoder=True`), the possible
                [`~utils.ModelOutput`] types are:

                    - [`~generation.GenerateEncoderDecoderOutput`],
                    - [`~generation.GenerateBeamEncoderDecoderOutput`]
        """
        # 1. Handle `generation_config` and kwargs that might update it, and validate the `.generate()` call
        self._validate_model_class()
        tokenizer = kwargs.pop("tokenizer", None)  # Pull this out first, we only use it for stopping criteria
        generation_config, model_kwargs = self._prepare_generation_config(generation_config, **kwargs)
        self._validate_model_kwargs(model_kwargs.copy())
        self._validate_assistant(assistant_model)

        # 2. Set generation parameters if not already defined
        if synced_gpus is None:
            if is_deepspeed_zero3_enabled() and dist.get_world_size() > 1:
                synced_gpus = True
            else:
                synced_gpus = False

        logits_processor = logits_processor if logits_processor is not None else LogitsProcessorList()
        stopping_criteria = stopping_criteria if stopping_criteria is not None else StoppingCriteriaList()

        accepts_attention_mask = "attention_mask" in set(inspect.signature(self.forward).parameters.keys())
        requires_attention_mask = "encoder_outputs" not in model_kwargs
        kwargs_has_attention_mask = model_kwargs.get("attention_mask", None) is not None

        # 3. Define model inputs
        inputs_tensor, model_input_name, model_kwargs = self._prepare_model_inputs(
            inputs, generation_config.bos_token_id, model_kwargs
        )
        batch_size = inputs_tensor.shape[0]

        device = inputs_tensor.device
        self._prepare_special_tokens(generation_config, kwargs_has_attention_mask, device=device)

        # decoder-only models must use left-padding for batched generation.
        if not self.config.is_encoder_decoder and not is_torchdynamo_compiling():
            # If `input_ids` was given, check if the last id in any sequence is `pad_token_id`
            # Note: If using, `inputs_embeds` this check does not work, because we want to be more hands-off.
            if (
                generation_config._pad_token_tensor is not None
                and batch_size > 1
                and len(inputs_tensor.shape) == 2
                and torch.sum(inputs_tensor[:, -1] == generation_config._pad_token_tensor) > 0
            ):
                logger.warning(
                    "A decoder-only architecture is being used, but right-padding was detected! For correct "
                    "generation results, please set `padding_side='left'` when initializing the tokenizer."
                )

        # 4. Define other model kwargs
        # decoder-only models with inputs_embeds forwarding must use caching (otherwise we can't detect whether we are
        # generating the first new token or not, and we only want to use the embeddings for the first new token)
        if not self.config.is_encoder_decoder and model_input_name == "inputs_embeds":
            model_kwargs["use_cache"] = True
        else:
            model_kwargs["use_cache"] = generation_config.use_cache

        if not kwargs_has_attention_mask and requires_attention_mask and accepts_attention_mask:
            model_kwargs["attention_mask"] = self._prepare_attention_mask_for_generation(
                inputs_tensor, generation_config._pad_token_tensor, generation_config._eos_token_tensor
            )

        if self.config.is_encoder_decoder and "encoder_outputs" not in model_kwargs:
            # if model is encoder decoder encoder_outputs are created and added to `model_kwargs`
            model_kwargs = self._prepare_encoder_decoder_kwargs_for_generation(
                inputs_tensor, model_kwargs, model_input_name, generation_config
            )

        # 5. Prepare `input_ids` which will be used for auto-regressive generation
        if self.config.is_encoder_decoder:
            input_ids, model_kwargs = self._prepare_decoder_input_ids_for_generation(
                batch_size=batch_size,
                model_input_name=model_input_name,
                model_kwargs=model_kwargs,
                decoder_start_token_id=generation_config._decoder_start_token_tensor,
                device=inputs_tensor.device,
            )
        else:
            input_ids = inputs_tensor if model_input_name == "input_ids" else model_kwargs.pop("input_ids")

        if generation_config.token_healing:
            input_ids = self.heal_tokens(input_ids, tokenizer)

        if streamer is not None:
            streamer.put(input_ids.cpu())

        # 6. Prepare `max_length` depending on other stopping criteria.
        input_ids_length = input_ids.shape[-1]
        has_default_max_length = kwargs.get("max_length") is None and generation_config.max_length is not None
        has_default_min_length = kwargs.get("min_length") is None and generation_config.min_length is not None
        generation_config = self._prepare_generated_length(
            generation_config=generation_config,
            has_default_max_length=has_default_max_length,
            has_default_min_length=has_default_min_length,
            model_input_name=model_input_name,
            inputs_tensor=inputs_tensor,
            input_ids_length=input_ids_length,
        )

        use_dynamic_cache_by_default = False
        if "mamba" in self.__class__.__name__.lower():
            cache_name = "cache_params"
        else:
            cache_name = "past_key_values"
        if generation_config.cache_implementation is not None and (model_kwargs.get(cache_name) is not None):
            raise ValueError(
                f"Passing both `cache_implementation` (used to initialize certain caches) and `{cache_name}` (a "
                "Cache object) is unsupported. Please use only one of the two."
            )
        elif generation_config.cache_implementation is not None:
            if generation_config.cache_implementation in NEED_SETUP_CACHE_CLASSES_MAPPING:
                if generation_config.cache_implementation == "static" and not self._supports_static_cache:
                    raise ValueError(
                        "This model does not support `cache_implementation='static'`. Please check the following "
                        "issue: https://github.com/huggingface/transformers/issues/28981"
                    )
                model_kwargs[cache_name] = self._get_cache(
                    generation_config.cache_implementation,
                    getattr(generation_config, "num_beams", 1) * batch_size,
                    generation_config.max_length,
                    model_kwargs,
                )
            elif generation_config.cache_implementation == "quantized":
                if not self._supports_quantized_cache:
                    raise ValueError(
                        "This model does not support the quantized cache. If you want your model to support quantized "
                        "cache, please open an issue."
                    )

                cache_config = (
                    generation_config.cache_config
                    if generation_config.cache_config is not None
                    else QuantizedCacheConfig()
                )
                cache_class = QUANT_BACKEND_CLASSES_MAPPING[cache_config.backend]

                if cache_config.backend == "quanto" and not is_quanto_available():
                    raise ImportError(
                        "You need to install `quanto` in order to use KV cache quantization with quanto backend. "
                        "Please install it via  with `pip install quanto`"
                    )
                elif cache_config.backend == "HQQ" and not is_hqq_available():
                    raise ImportError(
                        "You need to install `HQQ` in order to use KV cache quantization with HQQ backend. "
                        "Please install it via  with `pip install hqq`"
                    )

                model_kwargs[cache_name] = cache_class(cache_config)
        # Use DynamicCache() instance by default. This will avoid back and forth from legacy format that
        # keeps copying the cache thus using much more memory
        elif generation_config.cache_implementation is None and self._supports_default_dynamic_cache():
            past = model_kwargs.get(cache_name, None)
            requires_cross_attention_cache = (
                self.config.is_encoder_decoder or model_kwargs.get("encoder_outputs") is not None
            )
            if past is None:
                model_kwargs[cache_name] = (
                    DynamicCache()
                    if not requires_cross_attention_cache
                    else EncoderDecoderCache(DynamicCache(), DynamicCache())
                )
                use_dynamic_cache_by_default = True
            elif isinstance(past, tuple):
                model_kwargs[cache_name] = (
                    DynamicCache.from_legacy_cache(past)
                    if not requires_cross_attention_cache
                    else EncoderDecoderCache.from_legacy_cache(past)
                )
                use_dynamic_cache_by_default = True

        self._validate_generated_length(generation_config, input_ids_length, has_default_max_length)

        # 7. determine generation mode
        generation_mode = generation_config.get_generation_mode(assistant_model)

        if streamer is not None and (generation_config.num_beams > 1):
            raise ValueError(
                "`streamer` cannot be used with beam search (yet!). Make sure that `num_beams` is set to 1."
            )

        if self.device.type != input_ids.device.type:
            warnings.warn(
                "You are calling .generate() with the `input_ids` being on a device type different"
                f" than your model's device. `input_ids` is on {input_ids.device.type}, whereas the model"
                f" is on {self.device.type}. You may experience unexpected behaviors or slower generation."
                " Please make sure that you have put `input_ids` to the"
                f" correct device by calling for example input_ids = input_ids.to('{self.device.type}') before"
                " running `.generate()`.",
                UserWarning,
            )

        # 8. prepare distribution pre_processing samplers
        prepared_logits_processor = self._get_logits_processor(
            generation_config=generation_config,
            input_ids_seq_length=input_ids_length,
            encoder_input_ids=inputs_tensor,
            prefix_allowed_tokens_fn=prefix_allowed_tokens_fn,
            logits_processor=logits_processor,
            device=inputs_tensor.device,
            model_kwargs=model_kwargs,
            negative_prompt_ids=negative_prompt_ids,
            negative_prompt_attention_mask=negative_prompt_attention_mask,
        )

        # 9. prepare stopping criteria
        prepared_stopping_criteria = self._get_stopping_criteria(
            generation_config=generation_config, stopping_criteria=stopping_criteria, tokenizer=tokenizer, **kwargs
        )

        # 10. go into different generation modes
        if generation_mode == GenerationMode.ASSISTED_GENERATION:
            if generation_config.num_return_sequences > 1:
                raise ValueError(
                    "num_return_sequences has to be 1 when doing assisted generate, "
                    f"but is {generation_config.num_return_sequences}."
                )
            if batch_size > 1:
                raise ValueError("assisted generate is only supported for batch_size = 1")
            if not model_kwargs["use_cache"]:
                raise ValueError("assisted generate requires `use_cache=True`")
            if generation_config.cache_implementation == "static":
                raise ValueError("assisted generate is not supported with `static_cache`")
            if self._is_stateful:
                # In assisted generation we need the ability to confirm whether the model would pick certain tokens,
                # which is not possible with stateful models (they can't reset to a previous subset of generated text)
                raise ValueError(
                    f"assisted generation is not supported with stateful models, such as {self.__class__.__name__}"
                )

            # 11. Get the candidate generator, given the parameterization
            candidate_generator = self._get_candidate_generator(
                generation_config=generation_config,
                input_ids=input_ids,
                inputs_tensor=inputs_tensor,
                assistant_model=assistant_model,
                logits_processor=logits_processor,
                model_kwargs=model_kwargs,
            )

            # 12. prepare logits warper (if `do_sample` is `True`)
            prepared_logits_warper = (
                self._get_logits_warper(
                    generation_config,
                    device=input_ids.device,
                )
                if generation_config.do_sample
                else None
            )

            # 13. run assisted generate
            result = self._assisted_decoding(
                input_ids,
                candidate_generator=candidate_generator,
                logits_processor=prepared_logits_processor,
                logits_warper=prepared_logits_warper,
                stopping_criteria=prepared_stopping_criteria,
                generation_config=generation_config,
                synced_gpus=synced_gpus,
                streamer=streamer,
                **model_kwargs,
            )
        elif generation_mode == GenerationMode.DOLA_GENERATION:
            if self._is_stateful:
                # DoLa decoding was not designed for stateful models, and would require some changes
                raise ValueError(
                    f"dola decoding is not supported with stateful models, such as {self.__class__.__name__}"
                )
            prepared_logits_warper = (
                self._get_logits_warper(generation_config, device=input_ids.device)
                if generation_config.do_sample
                else None
            )
            result = self._dola_decoding(
                input_ids,
                dola_layers=generation_config.dola_layers,
                logits_processor=prepared_logits_processor,
                logits_warper=prepared_logits_warper,
                stopping_criteria=prepared_stopping_criteria,
                generation_config=generation_config,
                synced_gpus=synced_gpus,
                streamer=streamer,
                **model_kwargs,
            )

        elif generation_mode == GenerationMode.CONTRASTIVE_SEARCH:
            if not model_kwargs["use_cache"]:
                raise ValueError("Contrastive search requires `use_cache=True`")
            if self._is_stateful:
                # Just like assisted generation, we need to be able to rollback to a previous state (see comment above)
                raise ValueError(
                    f"contrastive search is not supported with stateful models, such as {self.__class__.__name__}"
                )

            result = self._contrastive_search(
                input_ids,
                logits_processor=prepared_logits_processor,
                stopping_criteria=prepared_stopping_criteria,
                generation_config=generation_config,
                synced_gpus=synced_gpus,
                streamer=streamer,
                **model_kwargs,
            )

        elif generation_mode in (GenerationMode.SAMPLE, GenerationMode.GREEDY_SEARCH):
            # 11. prepare logits warper
            prepared_logits_warper = (
                self._get_logits_warper(generation_config, device=input_ids.device)
                if generation_config.do_sample
                else None
            )

            # 12. expand input_ids with `num_return_sequences` additional sequences per batch
            input_ids, model_kwargs = self._expand_inputs_for_generation(
                input_ids=input_ids,
                expand_size=generation_config.num_return_sequences,
                is_encoder_decoder=self.config.is_encoder_decoder,
                **model_kwargs,
            )

            # 13. run sample (it degenerates to greedy search when `generation_config.do_sample=False`)
            result = self._sample(
                input_ids,
                logits_processor=prepared_logits_processor,
                logits_warper=prepared_logits_warper,
                stopping_criteria=prepared_stopping_criteria,
                generation_config=generation_config,
                synced_gpus=synced_gpus,
                streamer=streamer,
                **model_kwargs,
            )

        elif generation_mode in (GenerationMode.BEAM_SAMPLE, GenerationMode.BEAM_SEARCH):
            # 11. prepare logits warper
            prepared_logits_warper = (
                self._get_logits_warper(generation_config, device=input_ids.device)
                if generation_config.do_sample
                else None
            )

            # 12. prepare beam search scorer
            beam_scorer = BeamSearchScorer(
                batch_size=batch_size,
                num_beams=generation_config.num_beams,
                device=inputs_tensor.device,
                length_penalty=generation_config.length_penalty,
                do_early_stopping=generation_config.early_stopping,
                num_beam_hyps_to_keep=generation_config.num_return_sequences,
                max_length=generation_config.max_length,
            )

            # 13. interleave input_ids with `num_beams` additional sequences per batch
            input_ids, model_kwargs = self._expand_inputs_for_generation(
                input_ids=input_ids,
                expand_size=generation_config.num_beams,
                is_encoder_decoder=self.config.is_encoder_decoder,
                **model_kwargs,
            )

            # 14. run beam sample
            result = self._beam_search(
                input_ids,
                beam_scorer,
                logits_processor=prepared_logits_processor,
                logits_warper=prepared_logits_warper,
                stopping_criteria=prepared_stopping_criteria,
                generation_config=generation_config,
                synced_gpus=synced_gpus,
                **model_kwargs,
            )

        elif generation_mode == GenerationMode.GROUP_BEAM_SEARCH:
            # 11. prepare beam search scorer
            beam_scorer = BeamSearchScorer(
                batch_size=batch_size,
                num_beams=generation_config.num_beams,
                device=inputs_tensor.device,
                length_penalty=generation_config.length_penalty,
                do_early_stopping=generation_config.early_stopping,
                num_beam_hyps_to_keep=generation_config.num_return_sequences,
                num_beam_groups=generation_config.num_beam_groups,
                max_length=generation_config.max_length,
            )
            # 12. interleave input_ids with `num_beams` additional sequences per batch
            input_ids, model_kwargs = self._expand_inputs_for_generation(
                input_ids=input_ids,
                expand_size=generation_config.num_beams,
                is_encoder_decoder=self.config.is_encoder_decoder,
                **model_kwargs,
            )
            # 13. run beam search
            result = self._group_beam_search(
                input_ids,
                beam_scorer,
                logits_processor=prepared_logits_processor,
                stopping_criteria=prepared_stopping_criteria,
                generation_config=generation_config,
                synced_gpus=synced_gpus,
                **model_kwargs,
            )

        elif generation_mode == GenerationMode.CONSTRAINED_BEAM_SEARCH:
            final_constraints = []
            if generation_config.constraints is not None:
                final_constraints = generation_config.constraints

            if generation_config.force_words_ids is not None:

                def typeerror():
                    raise ValueError(
                        "`force_words_ids` has to either be a `List[List[List[int]]]` or `List[List[int]]` "
                        f"of positive integers, but is {generation_config.force_words_ids}."
                    )

                if (
                    not isinstance(generation_config.force_words_ids, list)
                    or len(generation_config.force_words_ids) == 0
                ):
                    typeerror()

                for word_ids in generation_config.force_words_ids:
                    if isinstance(word_ids[0], list):
                        if not isinstance(word_ids, list) or len(word_ids) == 0:
                            typeerror()
                        if any(not isinstance(token_ids, list) for token_ids in word_ids):
                            typeerror()
                        if any(
                            any((not isinstance(token_id, int) or token_id < 0) for token_id in token_ids)
                            for token_ids in word_ids
                        ):
                            typeerror()

                        constraint = DisjunctiveConstraint(word_ids)
                    else:
                        if not isinstance(word_ids, list) or len(word_ids) == 0:
                            typeerror()
                        if any((not isinstance(token_id, int) or token_id < 0) for token_id in word_ids):
                            typeerror()

                        constraint = PhrasalConstraint(word_ids)
                    final_constraints.append(constraint)

            # 11. prepare beam search scorer
            constrained_beam_scorer = ConstrainedBeamSearchScorer(
                constraints=final_constraints,
                batch_size=batch_size,
                num_beams=generation_config.num_beams,
                device=inputs_tensor.device,
                length_penalty=generation_config.length_penalty,
                do_early_stopping=generation_config.early_stopping,
                num_beam_hyps_to_keep=generation_config.num_return_sequences,
                max_length=generation_config.max_length,
            )
            # 12. interleave input_ids with `num_beams` additional sequences per batch
            input_ids, model_kwargs = self._expand_inputs_for_generation(
                input_ids=input_ids,
                expand_size=generation_config.num_beams,
                is_encoder_decoder=self.config.is_encoder_decoder,
                **model_kwargs,
            )
            # 13. run beam search
            result = self._constrained_beam_search(
                input_ids,
                constrained_beam_scorer=constrained_beam_scorer,
                logits_processor=prepared_logits_processor,
                stopping_criteria=prepared_stopping_criteria,
                generation_config=generation_config,
                synced_gpus=synced_gpus,
                **model_kwargs,
            )

        # Convert to legacy cache if needed
        if use_dynamic_cache_by_default and generation_config.return_legacy_cache:
            if isinstance(result, ModelOutput) and hasattr(result, "past_key_values"):
                if isinstance(result.past_key_values, (DynamicCache, EncoderDecoderCache)):
                    result.past_key_values = result.past_key_values.to_legacy_cache()
        return result

    def _has_unfinished_sequences(self, this_peer_finished: bool, synced_gpus: bool, device: torch.device) -> bool:
        """
        Returns whether there are still unfinished sequences in the device. The existence of unfinished sequences is
        fed through `this_peer_finished`. ZeRO stage 3-friendly.
        """
        if synced_gpus:
            # Under synced_gpus the `forward` call must continue until all gpus complete their sequence.
            # The following logic allows an early break if all peers finished generating their sequence
            this_peer_finished_flag = torch.tensor(0.0 if this_peer_finished else 1.0).to(device)
            # send 0.0 if we finished, 1.0 otherwise
            dist.all_reduce(this_peer_finished_flag, op=dist.ReduceOp.SUM)
            # did all peers finish? the reduced sum will be 0.0 then
            if this_peer_finished_flag.item() == 0.0:
                return False
        elif this_peer_finished:
            return False
        return True

    def heal_tokens(
        self, input_ids: torch.LongTensor, tokenizer: Optional["PreTrainedTokenizerBase"] = None
    ) -> torch.LongTensor:
        r"""
        Generates sequences of token ids for models with a language modeling head.
        Parameters:
            input_ids (`torch.LongTensor`): The sequence used as a prompt for the generation.
            tokenizer (`PreTrainedTokenizerBase`, *optional*): The tokenizer used to decode the input ids.
        Return:
            `torch.LongTensor` where each sequence has its tail token replaced with its appropriate extension.
        """
        if tokenizer is None:
            raise ValueError(
                " When generating with token healing, you must pass the model's tokenizer to the `tokenizer` "
                "argument of `generate`."
            )

        bos_token_id, pad_token_id = tokenizer.bos_token_id, tokenizer.pad_token_id
        vocab_trie = ExtensionsTrie(tokenizer.get_vocab())
        generation_config = GenerationConfig(max_new_tokens=1, pad_token_id=pad_token_id)

        # assumption: leading/trailing whitespace is not meaningful, so the prompts are
        # stripped before re-tokenizing to desensitize generation to whitespace artefacts
        prompts = [p.strip() for p in tokenizer.batch_decode(input_ids, skip_special_tokens=True)]
        input_ids = tokenizer(
            prompts,
            return_tensors="pt",
            padding=True,
        ).input_ids.to(input_ids.device)

        # replace bos with pad to not condition healing on it
        input_ids = torch.where(input_ids == bos_token_id, pad_token_id, input_ids)

        tail_ids = input_ids[:, -1].tolist()
        space_tok = tokenizer.convert_ids_to_tokens(tokenizer.convert_tokens_to_ids(" "))[0]
        # tail tokens are used for a prefix search, thus, whitespaces are replaced with
        # their tokenization (e.g. 'Ġ') to enable search for tokens prefixed with a whitespace
        tail_toks = (tokenizer.decode(t).replace(" ", space_tok) for t in tail_ids)

        for batch_idx, (tail_id, tail_tok) in enumerate(zip(tail_ids, tail_toks)):
            batch_ids = input_ids[batch_idx]
            if torch.all(batch_ids == pad_token_id).item():
                continue  # skip empty sequences (all pad ids)

            # apply bias for alternatives (extensions) to the tail token
            seq_bias = {(alt_tok,): 10.0 for alt_tok in vocab_trie.values(prefix=tail_tok)}
            if len(seq_bias) == 1:
                continue  # skip if there are no token alternatives to heal with

            # slightly favor original token to limit aggressive healing e.g. 'http' -> 'https'
            seq_bias[(tail_id,)] += 1.0
            generation_config.update(sequence_bias=seq_bias)

            trimmed_ids = batch_ids[:-1]
            # if the prompt is a single (non-pad) token, regenerate from bos
            if len(batch_ids[batch_ids != pad_token_id]) == 1:
                trimmed_ids[-1] = bos_token_id

            input_ids[batch_idx] = self.generate(trimmed_ids.unsqueeze(0), generation_config=generation_config)

        return input_ids

    def contrastive_search(self, *args, **kwargs):
        logger.warning_once(
            "Calling `contrastive_search` directly is deprecated and will be removed in v4.41. Use `generate` or a "
            "custom generation loop instead.",
        )
        return self._contrastive_search(*args, **kwargs)

    def _dola_decoding(
        self,
        input_ids: torch.LongTensor,
        dola_layers: Union[str, List[int]],
        logits_processor: LogitsProcessorList,
        stopping_criteria: StoppingCriteriaList,
        generation_config: GenerationConfig,
        synced_gpus: bool,
        streamer: "BaseStreamer",
        logits_warper: Optional[LogitsProcessorList],
        **model_kwargs,
    ) -> Union[GenerateNonBeamOutput, torch.LongTensor]:
        r"""
        Generates sequences of token ids for models with a language modeling head using **dola decoding** and can be
        used for decoder-only text models.
        The method is based on the paper "DoLa: Decoding by Contrasting Layers Improves Factuality in Large Language
        Models" (https://arxiv.org/abs/2309.03883) in ICLR 2024.

        Parameters:
            input_ids (`torch.LongTensor` of shape `(batch_size, sequence_length)`):
                The sequence used as a prompt for the generation.
            dola_layers (`Union[str, List[int]]`):
                The candidate layers used in contrasting layers of DoLa. It can be either 1) 'low' or 'high', which
                means the lower part or higher part of the model layers, respectively, or 2) a list of layer indices
                to be used for candidate layers. The 0-th layer is the word embedding layer of the model.
            logits_processor (`LogitsProcessorList`):
                An instance of [`LogitsProcessorList`]. List of instances of class derived from [`LogitsProcessor`]
                used to modify the prediction scores of the language modeling head applied at each generation step.
            stopping_criteria (`StoppingCriteriaList`, *optional*):
                An instance of [`StoppingCriteriaList`]. List of instances of class derived from [`StoppingCriteria`]
                used to tell if the generation loop should stop.
            generation_config ([`~generation.GenerationConfig`]):
                The generation configuration to be used as parametrization of the decoding method.
            synced_gpus (`bool`):
                Whether to continue running the while loop until max_length (needed for ZeRO stage 3)
            streamer (`BaseStreamer`, *optional*):
                Streamer object that will be used to stream the generated sequences. Generated tokens are passed
                through `streamer.put(token_ids)` and the streamer is responsible for any further processing.
            logits_warper (`LogitsProcessorList`, *optional*):
                An instance of [`LogitsProcessorList`]. List of instances of class derived from [`LogitsWarper`] used
                to warp the prediction score distribution of the language modeling head applied before multinomial
                sampling at each generation step.
            model_kwargs:
                Additional model specific keyword arguments will be forwarded to the `forward` function of the model.
                If model is an encoder-decoder model the kwargs should include `encoder_outputs`.

        Return:
            [`~generation.GenerateDecoderOnlyOutput`], [`~generation.GenerateEncoderDecoderOutput`]
            or `torch.LongTensor`: A `torch.LongTensor` containing the generated tokens (default behaviour) or a
            [`~generation.GenerateDecoderOnlyOutput`] if `model.config.is_encoder_decoder=False` and
            `return_dict_in_generate=True` or a [`~generation.GenerateEncoderDecoderOutput`] if
            `model.config.is_encoder_decoder=True`.
        """

        if self.config.is_encoder_decoder:
            raise ValueError("DoLa decoding is only available for decoder-only models.")
        # init values

        pad_token_id = generation_config._pad_token_tensor
        output_attentions = generation_config.output_attentions
        output_hidden_states = generation_config.output_hidden_states
        output_scores = generation_config.output_scores
        output_logits = generation_config.output_logits
        return_dict_in_generate = generation_config.return_dict_in_generate
        has_eos_stopping_criteria = any(hasattr(criteria, "eos_token_id") for criteria in stopping_criteria)
        do_sample = generation_config.do_sample
        if do_sample is True and not isinstance(logits_warper, LogitsProcessorList):
            raise ValueError(
                "`do_sample` is set to `True`, `logits_warper` must be a `LogitsProcessorList` instance (it is "
                f"{logits_warper})."
            )

        # init attention / hidden states / scores tuples
        scores = () if (return_dict_in_generate and output_scores) else None
        raw_logits = () if (return_dict_in_generate and output_logits) else None
        decoder_attentions = () if (return_dict_in_generate and output_attentions) else None
        cross_attentions = () if (return_dict_in_generate and output_attentions) else None
        decoder_hidden_states = () if (return_dict_in_generate and output_hidden_states) else None

        # keep track of which sequences are already finished
        batch_size = input_ids.shape[0]
        unfinished_sequences = torch.ones(batch_size, dtype=torch.long, device=input_ids.device)
        model_kwargs = self._get_initial_cache_position(input_ids, model_kwargs)

        this_peer_finished = False

        # prepare layers for DoLa decoding
        final_layer = self.config.num_hidden_layers
        # if the model has tied word embeddings, we skip the word embeddings (0-th) layer and start from the 2nd layer,
        # as the early exit from word embeddings will become identity function
        # if the model is really shallow (<=2 layers), we use the 1st layer if it's not the final layer and the 0-th
        # layer otherwise. Notice that DoLa does not help shallow models much.
        if not self.config.tie_word_embeddings:
            start_layer = 0
        elif final_layer > 2:
            start_layer = 2
        elif final_layer == 2:
            start_layer = 1
        else:
            start_layer = 0

        # For `N`-layer models with `N <= 40` layers, the layers of `range(0, N // 2, 2)` and `range(N // 2, N, 2)`
        # are used for `'low'` and `'high'` layers, respectively.
        # For models with `N > 40` layers, the layers of `range(0, 20, 2)` and `range(N - 20, N, 2)` are used for
        # `'low'` and `'high'` layers, respectively.
        if isinstance(dola_layers, str) and dola_layers == "low":
            if start_layer == final_layer // 2:
                candidate_premature_layers = [start_layer]
            else:
                candidate_premature_layers = (
                    list(range(start_layer, final_layer // 2, 2))
                    if final_layer <= 40
                    else list(range(start_layer, 20, 2))
                )
        elif isinstance(dola_layers, str) and dola_layers == "high":
            candidate_premature_layers = (
                list(range(final_layer // 2, final_layer, 2))
                if final_layer <= 40
                else list(range(final_layer - 20, final_layer, 2))
            )
        # Set the `dola_layers` to a list of integers for layer indices to contrast manually specified layers.
        elif isinstance(dola_layers, list):
            candidate_premature_layers = [i for i in dola_layers if i < final_layer]
        else:
            raise ValueError("dola_layers must be either 'low', 'high' or a list of integers.")

        lm_head = self.get_output_embeddings()
        if lm_head is None:
            raise ValueError("DoLa is not supported for models that don't have output embeddings.")

        while self._has_unfinished_sequences(this_peer_finished, synced_gpus, device=input_ids.device):
            # prepare model inputs
            model_inputs = self.prepare_inputs_for_generation(input_ids, **model_kwargs)

            # forward pass to get next token
            outputs = self(
                **model_inputs,
                return_dict=True,
                output_attentions=output_attentions,
                output_hidden_states=True,
            )

            final_layer_next_token_logits = outputs.logits[:, -1, :].detach().clone()
            final_logits = outputs.logits[:, -1, :]
            candidate_premature_logits = {}
            for candidate_premature_layer in candidate_premature_layers:
                candidate_premature_logits[candidate_premature_layer] = lm_head(
                    outputs.hidden_states[candidate_premature_layer][:, -1, :]
                )

            if synced_gpus and this_peer_finished:
                continue  # don't waste resources running the code we don't need

            next_token_logits = _dola_select_contrast(
                candidate_premature_layers, candidate_premature_logits, final_logits
            )
            # pre-process distribution
            next_token_scores = logits_processor(input_ids, next_token_logits)
            if do_sample:  # sample
                next_token_scores = logits_warper(input_ids, next_token_scores)
            # Store scores, attentions and hidden_states when required
            if return_dict_in_generate:
                if output_scores:
                    scores += (next_token_scores,)
                if output_logits:
                    raw_logits += (final_layer_next_token_logits,)
                if output_attentions:
                    decoder_attentions += (
                        (outputs.decoder_attentions,) if self.config.is_encoder_decoder else (outputs.attentions,)
                    )
                    if self.config.is_encoder_decoder:
                        cross_attentions += (outputs.cross_attentions,)

                if output_hidden_states:
                    decoder_hidden_states += (
                        (outputs.decoder_hidden_states,)
                        if self.config.is_encoder_decoder
                        else (outputs.hidden_states,)
                    )

            if do_sample:  # sample
                probs = nn.functional.softmax(next_token_scores, dim=-1)
                next_tokens = torch.multinomial(probs, num_samples=1).squeeze(1)
            else:  # argmax
                next_tokens = torch.argmax(next_token_scores, dim=-1)

            # finished sentences should have their next token be a padding token
            if has_eos_stopping_criteria:
                next_tokens = next_tokens * unfinished_sequences + pad_token_id * (1 - unfinished_sequences)

            # update generated ids, model inputs, and length for next step
            input_ids = torch.cat([input_ids, next_tokens[:, None]], dim=-1)
            if streamer is not None:
                streamer.put(next_tokens.cpu())
            model_kwargs = self._update_model_kwargs_for_generation(
                outputs,
                model_kwargs,
                is_encoder_decoder=self.config.is_encoder_decoder,
            )

            # stop when each sentence is finished
            unfinished_sequences = unfinished_sequences & ~stopping_criteria(input_ids, scores)
            this_peer_finished = unfinished_sequences.max() == 0

        if streamer is not None:
            streamer.end()

        if return_dict_in_generate:
            return GenerateDecoderOnlyOutput(
                sequences=input_ids,
                scores=scores,
                logits=raw_logits,
                attentions=decoder_attentions,
                hidden_states=decoder_hidden_states,
                past_key_values=model_kwargs.get("past_key_values"),
            )
        else:
            return input_ids

    @torch.no_grad()
    def _contrastive_search(
        self,
        input_ids: torch.LongTensor,
        logits_processor: LogitsProcessorList,
        stopping_criteria: StoppingCriteriaList,
        generation_config: GenerationConfig,
        synced_gpus: bool,
        streamer: Optional["BaseStreamer"],
        **model_kwargs,
    ) -> Union[GenerateNonBeamOutput, torch.LongTensor]:
        r"""
        Generates sequences of token ids for models with a language modeling head using **contrastive search** and can
        be used for text-decoder, text-to-text, speech-to-text, and vision-to-text models.

        Parameters:
            input_ids (`torch.LongTensor` of shape `(batch_size, sequence_length)`):
                The sequence used as a prompt for the generation.
            logits_processor (`LogitsProcessorList`):
                An instance of [`LogitsProcessorList`]. List of instances of class derived from [`LogitsProcessor`]
                used to modify the prediction scores of the language modeling head applied at each generation step.
            stopping_criteria (`StoppingCriteriaList`):
                An instance of [`StoppingCriteriaList`]. List of instances of class derived from [`StoppingCriteria`]
                used to tell if the generation loop should stop.
            generation_config ([`~generation.GenerationConfig`]):
                The generation configuration to be used as parametrization of the decoding method.
            synced_gpus (`bool`):
                Whether to continue running the while loop until max_length (needed for ZeRO stage 3)
            streamer (`BaseStreamer`, *optional*):
                Streamer object that will be used to stream the generated sequences. Generated tokens are passed
                through `streamer.put(token_ids)` and the streamer is responsible for any further processing.
            model_kwargs:
                Additional model specific keyword arguments will be forwarded to the `forward` function of the model.
                If model is an encoder-decoder model the kwargs should include `encoder_outputs`.

        Return:
            [`~generation.GenerateDecoderOnlyOutput`], [`~generation.GenerateEncoderDecoderOutput`]
            or `torch.LongTensor`: A `torch.LongTensor` containing the generated tokens (default behaviour) or a
            [`~generation.GenerateDecoderOnlyOutput`] if `model.config.is_encoder_decoder=False` and
            `return_dict_in_generate=True` or a [`~generation.GenerateEncoderDecoderOutput`] if
            `model.config.is_encoder_decoder=True`.
        """
        # init values
        has_eos_stopping_criteria = any(hasattr(criteria, "eos_token_id") for criteria in stopping_criteria)
        top_k = generation_config.top_k
        penalty_alpha = generation_config.penalty_alpha
        pad_token_id = generation_config._pad_token_tensor
        output_attentions = generation_config.output_attentions
        output_hidden_states = generation_config.output_hidden_states
        output_scores = generation_config.output_scores
        output_logits = generation_config.output_logits
        return_dict_in_generate = generation_config.return_dict_in_generate
        sequential = generation_config.low_memory

        # init attention / hidden states / scores tuples
        raw_logits = () if (return_dict_in_generate and output_logits) else None
        scores = () if (return_dict_in_generate and output_scores) else None
        decoder_attentions = () if (return_dict_in_generate and output_attentions) else None
        cross_attentions = () if (return_dict_in_generate and output_attentions) else None
        decoder_hidden_states = () if (return_dict_in_generate and output_hidden_states) else None

        # if model is an encoder-decoder, retrieve encoder attention weights and hidden states
        if return_dict_in_generate and self.config.is_encoder_decoder:
            encoder_attentions = model_kwargs["encoder_outputs"].get("attentions") if output_attentions else None
            encoder_hidden_states = (
                model_kwargs["encoder_outputs"].get("hidden_states") if output_hidden_states else None
            )

        # keep track of which sequences are already finished
        batch_size = input_ids.shape[0]
        unfinished_sequences = torch.ones(batch_size, dtype=torch.long, device=input_ids.device)
        model_kwargs = self._get_initial_cache_position(input_ids, model_kwargs)

        this_peer_finished = False

        while self._has_unfinished_sequences(this_peer_finished, synced_gpus, device=input_ids.device):
            # if the first step in the loop, encode all the prefix and obtain: (1) past_key_values;
            # (2) last_hidden_states; (3) logit_for_next_step; (4) update model kwargs for the next step
            if model_kwargs.get("past_key_values") is None or (
                isinstance(model_kwargs["past_key_values"], (Cache, EncoderDecoderCache))
                and model_kwargs["past_key_values"].get_seq_length() == 0
            ):
                # prepare inputs
                model_kwargs["use_cache"] = True
                model_inputs = self.prepare_inputs_for_generation(input_ids, **model_kwargs)

                # encode the given prefix and prepare model inputs; encoder-decoder model process the prefix and save
                # the `encoder_outputs`
                outputs = self(
                    **model_inputs, return_dict=True, output_hidden_states=True, output_attentions=output_attentions
                )

                # last decoder hidden states will be used to compute the degeneration penalty (cosine similarity with
                # previous tokens)
                if self.config.is_encoder_decoder:
                    last_hidden_states = outputs.decoder_hidden_states[-1]
                else:
                    last_hidden_states = outputs.hidden_states[-1]

                # next logit for contrastive search to select top-k candidate tokens
                # Clone is needed to avoid keeping a hanging ref to outputs.logits which may be very large for this first iteration
                # (the clone itself is always small)
                logit_for_next_step = outputs.logits[:, -1, :].clone()

                model_kwargs = self._update_model_kwargs_for_generation(
                    outputs,
                    model_kwargs,
                    is_encoder_decoder=self.config.is_encoder_decoder,
                    standardize_cache_format=True,
                )

                if not sequential:
                    # Expands model inputs top_k times, for batched forward passes (akin to beam search).
                    _, model_kwargs = self._expand_inputs_for_generation(
                        expand_size=top_k, is_encoder_decoder=self.config.is_encoder_decoder, **model_kwargs
                    )

                past_key_values = model_kwargs.get("past_key_values")
                if past_key_values is None:
                    raise ValueError(
                        f"{self.__class__.__name__} does not support caching and therefore **can't** be used "
                        "for contrastive search."
                    )
                elif (
                    not isinstance(past_key_values[0], (tuple, torch.Tensor))
                    or past_key_values[0][0].shape[0] != batch_size
                ):
                    raise ValueError(
                        f"{self.__class__.__name__} does not have a standard cache format and therefore **can't** be "
                        "used for contrastive search without further modifications."
                    )

            # contrastive_search main logic start:
            # contrastive search decoding consists of two steps: (1) candidate tokens recall; (2) candidate re-rank by
            # degeneration penalty
            processed_logit_for_next_step = logits_processor(input_ids, logit_for_next_step)
            next_probs = nn.functional.softmax(processed_logit_for_next_step, dim=-1)

            top_k_probs, top_k_ids = torch.topk(next_probs, dim=-1, k=top_k)

            # Store scores, attentions and hidden_states when required
            if return_dict_in_generate:
                if output_logits:
                    raw_logits += (logit_for_next_step,)
                if output_scores:
                    scores += (processed_logit_for_next_step,)
                if output_attentions:
                    decoder_attentions += (
                        (outputs.decoder_attentions,) if self.config.is_encoder_decoder else (outputs.attentions,)
                    )
                    if self.config.is_encoder_decoder:
                        cross_attentions += (outputs.cross_attentions,)

                if output_hidden_states:
                    decoder_hidden_states += (
                        (outputs.decoder_hidden_states,)
                        if self.config.is_encoder_decoder
                        else (outputs.hidden_states,)
                    )

            # This is needed to properly delete outputs.logits which may be very large for this first iteration
            # Otherwise a reference to outputs.logits is kept all along until after the next call to self.forward()
            del outputs

            if not sequential:
                # Replicates the new past_key_values to match the `top_k` candidates
                past = model_kwargs["past_key_values"]
                # If it is a static cache, modify it in-place layer after layer to save memory
                if isinstance(past, DynamicCache) or (
                    isinstance(past, EncoderDecoderCache) and isinstance(past.self_attention_cache, DynamicCache)
                ):
                    past.batch_repeat_interleave(top_k)
                else:
                    new_key_values = []
                    for layer in past:
                        items = []
                        # item is either the key or the value matrix
                        for item in layer:
                            items.append(item.repeat_interleave(top_k, dim=0))
                        new_key_values.append(tuple(items))

                    past = tuple(new_key_values)

                model_kwargs["past_key_values"] = past

            if sequential:
                all_outputs = []
                for i in range(top_k):
                    # compute the candidate tokens by the language model and collect their hidden_states
                    next_model_inputs = self.prepare_inputs_for_generation(top_k_ids[:, i].view(-1, 1), **model_kwargs)

                    outputs = self(
                        **next_model_inputs,
                        return_dict=True,
                        output_hidden_states=True,
                        output_attentions=output_attentions,
                    )
                    if isinstance(outputs["past_key_values"], DynamicCache) or (
                        isinstance(outputs["past_key_values"], EncoderDecoderCache)
                        and isinstance(outputs["past_key_values"].self_attention_cache, DynamicCache)
                    ):
                        # Remove past K-V from output since we don't need to stack later
                        outputs["past_key_values"] = None
                        # Remove last token from past K-V since we don't want to append it at this point
                        model_kwargs["past_key_values"].crop(-1)

                    all_outputs.append(outputs)
                outputs = stack_model_outputs(all_outputs)

            else:
                # compute the candidate tokens by the language model and collect their hidden_states
                # assembles top_k_ids into batch of size k
                next_model_inputs = self.prepare_inputs_for_generation(top_k_ids.view(-1, 1), **model_kwargs)

                outputs = self(
                    **next_model_inputs,
                    return_dict=True,
                    output_hidden_states=True,
                    output_attentions=output_attentions,
                )

            # This is essential to avoid having a last reference to the big past K-V and double the necesary memory
            # in the next loop
            del next_model_inputs

            # name is different for encoder-decoder and decoder-only models
            if self.config.is_encoder_decoder:
                next_hidden = outputs.decoder_hidden_states[-1]
                full_hidden_states = outputs.decoder_hidden_states
            else:
                next_hidden = outputs.hidden_states[-1]
                full_hidden_states = outputs.hidden_states

            logits = outputs.logits[:, -1, :]
            context_hidden = last_hidden_states.repeat_interleave(top_k, dim=0)

            # compute the degeneration penalty and re-rank the candidates based on the degeneration penalty and the
            # model confidence. Keeping `selected_idx` on CPU enables multi-device contrastive search and doesn't
            # introduce (noticeable) slowdowns on single-device runs.
            selected_idx = _ranking_fast(context_hidden, next_hidden, top_k_probs, penalty_alpha, top_k)
            selected_idx = selected_idx.to("cpu")

            # This will be used instead of the previous inneficient torch.stack(torch.split())
            augmented_idx = torch.tensor([x + i * top_k for i, x in enumerate(selected_idx)])

            # prepare for the next step: (1) next token_id; (2) past_key_values; (3) last_hidden_states for computing
            # the degeneration penalty; (4) logits for selecting next top-k candidates; (5) selected tokens scores
            # (model confidence minus degeneration penalty); (6) decoder hidden_states
            next_tokens = top_k_ids[range(len(top_k_ids)), selected_idx]
            next_hidden = torch.stack(torch.split(next_hidden.squeeze(dim=1), top_k))
            next_hidden = next_hidden[range(batch_size), selected_idx, :]
            last_hidden_states = torch.cat([last_hidden_states, next_hidden.unsqueeze(1)], dim=1)

            next_decoder_hidden_states = ()
            for layer in full_hidden_states:
                layer = torch.stack(torch.split(layer, top_k))[range(batch_size), selected_idx, :]
                next_decoder_hidden_states += (layer,)

            # generate past_key_values cache of only the selected token
            if sequential:
                next_model_input = self.prepare_inputs_for_generation(
                    top_k_ids[:, selected_idx].view(-1, 1), **model_kwargs
                )

                selected_outputs = self(
                    **next_model_input,
                    return_dict=True,
                    output_hidden_states=False,
                    output_attentions=False,
                )
                next_past_key_values = selected_outputs["past_key_values"]

            else:
                _, next_past_key_values = self._extract_past_from_model_output(outputs, standardize_cache_format=True)
                # Do it in-place layer per layer to save memory
                if isinstance(next_past_key_values, DynamicCache) or (
                    isinstance(next_past_key_values, EncoderDecoderCache)
                    and isinstance(next_past_key_values.self_attention_cache, DynamicCache)
                ):
                    next_past_key_values.batch_select_indices(augmented_idx)
                else:
                    new_key_values = []
                    for layer in next_past_key_values:
                        items = []
                        # item is either the key or the value matrix
                        for item in layer:
                            items.append(item[augmented_idx, ...])
                        new_key_values.append(tuple(items))

                    next_past_key_values = tuple(new_key_values)

            logit_for_next_step = torch.stack(torch.split(logits, top_k))[range(batch_size), selected_idx, :]

            # Rebuilds the relevant parts of the model output for the selected token, for use in the next iteration
            if self.config.is_encoder_decoder:
                next_step_cross_attentions = ()
                next_step_decoder_attentions = ()
                if output_attentions:
                    for layer in outputs.cross_attentions:
                        layer = torch.stack(torch.split(layer, top_k, dim=0))[range(batch_size), selected_idx, ...]
                        next_step_cross_attentions += (layer,)
                    for layer in outputs.decoder_attentions:
                        layer = torch.stack(torch.split(layer, top_k, dim=0))[range(batch_size), selected_idx, ...]
                        next_step_decoder_attentions += (layer,)
                outputs = Seq2SeqLMOutput(
                    past_key_values=next_past_key_values,
                    decoder_hidden_states=next_decoder_hidden_states,
                    decoder_attentions=next_step_decoder_attentions or None,
                    cross_attentions=next_step_cross_attentions or None,
                )
            else:
                next_step_attentions = ()
                if output_attentions:
                    for layer in outputs.attentions:
                        layer = torch.stack(torch.split(layer, top_k, dim=0))[range(batch_size), selected_idx, ...]
                        next_step_attentions += (layer,)
                outputs = CausalLMOutputWithPast(
                    past_key_values=next_past_key_values,
                    hidden_states=next_decoder_hidden_states,
                    attentions=next_step_attentions or None,
                )
            # contrastive_search main logic end

            if synced_gpus and this_peer_finished:
                continue  # don't waste resources running the code we don't need

            # finished sentences should have their next token be a padding token
            if has_eos_stopping_criteria:
                next_tokens = next_tokens * unfinished_sequences + pad_token_id * (1 - unfinished_sequences)

            # update generated ids, model inputs, and length for next step
            input_ids = torch.cat([input_ids, next_tokens[:, None]], dim=-1)
            if streamer is not None:
                streamer.put(next_tokens.cpu())
            model_kwargs = self._update_model_kwargs_for_generation(
                outputs,
                model_kwargs,
                is_encoder_decoder=self.config.is_encoder_decoder,
            )

            # stop when each sentence is finished
            unfinished_sequences = unfinished_sequences & ~stopping_criteria(input_ids, scores)
            this_peer_finished = unfinished_sequences.max() == 0

        if streamer is not None:
            streamer.end()

        if return_dict_in_generate:
            # Contrastive search works by forward looking at the next token, so we need to exclude it from
            # `past_key_values` to be consistent with the other decoding methods
            if model_kwargs.get("past_key_values") is not None:
                if isinstance(model_kwargs["past_key_values"], DynamicCache) or (
                    isinstance(model_kwargs["past_key_values"], EncoderDecoderCache)
                    and isinstance(model_kwargs["past_key_values"].self_attention_cache, DynamicCache)
                ):
                    model_kwargs["past_key_values"].crop(-1)
                else:
                    past_key_values = []
                    for layer in model_kwargs["past_key_values"]:
                        layer_past_key_values = []
                        for item in layer:
                            layer_past_key_values.append(item[..., :-1, :])
                        past_key_values.append(tuple(layer_past_key_values))
                    model_kwargs["past_key_values"] = tuple(past_key_values)

            if self.config.is_encoder_decoder:
                return GenerateEncoderDecoderOutput(
                    sequences=input_ids,
                    scores=scores,
                    logits=raw_logits,
                    encoder_attentions=encoder_attentions,
                    encoder_hidden_states=encoder_hidden_states,
                    decoder_attentions=decoder_attentions,
                    cross_attentions=cross_attentions,
                    decoder_hidden_states=decoder_hidden_states,
                    past_key_values=model_kwargs.get("past_key_values"),
                )
            else:
                return GenerateDecoderOnlyOutput(
                    sequences=input_ids,
                    scores=scores,
                    logits=raw_logits,
                    attentions=decoder_attentions,
                    hidden_states=decoder_hidden_states,
                    past_key_values=model_kwargs.get("past_key_values"),
                )
        else:
            return input_ids

    def _sample(
        self,
        input_ids: torch.LongTensor,
        logits_processor: LogitsProcessorList,
        stopping_criteria: StoppingCriteriaList,
        generation_config: GenerationConfig,
        synced_gpus: bool,
        streamer: Optional["BaseStreamer"],
        logits_warper: Optional[LogitsProcessorList],
        **model_kwargs,
    ) -> Union[GenerateNonBeamOutput, torch.LongTensor]:
        r"""
        Generates sequences of token ids for models with a language modeling head using **multinomial sampling** and
        can be used for text-decoder, text-to-text, speech-to-text, and vision-to-text models.

        Parameters:
            input_ids (`torch.LongTensor` of shape `(batch_size, sequence_length)`):
                The sequence used as a prompt for the generation.
            logits_processor (`LogitsProcessorList`):
                An instance of [`LogitsProcessorList`]. List of instances of class derived from [`LogitsProcessor`]
                used to modify the prediction scores of the language modeling head applied at each generation step.
            stopping_criteria (`StoppingCriteriaList`):
                An instance of [`StoppingCriteriaList`]. List of instances of class derived from [`StoppingCriteria`]
                used to tell if the generation loop should stop.
            generation_config ([`~generation.GenerationConfig`]):
                The generation configuration to be used as parametrization of the decoding method.
            synced_gpus (`bool`):
                Whether to continue running the while loop until max_length (needed for ZeRO stage 3)
            streamer (`BaseStreamer`, *optional*):
                Streamer object that will be used to stream the generated sequences. Generated tokens are passed
                through `streamer.put(token_ids)` and the streamer is responsible for any further processing.
            logits_warper (`LogitsProcessorList`, *optional*):
                An instance of [`LogitsProcessorList`]. List of instances of class derived from [`LogitsWarper`] used
                to warp the prediction score distribution of the language modeling head applied before multinomial
                sampling at each generation step. Only required with sampling strategies (i.e. `do_sample` is set in
                `generation_config`)
            model_kwargs:
                Additional model specific kwargs will be forwarded to the `forward` function of the model. If model is
                an encoder-decoder model the kwargs should include `encoder_outputs`.

        Return:
            [`~generation.GenerateDecoderOnlyOutput`], [`~generation.GenerateEncoderDecoderOutput`] or `torch.LongTensor`:
            A `torch.LongTensor` containing the generated tokens (default behaviour) or a
            [`~generation.GenerateDecoderOnlyOutput`] if `model.config.is_encoder_decoder=False` and
            `return_dict_in_generate=True` or a [`~generation.GenerateEncoderDecoderOutput`] if
            `model.config.is_encoder_decoder=True`.
        """
        # init values
        pad_token_id = generation_config._pad_token_tensor
        output_attentions = generation_config.output_attentions
        output_hidden_states = generation_config.output_hidden_states
        output_scores = generation_config.output_scores
        output_logits = generation_config.output_logits
        return_dict_in_generate = generation_config.return_dict_in_generate
        has_eos_stopping_criteria = any(hasattr(criteria, "eos_token_id") for criteria in stopping_criteria)
        do_sample = generation_config.do_sample
        if do_sample is True and not isinstance(logits_warper, LogitsProcessorList):
            raise ValueError(
                "`do_sample` is set to `True`, `logits_warper` must be a `LogitsProcessorList` instance (it is "
                f"{logits_warper})."
            )

        # init attention / hidden states / scores tuples
        scores = () if (return_dict_in_generate and output_scores) else None
        raw_logits = () if (return_dict_in_generate and output_logits) else None
        decoder_attentions = () if (return_dict_in_generate and output_attentions) else None
        cross_attentions = () if (return_dict_in_generate and output_attentions) else None
        decoder_hidden_states = () if (return_dict_in_generate and output_hidden_states) else None

        # if model is an encoder-decoder, retrieve encoder attention weights and hidden states
        if return_dict_in_generate and self.config.is_encoder_decoder:
            encoder_attentions = model_kwargs["encoder_outputs"].get("attentions") if output_attentions else None
            encoder_hidden_states = (
                model_kwargs["encoder_outputs"].get("hidden_states") if output_hidden_states else None
            )

        # keep track of which sequences are already finished
        batch_size = input_ids.shape[0]
        this_peer_finished = False
        unfinished_sequences = torch.ones(batch_size, dtype=torch.long, device=input_ids.device)
        model_kwargs = self._get_initial_cache_position(input_ids, model_kwargs)

        while self._has_unfinished_sequences(this_peer_finished, synced_gpus, device=input_ids.device):
            # prepare model inputs
            model_inputs = self.prepare_inputs_for_generation(input_ids, **model_kwargs)

            # prepare variable output controls (note: some models won't accept all output controls)
            model_inputs.update({"output_attentions": output_attentions} if output_attentions else {})
            model_inputs.update({"output_hidden_states": output_hidden_states} if output_hidden_states else {})

            # forward pass to get next token
            outputs = self(**model_inputs, return_dict=True)

            if synced_gpus and this_peer_finished:
                continue  # don't waste resources running the code we don't need

            # Clone is needed to avoid keeping a hanging ref to outputs.logits which may be very large for first iteration
            # (the clone itself is always small)
            next_token_logits = outputs.logits[:, -1, :].clone()

            # pre-process distribution
            next_token_scores = logits_processor(input_ids, next_token_logits)
            if do_sample:
                next_token_scores = logits_warper(input_ids, next_token_scores)

            # Store scores, attentions and hidden_states when required
            if return_dict_in_generate:
                if output_scores:
                    scores += (next_token_scores,)
                if output_logits:
                    raw_logits += (next_token_logits,)
                if output_attentions:
                    decoder_attentions += (
                        (outputs.decoder_attentions,) if self.config.is_encoder_decoder else (outputs.attentions,)
                    )
                    if self.config.is_encoder_decoder:
                        cross_attentions += (outputs.cross_attentions,)

                if output_hidden_states:
                    decoder_hidden_states += (
                        (outputs.decoder_hidden_states,)
                        if self.config.is_encoder_decoder
                        else (outputs.hidden_states,)
                    )

            # token selection
            if do_sample:
                probs = nn.functional.softmax(next_token_scores, dim=-1)
                next_tokens = torch.multinomial(probs, num_samples=1).squeeze(1)
            else:
                next_tokens = torch.argmax(next_token_scores, dim=-1)

            # finished sentences should have their next token be a padding token
            if has_eos_stopping_criteria:
                next_tokens = next_tokens * unfinished_sequences + pad_token_id * (1 - unfinished_sequences)

            # update generated ids, model inputs, and length for next step
            input_ids = torch.cat([input_ids, next_tokens[:, None]], dim=-1)
            if streamer is not None:
                streamer.put(next_tokens.cpu())
            model_kwargs = self._update_model_kwargs_for_generation(
                outputs,
                model_kwargs,
                is_encoder_decoder=self.config.is_encoder_decoder,
            )

            unfinished_sequences = unfinished_sequences & ~stopping_criteria(input_ids, scores)
            this_peer_finished = unfinished_sequences.max() == 0

            # This is needed to properly delete outputs.logits which may be very large for first iteration
            # Otherwise a reference to outputs is kept which keeps the logits alive in the next iteration
            del outputs

        if streamer is not None:
            streamer.end()

        if return_dict_in_generate:
            if self.config.is_encoder_decoder:
                return GenerateEncoderDecoderOutput(
                    sequences=input_ids,
                    scores=scores,
                    logits=raw_logits,
                    encoder_attentions=encoder_attentions,
                    encoder_hidden_states=encoder_hidden_states,
                    decoder_attentions=decoder_attentions,
                    cross_attentions=cross_attentions,
                    decoder_hidden_states=decoder_hidden_states,
                    past_key_values=model_kwargs.get("past_key_values"),
                )
            else:
                return GenerateDecoderOnlyOutput(
                    sequences=input_ids,
                    scores=scores,
                    logits=raw_logits,
                    attentions=decoder_attentions,
                    hidden_states=decoder_hidden_states,
                    past_key_values=model_kwargs.get("past_key_values"),
                )
        else:
            return input_ids

    def _temporary_reorder_cache(self, past_key_values, beam_idx):
        """
        Temporary function to handle the different types of cache reordering processes while we roll out `Cache`.

        TODO: standardize cache formats and make all models compatible with `Cache`. It would remove the need
        for this function, with `Cache.reorder_cache` being the sole remaining code path
        """
        model_class = self.__class__.__name__.lower()
        # Exception 1: code path for models using the legacy cache format
        if isinstance(past_key_values, (tuple, list)):
            past_key_values = self._reorder_cache(past_key_values, beam_idx)
        # Exception 2: models with different cache formats. These are limited to `DynamicCache` until their
        # cache format is standardized, to avoid adding complexity to the codebase.
        elif "bloom" in model_class or "gptbigcode" in model_class:
            if not isinstance(past_key_values, (DynamicCache, EncoderDecoderCache)):
                raise ValueError(
                    f"Using an unsupported cache format with {model_class}. Currently, it only supports the "
                    "legacy tuple format or `DynamicCache`"
                )
            past_key_values = self._reorder_cache(past_key_values, beam_idx)
            past_key_values = DynamicCache.from_legacy_cache(past_key_values)
        # Standard code path: use the `Cache.reorder_cache`
        else:
            past_key_values.reorder_cache(beam_idx)
        return past_key_values

    def _beam_search(
        self,
        input_ids: torch.LongTensor,
        beam_scorer: BeamScorer,
        logits_processor: LogitsProcessorList,
        stopping_criteria: StoppingCriteriaList,
        generation_config: GenerationConfig,
        synced_gpus: bool,
        logits_warper: Optional[LogitsProcessorList],
        **model_kwargs,
    ) -> Union[GenerateBeamOutput, torch.LongTensor]:
        r"""
        Generates sequences of token ids for models with a language modeling head using **beam search decoding** and
        can be used for text-decoder, text-to-text, speech-to-text, and vision-to-text models.

        Parameters:
            input_ids (`torch.LongTensor` of shape `(batch_size, sequence_length)`):
                The sequence used as a prompt for the generation.
            beam_scorer (`BeamScorer`):
                An derived instance of [`BeamScorer`] that defines how beam hypotheses are constructed, stored and
                sorted during generation. For more information, the documentation of [`BeamScorer`] should be read.
            logits_processor (`LogitsProcessorList`):
                An instance of [`LogitsProcessorList`]. List of instances of class derived from [`LogitsProcessor`]
                used to modify the prediction scores of the language modeling head applied at each generation step.
            stopping_criteria (`StoppingCriteriaList`:
                An instance of [`StoppingCriteriaList`]. List of instances of class derived from [`StoppingCriteria`]
                used to tell if the generation loop should stop.
            generation_config ([`~generation.GenerationConfig`]):
                The generation configuration to be used as parametrization of the decoding method.
            synced_gpus (`bool`):
                Whether to continue running the while loop until max_length (needed for ZeRO stage 3)
            logits_warper (`LogitsProcessorList`, *optional*):
                An instance of [`LogitsProcessorList`]. List of instances of class derived from [`LogitsWarper`] used
                to warp the prediction score distribution of the language modeling head applied before multinomial
                sampling at each generation step. Only required with sampling strategies (i.e. `do_sample` is set in
                `generation_config`)
            model_kwargs:
                Additional model specific kwargs will be forwarded to the `forward` function of the model. If model is
                an encoder-decoder model the kwargs should include `encoder_outputs`.

        Return:
            [`generation.GenerateBeamDecoderOnlyOutput`], [`~generation.GenerateBeamEncoderDecoderOutput`] or
            `torch.LongTensor`: A `torch.LongTensor` containing the generated tokens (default behaviour) or a
            [`~generation.GenerateBeamDecoderOnlyOutput`] if `model.config.is_encoder_decoder=False` and
            `return_dict_in_generate=True` or a [`~generation.GenerateBeamEncoderDecoderOutput`] if
            `model.config.is_encoder_decoder=True`.
        """
        # init values
        pad_token_id = generation_config._pad_token_tensor
        eos_token_id = generation_config._eos_token_tensor
        output_attentions = generation_config.output_attentions
        output_hidden_states = generation_config.output_hidden_states
        output_scores = generation_config.output_scores
        output_logits = generation_config.output_logits
        return_dict_in_generate = generation_config.return_dict_in_generate
        sequential = generation_config.low_memory
        do_sample = generation_config.do_sample
        if do_sample is True and not isinstance(logits_warper, LogitsProcessorList):
            raise ValueError(
                "`do_sample` is set to `True`, `logits_warper` must be a `LogitsProcessorList` instance (it is "
                f"{logits_warper})."
            )

        batch_size = len(beam_scorer._beam_hyps)
        num_beams = beam_scorer.num_beams

        batch_beam_size, cur_len = input_ids.shape
        model_kwargs = self._get_initial_cache_position(input_ids, model_kwargs)

        if num_beams * batch_size != batch_beam_size:
            raise ValueError(
                f"Batch dimension of `input_ids` should be {num_beams * batch_size}, but is {batch_beam_size}."
            )

        # init attention / hidden states / scores tuples
        scores = () if (return_dict_in_generate and output_scores) else None
        raw_logits = () if (return_dict_in_generate and output_logits) else None
        beam_indices = (
            tuple(() for _ in range(batch_beam_size)) if (return_dict_in_generate and output_scores) else None
        )
        decoder_attentions = () if (return_dict_in_generate and output_attentions) else None
        cross_attentions = () if (return_dict_in_generate and output_attentions) else None
        decoder_hidden_states = () if (return_dict_in_generate and output_hidden_states) else None

        # if model is an encoder-decoder, retrieve encoder attention weights and hidden states
        if return_dict_in_generate and self.config.is_encoder_decoder:
            encoder_attentions = model_kwargs["encoder_outputs"].get("attentions") if output_attentions else None
            encoder_hidden_states = (
                model_kwargs["encoder_outputs"].get("hidden_states") if output_hidden_states else None
            )

        # initialise score of first beam with 0 and the rest with -1e9. This makes sure that only tokens
        # of the first beam are considered to avoid sampling the exact same tokens across all beams.
        beam_scores = torch.zeros((batch_size, num_beams), dtype=torch.float, device=input_ids.device)
        beam_scores[:, 1:] = -1e9
        beam_scores = beam_scores.view((batch_size * num_beams,))

        this_peer_finished = False

        decoder_prompt_len = input_ids.shape[-1]  # record the prompt length of decoder

        while self._has_unfinished_sequences(this_peer_finished, synced_gpus, device=input_ids.device):
            model_inputs = self.prepare_inputs_for_generation(input_ids, **model_kwargs)

            # prepare variable output controls (note: some models won't accept all output controls)
            model_inputs.update({"output_attentions": output_attentions} if output_attentions else {})
            model_inputs.update({"output_hidden_states": output_hidden_states} if output_hidden_states else {})

            # if sequential is True, split the input to batches of batch_size and run sequentially
            if sequential:
                if any(
                    model_name in self.__class__.__name__.lower()
                    for model_name in [
                        "fsmt",
                        "reformer",
                        "bloom",
                        "ctrl",
                        "gpt_bigcode",
                        "transo_xl",
                        "xlnet",
                        "cpm",
                        "jamba",
                    ]
                ):
                    raise RuntimeError(
                        f"Currently generation for {self.__class__.__name__} is not supported "
                        f"for `low_memory beam_search`. Please open an issue on GitHub if you need this feature."
                    )

                inputs_per_sub_batches = _split_model_inputs(
                    model_inputs, split_size=batch_size, full_batch_size=batch_beam_size
                )
                outputs_per_sub_batch = [
                    self(**inputs_per_sub_batch, return_dict=True) for inputs_per_sub_batch in inputs_per_sub_batches
                ]

                outputs = stack_model_outputs(outputs_per_sub_batch)

            else:  # Unchanged original behavior
                outputs = self(**model_inputs, return_dict=True)

            if synced_gpus and this_peer_finished:
                cur_len = cur_len + 1
                continue  # don't waste resources running the code we don't need

            # Clone is needed to avoid keeping a hanging ref to outputs.logits which may be very large for first iteration
            # (the clone itself is always small)
            next_token_logits = outputs.logits[:, -1, :].clone()
            next_token_scores = nn.functional.log_softmax(
                next_token_logits, dim=-1
            )  # (batch_size * num_beams, vocab_size)

            next_token_scores_processed = logits_processor(input_ids, next_token_scores)
            if do_sample:
                next_token_scores_processed = logits_warper(input_ids, next_token_scores_processed)
            next_token_scores = next_token_scores_processed + beam_scores[:, None].expand_as(
                next_token_scores_processed
            )

            # Store scores, attentions and hidden_states when required
            if return_dict_in_generate:
                if output_scores:
                    scores += (next_token_scores_processed,)
                if output_logits:
                    raw_logits += (next_token_logits,)
                if output_attentions:
                    decoder_attentions += (
                        (outputs.decoder_attentions,) if self.config.is_encoder_decoder else (outputs.attentions,)
                    )
                    if self.config.is_encoder_decoder:
                        cross_attentions += (outputs.cross_attentions,)
                if output_hidden_states:
                    decoder_hidden_states += (
                        (outputs.decoder_hidden_states,)
                        if self.config.is_encoder_decoder
                        else (outputs.hidden_states,)
                    )

            # reshape for beam search
            vocab_size = next_token_scores.shape[-1]
            next_token_scores = next_token_scores.view(batch_size, num_beams * vocab_size)

            # Beam token selection: pick 1 + eos_token_id.shape[0] next tokens for each beam so we have at least 1
            # non eos token per beam.
            n_eos_tokens = eos_token_id.shape[0] if eos_token_id is not None else 0
            n_tokens_to_keep = max(2, 1 + n_eos_tokens) * num_beams
            if do_sample:
                probs = nn.functional.softmax(next_token_scores, dim=-1)
                next_tokens = torch.multinomial(probs, num_samples=n_tokens_to_keep)
                next_token_scores = torch.gather(next_token_scores, -1, next_tokens)
                next_token_scores, _indices = torch.sort(next_token_scores, descending=True, dim=1)
                next_tokens = torch.gather(next_tokens, -1, _indices)
            else:
                next_token_scores, next_tokens = torch.topk(
                    next_token_scores, n_tokens_to_keep, dim=1, largest=True, sorted=True
                )

            next_indices = torch.div(next_tokens, vocab_size, rounding_mode="floor")
            next_tokens = next_tokens % vocab_size

            # stateless
            beam_outputs = beam_scorer.process(
                input_ids,
                next_token_scores,
                next_tokens,
                next_indices,
                pad_token_id=pad_token_id,
                eos_token_id=eos_token_id,
                beam_indices=beam_indices,
                decoder_prompt_len=decoder_prompt_len,
            )

            beam_scores = beam_outputs["next_beam_scores"]
            beam_next_tokens = beam_outputs["next_beam_tokens"]
            beam_idx = beam_outputs["next_beam_indices"]

            input_ids = torch.cat([input_ids[beam_idx, :], beam_next_tokens.unsqueeze(-1)], dim=-1)

            model_kwargs = self._update_model_kwargs_for_generation(
                outputs,
                model_kwargs,
                is_encoder_decoder=self.config.is_encoder_decoder,
            )

            # This is needed to properly delete outputs.logits which may be very large for first iteration
            # Otherwise a reference to outputs is kept which keeps the logits alive in the next iteration
            # IMPORTANT: Note that this should appear BEFORE the call to _reorder_cache() to save the maximum memory
            # (that way the memory peak does not include outputs.logits)
            del outputs

            if model_kwargs.get("past_key_values", None) is not None:
                model_kwargs["past_key_values"] = self._temporary_reorder_cache(
                    model_kwargs["past_key_values"], beam_idx
                )

            if return_dict_in_generate and output_scores:
                beam_indices = tuple((beam_indices[beam_idx[i]] + (beam_idx[i],) for i in range(len(beam_indices))))

            # increase cur_len
            cur_len = cur_len + 1

            if beam_scorer.is_done or all(stopping_criteria(input_ids, scores)):
                this_peer_finished = True

        sequence_outputs = beam_scorer.finalize(
            input_ids,
            beam_scores,
            next_tokens,
            next_indices,
            pad_token_id=pad_token_id,
            eos_token_id=eos_token_id,
            max_length=stopping_criteria.max_length,
            beam_indices=beam_indices,
            decoder_prompt_len=decoder_prompt_len,
        )

        if return_dict_in_generate:
            if not output_scores:
                sequence_outputs["sequence_scores"] = None

            if self.config.is_encoder_decoder:
                return GenerateBeamEncoderDecoderOutput(
                    sequences=sequence_outputs["sequences"],
                    sequences_scores=sequence_outputs["sequence_scores"],
                    scores=scores,
                    logits=raw_logits,
                    beam_indices=sequence_outputs["beam_indices"],
                    encoder_attentions=encoder_attentions,
                    encoder_hidden_states=encoder_hidden_states,
                    decoder_attentions=decoder_attentions,
                    cross_attentions=cross_attentions,
                    decoder_hidden_states=decoder_hidden_states,
                    past_key_values=model_kwargs.get("past_key_values"),
                )
            else:
                return GenerateBeamDecoderOnlyOutput(
                    sequences=sequence_outputs["sequences"],
                    sequences_scores=sequence_outputs["sequence_scores"],
                    scores=scores,
                    logits=raw_logits,
                    beam_indices=sequence_outputs["beam_indices"],
                    attentions=decoder_attentions,
                    hidden_states=decoder_hidden_states,
                    past_key_values=model_kwargs.get("past_key_values"),
                )
        else:
            return sequence_outputs["sequences"]

    def _group_beam_search(
        self,
        input_ids: torch.LongTensor,
        beam_scorer: BeamScorer,
        logits_processor: LogitsProcessorList,
        stopping_criteria: StoppingCriteriaList,
        generation_config: GenerationConfig,
        synced_gpus: bool,
        **model_kwargs,
    ):
        r"""
        Generates sequences of token ids for models with a language modeling head using **diverse beam search
        decoding** and can be used for text-decoder, text-to-text, speech-to-text, and vision-to-text models.

        Parameters:
            input_ids (`torch.LongTensor` of shape `(batch_size, sequence_length)`):
                The sequence used as a prompt for the generation.
            beam_scorer (`BeamScorer`):
                An derived instance of [`BeamScorer`] that defines how beam hypotheses are constructed, stored and
                sorted during generation. For more information, the documentation of [`BeamScorer`] should be read.
            logits_processor (`LogitsProcessorList`):
                An instance of [`LogitsProcessorList`]. List of instances of class derived from [`LogitsProcessor`]
                used to modify the prediction scores of the language modeling head applied at each generation step.
            stopping_criteria (`StoppingCriteriaList`):
                An instance of [`StoppingCriteriaList`]. List of instances of class derived from [`StoppingCriteria`]
                used to tell if the generation loop should stop.
            generation_config ([`~generation.GenerationConfig`]):
                The generation configuration to be used as parametrization of the decoding method.
            synced_gpus (`bool`):
                Whether to continue running the while loop until max_length (needed for ZeRO stage 3)
            model_kwargs:
                Additional model specific kwargs that will be forwarded to the `forward` function of the model. If
                model is an encoder-decoder model the kwargs should include `encoder_outputs`.

        Return:
            [`~generation.GenerateBeamDecoderOnlyOutput`], [`~generation.GenerateBeamEncoderDecoderOutput`] or
            `torch.LongTensor`: A `torch.LongTensor` containing the generated tokens (default behaviour) or a
            [`~generation.GenerateBeamDecoderOnlyOutput`] if `model.config.is_encoder_decoder=False` and
            `return_dict_in_generate=True` or a [`~generation.GenerateBeamEncoderDecoderOutput`] if
            `model.config.is_encoder_decoder=True`.
        """
        # init values
        pad_token_id = generation_config._pad_token_tensor
        eos_token_id = generation_config._eos_token_tensor
        output_attentions = generation_config.output_attentions
        output_hidden_states = generation_config.output_hidden_states
        output_scores = generation_config.output_scores
        output_logits = generation_config.output_logits
        return_dict_in_generate = generation_config.return_dict_in_generate

        num_beams = beam_scorer.num_beams
        num_beam_groups = beam_scorer.num_beam_groups
        num_sub_beams = num_beams // num_beam_groups
        batch_size = len(beam_scorer._beam_hyps) // num_beam_groups
        device = input_ids.device

        batch_beam_size, cur_len = input_ids.shape
        model_kwargs = self._get_initial_cache_position(input_ids, model_kwargs)

        if return_dict_in_generate and output_scores:
            beam_indices = [tuple(() for _ in range(num_sub_beams * batch_size)) for _ in range(num_beam_groups)]
        else:
            beam_indices = None

        if num_beams * batch_size != batch_beam_size:
            raise ValueError(
                f"Batch dimension of `input_ids` should be {num_beams * batch_size}, but is {batch_beam_size}."
            )

        # init attention / hidden states / scores tuples
        scores = () if (return_dict_in_generate and output_scores) else None
        raw_logits = () if (return_dict_in_generate and output_logits) else None
        decoder_attentions = () if (return_dict_in_generate and output_attentions) else None
        cross_attentions = () if (return_dict_in_generate and output_attentions) else None
        decoder_hidden_states = () if (return_dict_in_generate and output_hidden_states) else None

        # if model is an encoder-decoder, retrieve encoder attention weights and hidden states
        if return_dict_in_generate and self.config.is_encoder_decoder:
            encoder_attentions = model_kwargs["encoder_outputs"].get("attentions") if output_attentions else None
            encoder_hidden_states = (
                model_kwargs["encoder_outputs"].get("hidden_states") if output_hidden_states else None
            )

        # initialise score of first beam of each group with 0 and the rest with -1e9. This ensures that the beams in
        # the same group don't produce same tokens everytime.
        beam_scores = torch.full((batch_size, num_beams), -1e9, dtype=torch.float, device=device)
        beam_scores[:, ::num_sub_beams] = 0
        beam_scores = beam_scores.view((batch_size * num_beams,))

        this_peer_finished = False

        decoder_prompt_len = input_ids.shape[-1]  # record the prompt length of decoder
        while self._has_unfinished_sequences(this_peer_finished, synced_gpus, device=input_ids.device):
            # predicted tokens in cur_len step
            current_tokens = torch.zeros(batch_size * num_beams, dtype=input_ids.dtype, device=device)

            # indices which will form the beams in the next time step
            reordering_indices = torch.zeros(batch_size * num_beams, dtype=torch.long, device=device)

            # do one decoder step on all beams of all sentences in batch
            model_inputs = self.prepare_inputs_for_generation(input_ids, **model_kwargs)

            # prepare variable output controls (note: some models won't accept all output controls)
            model_inputs.update({"output_attentions": output_attentions} if output_attentions else {})
            model_inputs.update({"output_hidden_states": output_hidden_states} if output_hidden_states else {})

            outputs = self(**model_inputs, return_dict=True)

            if synced_gpus and this_peer_finished:
                cur_len = cur_len + 1
                continue  # don't waste resources running the code we don't need

            if output_scores:
                processed_score = torch.zeros_like(outputs.logits[:, -1, :])
            if output_logits:
                # Clone is needed to avoid keeping a hanging ref to outputs.logits which may be very large for first iteration
                # (the clone itself is always small)
                raw_logit_score = outputs.logits[:, -1, :].clone()

            for beam_group_idx in range(num_beam_groups):
                group_start_idx = beam_group_idx * num_sub_beams
                group_end_idx = min(group_start_idx + num_sub_beams, num_beams)
                group_size = group_end_idx - group_start_idx

                # indices of beams of current group among all sentences in batch
                batch_group_indices = []

                for batch_idx in range(batch_size):
                    batch_group_indices.extend(
                        [batch_idx * num_beams + idx for idx in range(group_start_idx, group_end_idx)]
                    )
                group_input_ids = input_ids[batch_group_indices]

                # select outputs of beams of current group only
                # No need to clone() the logits here as they will not retain outputs.logits at the end of the loop
                next_token_logits = outputs.logits[batch_group_indices, -1, :]

                next_token_scores = nn.functional.log_softmax(
                    next_token_logits, dim=-1
                )  # (batch_size * group_size, vocab_size)
                vocab_size = next_token_scores.shape[-1]

                next_token_scores_processed = logits_processor(
                    group_input_ids, next_token_scores, current_tokens=current_tokens, beam_group_idx=beam_group_idx
                )
                next_token_scores = next_token_scores_processed + beam_scores[batch_group_indices].unsqueeze(-1)
                next_token_scores = next_token_scores.expand_as(next_token_scores_processed)

                if output_scores:
                    processed_score[batch_group_indices] = next_token_scores_processed

                # reshape for beam search
                next_token_scores = next_token_scores.view(batch_size, group_size * vocab_size)

                # Sample 1 + len(eos_token_id) next tokens for each beam so we have at least 1 non eos token per beam.
                n_eos_tokens = eos_token_id.shape[0] if eos_token_id is not None else 0
                next_token_scores, next_tokens = torch.topk(
                    next_token_scores, max(2, 1 + n_eos_tokens) * group_size, dim=1, largest=True, sorted=True
                )

                next_indices = torch.div(next_tokens, vocab_size, rounding_mode="floor")
                next_tokens = next_tokens % vocab_size

                # stateless
                process_beam_indices = sum(beam_indices, ()) if beam_indices is not None else None
                beam_outputs = beam_scorer.process(
                    group_input_ids,
                    next_token_scores,
                    next_tokens,
                    next_indices,
                    pad_token_id=pad_token_id,
                    eos_token_id=eos_token_id,
                    beam_indices=process_beam_indices,
                    group_index=beam_group_idx,
                    decoder_prompt_len=decoder_prompt_len,
                )
                beam_scores[batch_group_indices] = beam_outputs["next_beam_scores"]
                beam_next_tokens = beam_outputs["next_beam_tokens"]
                beam_idx = beam_outputs["next_beam_indices"]

                if return_dict_in_generate and output_scores:
                    beam_indices[beam_group_idx] = tuple(
                        beam_indices[beam_group_idx][beam_idx[i]] + (beam_idx[i],) for i in range(len(beam_indices[0]))
                    )

                input_ids[batch_group_indices] = group_input_ids[beam_idx]
                group_input_ids = torch.cat([group_input_ids[beam_idx, :], beam_next_tokens.unsqueeze(-1)], dim=-1)
                current_tokens[batch_group_indices] = group_input_ids[:, -1]

                # (beam_idx // group_size) -> batch_idx
                # (beam_idx % group_size) -> offset of idx inside the group
                reordering_indices[batch_group_indices] = (
                    num_beams * torch.div(beam_idx, group_size, rounding_mode="floor")
                    + group_start_idx
                    + (beam_idx % group_size)
                )

            # Store scores, attentions and hidden_states when required
            if return_dict_in_generate:
                if output_scores:
                    scores += (processed_score,)
                if output_logits:
                    raw_logits += (raw_logit_score,)
                if output_attentions:
                    decoder_attentions += (
                        (outputs.decoder_attentions,) if self.config.is_encoder_decoder else (outputs.attentions,)
                    )
                    if self.config.is_encoder_decoder:
                        cross_attentions += (outputs.cross_attentions,)

                if output_hidden_states:
                    decoder_hidden_states += (
                        (outputs.decoder_hidden_states,)
                        if self.config.is_encoder_decoder
                        else (outputs.hidden_states,)
                    )

            input_ids = torch.cat([input_ids, current_tokens.unsqueeze(-1)], dim=-1)

            model_kwargs = self._update_model_kwargs_for_generation(
                outputs,
                model_kwargs,
                is_encoder_decoder=self.config.is_encoder_decoder,
            )

            # This is needed to properly delete outputs.logits which may be very large for first iteration
            # Otherwise a reference to outputs is kept which keeps the logits alive in the next iteration
            # IMPORTANT: Note that this should appear BEFORE the call to _reorder_cache() to save the maximum memory
            # (that way the memory peak does not include outputs.logits)
            del outputs

            if model_kwargs.get("past_key_values", None) is not None:
                model_kwargs["past_key_values"] = self._temporary_reorder_cache(
                    model_kwargs["past_key_values"], reordering_indices
                )

            # increase cur_len
            cur_len = cur_len + 1

            if beam_scorer.is_done or all(stopping_criteria(input_ids, scores)):
                this_peer_finished = True

        final_beam_indices = sum(beam_indices, ()) if beam_indices is not None else None
        sequence_outputs = beam_scorer.finalize(
            input_ids,
            beam_scores,
            next_tokens,
            next_indices,
            pad_token_id=pad_token_id,
            eos_token_id=eos_token_id,
            max_length=stopping_criteria.max_length,
            beam_indices=final_beam_indices,
            decoder_prompt_len=decoder_prompt_len,
        )

        if return_dict_in_generate:
            if not output_scores:
                sequence_outputs["sequence_scores"] = None

            if self.config.is_encoder_decoder:
                return GenerateBeamEncoderDecoderOutput(
                    sequences=sequence_outputs["sequences"],
                    sequences_scores=sequence_outputs["sequence_scores"],
                    scores=scores,
                    logits=raw_logits,
                    beam_indices=sequence_outputs["beam_indices"],
                    encoder_attentions=encoder_attentions,
                    encoder_hidden_states=encoder_hidden_states,
                    decoder_attentions=decoder_attentions,
                    cross_attentions=cross_attentions,
                    decoder_hidden_states=decoder_hidden_states,
                    past_key_values=model_kwargs.get("past_key_values"),
                )
            else:
                return GenerateBeamDecoderOnlyOutput(
                    sequences=sequence_outputs["sequences"],
                    sequences_scores=sequence_outputs["sequence_scores"],
                    scores=scores,
                    logits=raw_logits,
                    beam_indices=sequence_outputs["beam_indices"],
                    attentions=decoder_attentions,
                    hidden_states=decoder_hidden_states,
                    past_key_values=model_kwargs.get("past_key_values"),
                )
        else:
            return sequence_outputs["sequences"]

    def _constrained_beam_search(
        self,
        input_ids: torch.LongTensor,
        constrained_beam_scorer: ConstrainedBeamSearchScorer,
        logits_processor: LogitsProcessorList,
        stopping_criteria: StoppingCriteriaList,
        generation_config: GenerationConfig,
        synced_gpus: bool,
        **model_kwargs,
    ) -> Union[GenerateBeamOutput, torch.LongTensor]:
        r"""
        Generates sequences of token ids for models with a language modeling head using **constrained beam search
        decoding** and can be used for text-decoder, text-to-text, speech-to-text, and vision-to-text models.

        Parameters:
            input_ids (`torch.LongTensor` of shape `(batch_size, sequence_length)`):
                The sequence used as a prompt for the generation.
            constrained_beam_scorer (`ConstrainedBeamSearchScorer`):
                A derived instance of [`BeamScorer`] that defines how beam hypotheses are constructed, stored and
                sorted during generation, while satisfying a list of positive constraints. For more information, the
                documentation of [`ConstrainedBeamSearchScorer`] should be read.
            logits_processor (`LogitsProcessorList`):
                An instance of [`LogitsProcessorList`]. List of instances of class derived from [`LogitsProcessor`]
                used to modify the prediction scores of the language modeling head applied at each generation step.
            stopping_criteria (`StoppingCriteriaList`):
                An instance of [`StoppingCriteriaList`]. List of instances of class derived from [`StoppingCriteria`]
                used to tell if the generation loop should stop.
            logits_warper (`LogitsProcessorList`):
                An instance of [`LogitsProcessorList`]. List of instances of class derived from [`LogitsWarper`] used
                to warp the prediction score distribution of the language modeling head applied before multinomial
                sampling at each generation step.
            generation_config ([`~generation.GenerationConfig`]):
                The generation configuration to be used as parametrization of the decoding method.
            synced_gpus (`bool`):
                Whether to continue running the while loop until max_length (needed for ZeRO stage 3)
            model_kwargs:
                Additional model specific kwargs will be forwarded to the `forward` function of the model. If model is
                an encoder-decoder model the kwargs should include `encoder_outputs`.

        Return:
            [`~generation.GenerateBeamDecoderOnlyOutput`], [`~generation.GenerateBeamEncoderDecoderOutput`] or
            `torch.LongTensor`: A `torch.LongTensor` containing the generated tokens (default behaviour) or a
            [`~generation.GenerateBeamDecoderOnlyOutput`] if `model.config.is_encoder_decoder=False` and
            `return_dict_in_generate=True` or a [`~generation.GenerateBeamEncoderDecoderOutput`] if
            `model.config.is_encoder_decoder=True`.
        """
        # init values
        pad_token_id = generation_config._pad_token_tensor
        eos_token_id = generation_config._eos_token_tensor
        output_attentions = generation_config.output_attentions
        output_hidden_states = generation_config.output_hidden_states
        output_scores = generation_config.output_scores
        output_logits = generation_config.output_logits
        return_dict_in_generate = generation_config.return_dict_in_generate

        batch_size = len(constrained_beam_scorer._beam_hyps)
        num_beams = constrained_beam_scorer.num_beams

        batch_beam_size, cur_len = input_ids.shape
        model_kwargs = self._get_initial_cache_position(input_ids, model_kwargs)

        if num_beams * batch_size != batch_beam_size:
            raise ValueError(
                f"Batch dimension of `input_ids` should be {num_beams * batch_size}, but is {batch_beam_size}."
            )

        # init attention / hidden states / scores tuples
        scores = () if (return_dict_in_generate and output_scores) else None
        raw_logits = () if (return_dict_in_generate and output_logits) else None
        beam_indices = (
            tuple(() for _ in range(batch_beam_size)) if (return_dict_in_generate and output_scores) else None
        )
        decoder_attentions = () if (return_dict_in_generate and output_attentions) else None
        cross_attentions = () if (return_dict_in_generate and output_attentions) else None
        decoder_hidden_states = () if (return_dict_in_generate and output_hidden_states) else None

        # if model is an encoder-decoder, retrieve encoder attention weights and hidden states
        if return_dict_in_generate and self.config.is_encoder_decoder:
            encoder_attentions = model_kwargs["encoder_outputs"].get("attentions") if output_attentions else None
            encoder_hidden_states = (
                model_kwargs["encoder_outputs"].get("hidden_states") if output_hidden_states else None
            )

        # initialise score of first beam with 0 and the rest with -1e9. This makes sure that only tokens
        # of the first beam are considered to avoid sampling the exact same tokens across all beams.
        beam_scores = torch.zeros((batch_size, num_beams), dtype=torch.float, device=input_ids.device)
        beam_scores[:, 1:] = -1e9
        beam_scores = beam_scores.view((batch_size * num_beams,))

        this_peer_finished = False

        decoder_prompt_len = input_ids.shape[-1]  # record the prompt length of decoder
        while self._has_unfinished_sequences(this_peer_finished, synced_gpus, device=input_ids.device):
            model_inputs = self.prepare_inputs_for_generation(input_ids, **model_kwargs)

            # prepare variable output controls (note: some models won't accept all output controls)
            model_inputs.update({"output_attentions": output_attentions} if output_attentions else {})
            model_inputs.update({"output_hidden_states": output_hidden_states} if output_hidden_states else {})

            outputs = self(**model_inputs, return_dict=True)

            if synced_gpus and this_peer_finished:
                cur_len = cur_len + 1
                continue  # don't waste resources running the code we don't need

            # Clone is needed to avoid keeping a hanging ref to outputs.logits which may be very large for first iteration
            # (the clone itself is always small)
            next_token_logits = outputs.logits[:, -1, :].clone()
            next_token_scores = nn.functional.log_softmax(
                next_token_logits, dim=-1
            )  # (batch_size * num_beams, vocab_size)

            next_token_scores_processed = logits_processor(input_ids, next_token_scores)

            next_token_scores = next_token_scores_processed + beam_scores[:, None].expand_as(
                next_token_scores_processed
            )

            scores_for_all_vocab = next_token_scores.clone()

            # Store scores, attentions and hidden_states when required
            if return_dict_in_generate:
                if output_scores:
                    scores += (next_token_scores,)
                if output_logits:
                    raw_logits += (next_token_logits,)
                if output_attentions:
                    decoder_attentions += (
                        (outputs.decoder_attentions,) if self.config.is_encoder_decoder else (outputs.attentions,)
                    )
                    if self.config.is_encoder_decoder:
                        cross_attentions += (outputs.cross_attentions,)

                if output_hidden_states:
                    decoder_hidden_states += (
                        (outputs.decoder_hidden_states,)
                        if self.config.is_encoder_decoder
                        else (outputs.hidden_states,)
                    )

            # reshape for beam search
            vocab_size = next_token_scores.shape[-1]
            next_token_scores = next_token_scores.view(batch_size, num_beams * vocab_size)

            # Sample 1 + len(eos_token_id) next tokens for each beam so we have at least 1 non eos token per beam.
            n_eos_tokens = eos_token_id.shape[0] if eos_token_id is not None else 0
            next_token_scores, next_tokens = torch.topk(
                next_token_scores, max(2, 1 + n_eos_tokens) * num_beams, dim=1, largest=True, sorted=True
            )

            next_indices = (next_tokens / vocab_size).long()
            next_tokens = next_tokens % vocab_size

            # stateless
            beam_outputs = constrained_beam_scorer.process(
                input_ids,
                next_token_scores,
                next_tokens,
                next_indices,
                scores_for_all_vocab,
                pad_token_id=pad_token_id,
                eos_token_id=eos_token_id,
                beam_indices=beam_indices,
                decoder_prompt_len=decoder_prompt_len,
            )
            beam_scores = beam_outputs["next_beam_scores"]
            beam_next_tokens = beam_outputs["next_beam_tokens"]
            beam_idx = beam_outputs["next_beam_indices"]

            input_ids = torch.cat([input_ids[beam_idx, :], beam_next_tokens.unsqueeze(-1)], dim=-1)
            model_kwargs = self._update_model_kwargs_for_generation(
                outputs,
                model_kwargs,
                is_encoder_decoder=self.config.is_encoder_decoder,
            )

            # This is needed to properly delete outputs.logits which may be very large for first iteration
            # Otherwise a reference to outputs is kept which keeps the logits alive in the next iteration
            # IMPORTANT: Note that this should appear BEFORE the call to _reorder_cache() to save the maximum memory
            # (that way the memory peak does not include outputs.logits)
            del outputs

            if model_kwargs.get("past_key_values", None) is not None:
                model_kwargs["past_key_values"] = self._temporary_reorder_cache(
                    model_kwargs["past_key_values"], beam_idx
                )

            if return_dict_in_generate and output_scores:
                beam_indices = tuple((beam_indices[beam_idx[i]] + (beam_idx[i],) for i in range(len(beam_indices))))

            # increase cur_len
            cur_len = cur_len + 1

            if constrained_beam_scorer.is_done or all(stopping_criteria(input_ids, scores)):
                this_peer_finished = True

        sequence_outputs = constrained_beam_scorer.finalize(
            input_ids,
            beam_scores,
            next_tokens,
            next_indices,
            pad_token_id=pad_token_id,
            eos_token_id=eos_token_id,
            max_length=stopping_criteria.max_length,
            beam_indices=beam_indices,
            decoder_prompt_len=decoder_prompt_len,
        )

        if return_dict_in_generate:
            if not output_scores:
                sequence_outputs["sequence_scores"] = None
            if self.config.is_encoder_decoder:
                return GenerateBeamEncoderDecoderOutput(
                    sequences=sequence_outputs["sequences"],
                    sequences_scores=sequence_outputs["sequence_scores"],
                    scores=scores,
                    logits=raw_logits,
                    beam_indices=sequence_outputs["beam_indices"],
                    encoder_attentions=encoder_attentions,
                    encoder_hidden_states=encoder_hidden_states,
                    decoder_attentions=decoder_attentions,
                    cross_attentions=cross_attentions,
                    decoder_hidden_states=decoder_hidden_states,
                    past_key_values=model_kwargs.get("past_key_values"),
                )
            else:
                return GenerateBeamDecoderOnlyOutput(
                    sequences=sequence_outputs["sequences"],
                    sequences_scores=sequence_outputs["sequence_scores"],
                    scores=scores,
                    logits=raw_logits,
                    beam_indices=sequence_outputs["beam_indices"],
                    attentions=decoder_attentions,
                    hidden_states=decoder_hidden_states,
                    past_key_values=model_kwargs.get("past_key_values"),
                )
        else:
            return sequence_outputs["sequences"]

    def _assisted_decoding(
        self,
        input_ids: torch.LongTensor,
        candidate_generator: CandidateGenerator,
        logits_processor: LogitsProcessorList,
        logits_warper: LogitsProcessorList,
        stopping_criteria: StoppingCriteriaList,
        generation_config: GenerationConfig,
        synced_gpus: bool,
        streamer: Optional["BaseStreamer"],
        **model_kwargs,
    ) -> Union[GenerateNonBeamOutput, torch.LongTensor]:
        r"""
        Generates sequences of token ids for models with a language modeling head using **greedy decoding** or
        **sample** (depending on `do_sample`), assisted by candidate sequences. Assisted generation is an example of a
        candidate decoding strategy. Can be used for text-decoder, text-to-text, speech-to-text, and vision-to-text
        models.

        Parameters:
            input_ids (`torch.LongTensor` of shape `(batch_size, sequence_length)`):
                The sequence used as a prompt for the generation.
            candidate_generator (`CandidateGenerator`):
                A derived instance of [`CandidateGenerator`] that defines how candidate sequences are generated. For
                more information, the documentation of [`CandidateGenerator`] should be read.
            logits_processor (`LogitsProcessorList`):
                An instance of [`LogitsProcessorList`]. List of instances of class derived from [`LogitsProcessor`]
                used to modify the prediction scores of the language modeling head applied at each generation step.
            logits_warper (`LogitsProcessorList`):
                An instance of [`LogitsProcessorList`]. List of instances of class derived from [`LogitsWarper`] used
                to warp the prediction score distribution of the language modeling head applied before multinomial
                sampling at each generation step. Only used if sampling is active.
            stopping_criteria (`StoppingCriteriaList`):
                An instance of [`StoppingCriteriaList`]. List of instances of class derived from [`StoppingCriteria`]
                used to tell if the generation loop should stop.
            generation_config ([`~generation.GenerationConfig`]):
                The generation configuration to be used as parametrization of the decoding method.
            synced_gpus (`bool`):
                Whether to continue running the while loop until max_length (needed for ZeRO stage 3)
            streamer (`BaseStreamer`, *optional*):
                Streamer object that will be used to stream the generated sequences. Generated tokens are passed
                through `streamer.put(token_ids)` and the streamer is responsible for any further processing.
            model_kwargs:
                Additional model specific keyword arguments will be forwarded to the `forward` function of the model.
                If model is an encoder-decoder model the kwargs should include `encoder_outputs`.

        Return:
            [`~generation.GenerateDecoderOnlyOutput`], [`~generation.GenerateEncoderDecoderOutput`] or
            `torch.LongTensor`: A `torch.LongTensor` containing the generated tokens (default behaviour) or a
            [`~generation.GenerateDecoderOnlyOutput`] if `model.config.is_encoder_decoder=False` and
            `return_dict_in_generate=True` or a [`~generation.GenerateEncoderDecoderOutput`] if
            `model.config.is_encoder_decoder=True`.
        """
        # init values
        do_sample = logits_warper is not None
        output_attentions = generation_config.output_attentions
        output_hidden_states = generation_config.output_hidden_states
        output_scores = generation_config.output_scores
        output_logits = generation_config.output_logits
        return_dict_in_generate = generation_config.return_dict_in_generate

        # init attention / hidden states / scores tuples
        scores = () if (return_dict_in_generate and output_scores) else None
        raw_logits = () if (return_dict_in_generate and output_logits) else None
        decoder_attentions = () if (return_dict_in_generate and output_attentions) else None
        cross_attentions = () if (return_dict_in_generate and output_attentions) else None
        decoder_hidden_states = () if (return_dict_in_generate and output_hidden_states) else None

        # if model is an encoder-decoder, retrieve encoder attention weights and hidden states
        if return_dict_in_generate and self.config.is_encoder_decoder:
            encoder_attentions = model_kwargs["encoder_outputs"].get("attentions") if output_attentions else None
            encoder_hidden_states = (
                model_kwargs["encoder_outputs"].get("hidden_states") if output_hidden_states else None
            )

        # keep track of which sequences are already finished
        batch_size = input_ids.shape[0]
        unfinished_sequences = torch.ones(batch_size, dtype=torch.long, device=input_ids.device)
        model_kwargs = self._get_initial_cache_position(input_ids, model_kwargs)

        # This is needed if return_dict_in_generate is True
        start_from_empty_dynamic_cache = False
        past_key_values = model_kwargs.get("past_key_values", None)
        if isinstance(past_key_values, DynamicCache) or (
            isinstance(past_key_values, EncoderDecoderCache)
            and isinstance(past_key_values.self_attention_cache, DynamicCache)
        ):
            if len(past_key_values) == 0:
                start_from_empty_dynamic_cache = True

        this_peer_finished = False
        while self._has_unfinished_sequences(this_peer_finished, synced_gpus, device=input_ids.device):
            cur_len = input_ids.shape[-1]

            #  1. Fetch candidate sequences from a `CandidateGenerator`
            candidate_input_ids, candidate_logits = candidate_generator.get_candidates(input_ids)
            candidate_input_ids = candidate_input_ids.to(self.device)
            if candidate_logits is not None:
                candidate_logits = candidate_logits.to(self.device)

            candidate_length = candidate_input_ids.shape[1] - input_ids.shape[1]
            is_done_candidate = stopping_criteria(candidate_input_ids, None)

            # 2. Use the original model to obtain the next token logits given the candidate sequence. We obtain
            # `candidate_length + 1` relevant logits from this process: in the event that all candidates are correct,
            # we use this forward pass to also pick the subsequent logits in the original model.

            # 2.1. Prepare the model inputs
            candidate_kwargs = copy.copy(model_kwargs)
            candidate_kwargs = _prepare_attention_mask(
                candidate_kwargs, candidate_input_ids.shape[1], self.config.is_encoder_decoder
            )
            candidate_kwargs = _prepare_token_type_ids(candidate_kwargs, candidate_input_ids.shape[1])
            if "cache_position" in candidate_kwargs:
                candidate_kwargs["cache_position"] = torch.cat(
                    (
                        candidate_kwargs["cache_position"],
                        torch.arange(cur_len, cur_len + candidate_length, device=input_ids.device, dtype=torch.long),
                    ),
                    dim=0,
                )

            model_inputs = self.prepare_inputs_for_generation(candidate_input_ids, **candidate_kwargs)
            if "num_logits_to_keep" in model_inputs:
                model_inputs["num_logits_to_keep"] = candidate_length + 1

            # 2.2. Run a forward pass on the candidate sequence
            # prepare variable output controls (note: some models won't accept all output controls)
            model_inputs.update({"output_attentions": output_attentions} if output_attentions else {})
            model_inputs.update({"output_hidden_states": output_hidden_states} if output_hidden_states else {})

            outputs = self(**model_inputs)

            # 2.3. Process the new logits
            new_logits = outputs.logits[:, -candidate_length - 1 :]  # excludes the input prompt if present
            next_token_logits = new_logits.clone()
            if len(logits_processor) > 0:
                for i in range(candidate_length + 1):
                    new_logits[:, i, :] = logits_processor(candidate_input_ids[:, : cur_len + i], new_logits[:, i, :])
            if do_sample and len(logits_warper) > 0:
                for i in range(candidate_length + 1):
                    new_logits[:, i, :] = logits_warper(candidate_input_ids[:, : cur_len + i], new_logits[:, i, :])

            # 3. Select the accepted tokens. There are two possible cases:
            # Case 1: `do_sample=True` and we have logits for the candidates (originally from speculative decoding)
            # 👉 Apply algorithm 1 from the speculative decoding paper (https://arxiv.org/pdf/2211.17192.pdf).
            if do_sample and candidate_logits is not None:
                valid_tokens, n_matches = _speculative_sampling(
                    candidate_input_ids,
                    candidate_logits,
                    candidate_length,
                    new_logits,
                    is_done_candidate,
                )

            # Case 2: all other cases (originally from assisted generation) 👉 Compare the tokens selected from the
            # original model logits with the candidate tokens. We can keep the candidate tokens until the first
            # mismatch, or until the max length is reached.
            else:
                if do_sample:
                    probs = new_logits.softmax(dim=-1)
                    selected_tokens = torch.multinomial(probs[0, :, :], num_samples=1).squeeze(1)[None, :]
                else:
                    selected_tokens = new_logits.argmax(dim=-1)

                candidate_new_tokens = candidate_input_ids[:, cur_len:]
                n_matches = ((~(candidate_new_tokens == selected_tokens[:, :-1])).cumsum(dim=-1) < 1).sum()

                # Ensure we don't generate beyond max_len or an EOS token
                if is_done_candidate and n_matches == candidate_length:
                    n_matches -= 1
                valid_tokens = selected_tokens[:, : n_matches + 1]

            # 4. Update variables according to the number of matching assistant tokens. Remember: the token generated
            # by the model after the last candidate match is also valid, as it is generated from a correct sequence.
            # Because of this last token, assisted generation search reduces to a normal greedy search/sample if there
            # is no match.

            # 4.1. Get the valid continuation, after the matching tokens
            input_ids = torch.cat((input_ids, valid_tokens), dim=-1)
            if streamer is not None:
                streamer.put(valid_tokens.cpu())
            new_cur_len = input_ids.shape[-1]

            # 4.2. Discard past key values relative to unused assistant tokens
            new_cache_size = new_cur_len - 1
            outputs.past_key_values = _crop_past_key_values(self, outputs.past_key_values, new_cache_size)

            # 5. Update the candidate generation strategy if needed
            candidate_generator.update_candidate_strategy(input_ids, new_logits, n_matches)

            if synced_gpus and this_peer_finished:
                continue  # don't waste resources running the code we don't need

            # Store scores, attentions and hidden_states when required
            # Assistant: modified to append one tuple element per token, as in the other generation methods.
            if return_dict_in_generate:
                if output_scores:
                    scores += tuple(new_logits[:, i, :] for i in range(n_matches + 1))
                if output_logits:
                    raw_logits += (next_token_logits,)

                if "past_key_values" not in model_kwargs or start_from_empty_dynamic_cache:
                    added_len = new_cur_len
                    # set it to false for other iterations
                    start_from_empty_dynamic_cache = False
                else:
                    added_len = n_matches + 1

                if output_attentions:
                    if self.config.is_encoder_decoder:
                        cross_attentions = _split_model_outputs(
                            cross_attentions, outputs.cross_attentions, cur_len, added_len
                        )
                        decoder_attentions = _split_model_outputs(
                            decoder_attentions,
                            outputs.decoder_attentions,
                            cur_len,
                            added_len,
                            is_decoder_attention=True,
                        )
                    else:
                        decoder_attentions = _split_model_outputs(
                            decoder_attentions,
                            outputs.attentions,
                            cur_len,
                            added_len,
                            is_decoder_attention=True,
                        )
                if output_hidden_states:
                    if self.config.is_encoder_decoder:
                        decoder_hidden_states = _split_model_outputs(
                            decoder_hidden_states, outputs.decoder_hidden_states, cur_len, added_len
                        )
                    else:
                        decoder_hidden_states = _split_model_outputs(
                            decoder_hidden_states, outputs.hidden_states, cur_len, added_len
                        )

            model_kwargs = self._update_model_kwargs_for_generation(
                outputs,
                model_kwargs,
                is_encoder_decoder=self.config.is_encoder_decoder,
                num_new_tokens=n_matches + 1,
            )

            unfinished_sequences = unfinished_sequences & ~stopping_criteria(input_ids, scores)
            this_peer_finished = unfinished_sequences.max() == 0

        if streamer is not None:
            streamer.end()

        if (
            hasattr(candidate_generator, "assistant_model")
            and candidate_generator.assistant_model.generation_config.num_assistant_tokens_schedule == "heuristic"
        ):
            candidate_generator.assistant_model.generation_config.num_assistant_tokens = (
                candidate_generator.num_assistant_tokens
            )
        if return_dict_in_generate:
            if self.config.is_encoder_decoder:
                return GenerateEncoderDecoderOutput(
                    sequences=input_ids,
                    scores=scores,
                    logits=raw_logits,
                    encoder_attentions=encoder_attentions,
                    encoder_hidden_states=encoder_hidden_states,
                    decoder_attentions=decoder_attentions,
                    cross_attentions=cross_attentions,
                    decoder_hidden_states=decoder_hidden_states,
                    past_key_values=model_kwargs.get("past_key_values"),
                )
            else:
                return GenerateDecoderOnlyOutput(
                    sequences=input_ids,
                    scores=scores,
                    logits=raw_logits,
                    attentions=decoder_attentions,
                    hidden_states=decoder_hidden_states,
                    past_key_values=model_kwargs.get("past_key_values"),
                )
        else:
            return input_ids


def _speculative_sampling(
    candidate_input_ids,
    candidate_logits,
    candidate_length,
    new_logits,
    is_done_candidate,
):
    """
    Applies sampling as in the speculative decoding paper (https://arxiv.org/pdf/2211.17192.pdf, algorithm 1). Returns
    the selected tokens, as well as the number of candidate matches.

    NOTE: Unless otherwise stated, the variable names match those in the paper.
    """
    new_candidate_input_ids = candidate_input_ids[:, -candidate_length:]
    # Gets the probabilities from the logits. q_i and p_i denote the assistant and model probabilities of the tokens
    # selected by the assistant, respectively.
    q = candidate_logits.softmax(dim=-1)
    q_i = q[:, torch.arange(candidate_length), new_candidate_input_ids].squeeze(0, 1)
    p = new_logits.softmax(dim=-1)
    p_i = p[:, torch.arange(candidate_length), new_candidate_input_ids].squeeze(0, 1)
    probability_ratio = p_i / q_i

    # When probability_ratio > 1 (i.e. q_i(x) < p_i(x), or "assistant probability of the candidate token is smaller
    # than the model probability for the same token"), keep the token. Otherwise reject with p = 1 - probability_ratio
    # (= keep with p = probability_ratio). Keep all the tokens until the first rejection
    r_i = torch.rand_like(probability_ratio)
    is_accepted = r_i <= probability_ratio
    n_matches = ((~is_accepted).cumsum(dim=-1) < 1).sum()  # this is `n` in algorithm 1

    # Ensure we don't generate beyond max_len or an EOS token (not in algorithm 1, but needed for correct behavior)
    if is_done_candidate and n_matches == candidate_length:
        # Output length is assumed to be `n_matches + 1`. Since we won't generate another token with the target model
        # due to acceptance on EOS we fix `n_matches`
        n_matches -= 1
        valid_tokens = new_candidate_input_ids[:, : n_matches + 1]
    else:
        # Next token selection: if there is a rejection, adjust the distribution from the main model before sampling.
        gamma = candidate_logits.shape[1]
        p_n_plus_1 = p[:, n_matches, :]
        if n_matches < gamma:
            q_n_plus_1 = q[:, n_matches, :]
            p_prime = torch.clamp((p_n_plus_1 - q_n_plus_1), min=0)
            p_prime.div_(p_prime.sum())
        else:
            p_prime = p_n_plus_1
        t = torch.multinomial(p_prime, num_samples=1).squeeze(1)[None, :]

        # The selected tokens include the matches (if any) plus the next sampled tokens
        if n_matches > 0:
            valid_tokens = torch.cat((new_candidate_input_ids[:, :n_matches], t), dim=-1)
        else:
            valid_tokens = t

    return valid_tokens, n_matches


def _split_model_outputs(outputs, new_outputs, cur_len, added_len, is_decoder_attention=False):
    """
    Given the (decoder/cross attentions)/(decoder hidden states) for multiple generated tokens, splits it into a tuple
    where each member corresponds to a single generated token.
    """
    # Retrocompatibility: in our generation functions, the first iteration includes the attention/hidden states for the
    # prompt.
    if len(outputs) == 0:
        new_tuple = ()
        for layer in new_outputs:
            last_dim_size = cur_len if is_decoder_attention else layer.shape[-1]
            new_tuple += (layer[..., :cur_len, :last_dim_size],)
        outputs += (new_tuple,)
        # The first iteration contains the prompt + 1 generated token, let's update the length variables accordingly
        cur_len += 1
        added_len -= cur_len

    for i in range(added_len):
        new_tuple = ()
        for layer in new_outputs:
            last_dim_size = cur_len + i if is_decoder_attention else layer.shape[-1]
            new_tuple += (layer[..., i : i + 1, :last_dim_size],)
        outputs += (new_tuple,)
    return outputs


def _ranking_fast(
    context_hidden: torch.FloatTensor,
    next_hidden: torch.FloatTensor,
    next_top_k_probs: torch.FloatTensor,
    alpha: float,
    beam_width: int,
) -> torch.FloatTensor:
    """
    Reranks the top_k candidates based on a degeneration penalty (cosine similarity with previous tokens), as described
    in the paper "A Contrastive Framework for Neural Text Generation". Returns the index of the best candidate for each
    row in the batch.
    """
    norm_context_hidden = context_hidden / context_hidden.norm(dim=2, keepdim=True)
    norm_next_hidden = next_hidden / next_hidden.norm(dim=2, keepdim=True)
    cosine_matrix = torch.matmul(norm_context_hidden, norm_next_hidden.transpose(1, 2)).squeeze(-1)  # [B*K, S]
    degeneration_penalty, _ = torch.max(cosine_matrix, dim=-1)  # [B*K]
    next_top_k_probs = next_top_k_probs.view(-1)  # [B*K]
    contrastive_score = (1.0 - alpha) * next_top_k_probs - alpha * degeneration_penalty
    contrastive_score = torch.stack(torch.split(contrastive_score, beam_width))  # [B, K]
    _, selected_idx = contrastive_score.max(dim=-1)  # [B]
    return selected_idx


def _split(data, full_batch_size: int, split_size: int = None):
    """
    Takes care of three cases:
    1. data is a tensor: e.g. last_hidden_state, pooler_output etc. split them on the batch_size dim
    2. data is a tuple: e.g. hidden_states, attentions etc. Keep the tuple as it is and split each tensor in it and
       return a list of tuples
    3. data is a tuple of tuples, e.g. past_key_values. Keep the tuple as it is and split each tuple in it and
       return a list of tuples of tuples
    (see documentation of ModelOutput)
    """
    if data is None:
        return [None] * (full_batch_size // split_size)
    if isinstance(data, torch.Tensor):
        return [data[i : i + split_size] for i in range(0, full_batch_size, split_size)]
    # New cache format
    elif isinstance(data, DynamicCache) or (
        isinstance(data, EncoderDecoderCache) and isinstance(data.self_attention_cache, DynamicCache)
    ):
        return data.batch_split(full_batch_size, split_size)
    elif isinstance(data, tuple):
        # If the elements of the tuple are also tuples (e.g., past_key_values in our earlier example)
        if isinstance(data[0], tuple):
            return [
                tuple(tuple(tensor[i : i + split_size] for tensor in inner_tuple) for inner_tuple in data)
                for i in range(0, full_batch_size, split_size)
            ]

        else:
            return [
                tuple(sub_tensor[i : i + split_size] for sub_tensor in data)
                for i in range(0, full_batch_size, split_size)
            ]
    else:
        raise ValueError(f"Unexpected attribute type: {type(data)}")


def _split_model_inputs(
    model_input: Union[ModelOutput, Dict], split_size: int, full_batch_size: int
) -> List[Union[ModelOutput, Dict]]:
    """
    Split a ModelOutput object (or its subclasses) or Dict into a list of same-class objects based on a specified split
    size. The input object is dict when it was prepared for forward pass and ModelOutput when it was returned from
    previous forward pass.
    """
    # Edge case: if model_input is None, return a list of Nones
    # this happens with Whisper where encoder_outputs is None
    if model_input is None:
        return [model_input] * (full_batch_size // split_size)
    # Infer the class from the object
    model_output_cls = type(model_input)
    if (full_batch_size % split_size) != 0:
        raise ValueError("`full_batch_size` must be divisible by `split_size`")

    if split_size > full_batch_size:
        raise ValueError("`split_size` must be smaller or equal to `full_batch_size`")

    # Helper function to split tensors or tuples of tensors

    # Find all the dataclass fields (e.g., last_hidden_state, pooler_output etc.) and split them
    keys = (
        model_input.__dataclass_fields__.keys() if hasattr(model_input, "__dataclass_fields__") else model_input.keys()
    )
    # We only keep keys that are in the model_input
    keys = [k for k in keys if k in model_input]
    # Here we can have four types of values: tensors, tuples of tensors and booleans, and encoder_outputs which is a
    # ModelOutput object.
    # bool should not be split but replicated for each split
    bool_keys = [k for k in keys if isinstance(model_input[k], bool) or k == "cache_position"]
    keys_to_ignore = ["cache_position", "encoder_outputs", "num_logits_to_keep"]
    non_bool_keys = [k for k in keys if not isinstance(model_input[k], bool) and k not in keys_to_ignore]

    # we split the tensors and tuples of tensors
    data_split_list = [
        {k: _split(model_input[k], full_batch_size, split_size)[i] for k in non_bool_keys}
        for i in range(full_batch_size // split_size)
    ]
    # bool values are the same and replicated for each split
    bool_data = {k: model_input[k] for k in bool_keys}
    # encoder_outputs is a ModelOutput object and should be split by its own
    if "encoder_outputs" in model_input:
        encoder_outputs_split = _split_model_inputs(model_input["encoder_outputs"], split_size, full_batch_size)
        data_split_list = [
            {**data_split, "encoder_outputs": encoder_outputs_split[i]} for i, data_split in enumerate(data_split_list)
        ]
    # num_logits_to_keep should be replicated for each split, similar to bool values
    if "num_logits_to_keep" in model_input:
        data_split_list = [
            {**data_split, "num_logits_to_keep": model_input["num_logits_to_keep"]} for data_split in data_split_list
        ]

    # Convert each dictionary in the list to an object of the inferred class
    split_model_inputs: List[Union[ModelOutput, Dict]] = [
        model_output_cls(**data_split, **bool_data) for data_split in data_split_list
    ]

    return split_model_inputs


def stack_model_outputs(model_outputs: List[ModelOutput]) -> ModelOutput:
    """
    Stack a list of ModelOutput objects (or its subclasses) along the batch_size dimension. The function infers the
    specific ModelOutput subclass from the list provided.
    """
    if not model_outputs:
        raise ValueError("Input list is empty.")

    # Infer the class from the first object in the list
    model_output_cls = type(model_outputs[0])

    # Ensure all objects are of the same type
    if not all(isinstance(obj, model_output_cls) for obj in model_outputs):
        raise ValueError("All elements in the list should be of the same type.")

    # Helper function to concat tensors or tuples of tensors
    def _concat(data):
        """
        Reverse of `_split` function above.
        """
        if any(data is None for data in data):
            return None
        if isinstance(data[0], torch.Tensor):
            return torch.cat(data, dim=0)
        # New cache format
        elif isinstance(data[0], DynamicCache):
            return DynamicCache.from_batch_splits(data)
        elif isinstance(data[0], EncoderDecoderCache):
            return EncoderDecoderCache.from_batch_splits(data)
        elif isinstance(data[0], tuple):
            # If the elements of the tuple are also tuples (e.g., past_key_values in our earlier example)
            if isinstance(data[0][0], tuple):
                return tuple(
                    tuple(torch.cat([attr[i][j] for attr in data], dim=0) for j in range(len(data[0][0])))
                    for i in range(len(data[0]))
                )
            else:
                return tuple(torch.cat([attr[i] for attr in data], dim=0) for i in range(len(data[0])))
        elif isinstance(data[0], (int, float)):
            # If the elements are integers or floats, return a tensor
            return torch.tensor(data)
        else:
            raise ValueError(f"Unexpected attribute type: {type(data[0])}")

    # Use a dictionary comprehension to gather attributes from all objects and concatenate them
    concatenated_data = {
        k: _concat([getattr(model_output, k) for model_output in model_outputs])
        for k in model_output_cls.__dataclass_fields__.keys()
    }

    # Return a new object of the inferred class with the concatenated attributes
    return model_output_cls(**concatenated_data)


def _relative_top_filter(
    scores: torch.FloatTensor,
    baseline_scores: torch.FloatTensor,
    relative_top: float = 0.1,
    filter_value: float = -float("Inf"),
    base_filter_value=-1e-3,
    min_tokens_to_keep: int = 1,
) -> torch.FloatTensor:
    """
    Reference: https://github.com/XiangLi1999/ContrastiveDecoding/blob/170e9142e92159c1237d731e240f5eb14aabf428/transformers/src/transformers/generation_logits_process.py#L235
    Apply filtering to only keep tokens with a probability above a certain threshold. The threshold is defined as `relative_top` * max probability in the distribution.
    """
    scores_normalized = scores.log_softmax(dim=-1)
    baseline_scores_normalized = baseline_scores.log_softmax(dim=-1)
    sorted_logits, sorted_indices = torch.sort(scores_normalized, descending=True)
    min_thresh = sorted_logits[..., min_tokens_to_keep - 1]
    probs_max = torch.max(scores_normalized, dim=-1).values
    probs_thresh = probs_max + np.log(relative_top)
    probs_thresh = torch.min(min_thresh, probs_thresh)
    probs_thresh = probs_thresh.unsqueeze(-1)
    baseline_scores_normalized[scores_normalized < probs_thresh] = base_filter_value
    scores_normalized[scores_normalized < probs_thresh] = filter_value
    return scores_normalized, baseline_scores_normalized


def _dola_select_contrast(
    candidate_premature_layers: List[int],
    candidate_premature_logits: Dict[int, torch.FloatTensor],
    final_logits: torch.FloatTensor,
) -> torch.FloatTensor:
    if len(candidate_premature_layers) == 1:
        base_logits = candidate_premature_logits[candidate_premature_layers[0]]
        final_logits, base_logits = _relative_top_filter(final_logits, base_logits)
        logits = final_logits - base_logits
        return logits

    # 1. Stacking all premature_layers into a new dimension
    stacked_premature_layers = torch.stack([candidate_premature_logits[i] for i in candidate_premature_layers], dim=0)

    # 2. Calculate the softmax values for mature_layer and all premature_layers
    # shape: (batch_size, vocab_size)
    softmax_mature_layer = F.softmax(final_logits, dim=-1)
    # shape: (num_premature_layers, batch_size, vocab_size)
    softmax_premature_layers = F.softmax(stacked_premature_layers, dim=-1)

    # 3. Calculate the average distribution
    # shape: (num_premature_layers, batch_size, vocab_size)
    avg_dist = 0.5 * (softmax_mature_layer[None, :, :] + softmax_premature_layers)

    # 4. Calculate log-softmax for the KL divergence
    # shape: (batch_size, vocab_size)
    log_softmax_mature_layer = F.log_softmax(final_logits, dim=-1)
    # shape: (num_premature_layers, batch_size, vocab_size)
    log_softmax_premature_layers = F.log_softmax(stacked_premature_layers, dim=-1)

    # 5. Calculate the KL divergences and then the JS divergences
    # shape: (num_premature_layers, batch_size)
    kl1 = F.kl_div(log_softmax_mature_layer[None, :, :], avg_dist, reduction="none").mean(-1)
    # shape: (num_premature_layers, batch_size)
    kl2 = F.kl_div(log_softmax_premature_layers, avg_dist, reduction="none").mean(-1)
    js_divs = 0.5 * (kl1 + kl2)  # shape: (num_premature_layers, batch_size)

    # 6. Reduce the batchmean
    js_divs = js_divs.mean(-1)  # shape: (num_premature_layers,)
    premature_layer = candidate_premature_layers[int(js_divs.argmax().cpu().item())]

    base_logits = candidate_premature_logits[premature_layer]
    final_logits, base_logits = _relative_top_filter(final_logits, base_logits)
    logits = final_logits - base_logits
    return logits<|MERGE_RESOLUTION|>--- conflicted
+++ resolved
@@ -1542,14 +1542,7 @@
             logger.warning(f"Setting `pad_token_id` to `eos_token_id`:{pad_token_tensor} for open-end generation.")
 
         # we can't infer attn mask if pad token is set to be eos token in model's generation config
-<<<<<<< HEAD
-        if eos_token_id is not None and pad_token_id in eos_token_id:
-=======
-        if (
-            eos_token_tensor is not None
-            and torch.isin(elements=eos_token_tensor, test_elements=pad_token_tensor).any()
-        ):
->>>>>>> c38c55f4
+        if eos_token_tensor is not None and pad_token_tensor in eos_token_tensor:
             if kwargs_has_attention_mask is not None and not kwargs_has_attention_mask:
                 logger.warning_once(
                     "The attention mask is not set and cannot be inferred from input because pad token is same as eos token."
