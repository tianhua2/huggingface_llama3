# Copyright 2020 The HuggingFace Team. All rights reserved.
#
# Licensed under the Apache License, Version 2.0 (the "License");
# you may not use this file except in compliance with the License.
# You may obtain a copy of the License at
#
#     http://www.apache.org/licenses/LICENSE-2.0
#
# Unless required by applicable law or agreed to in writing, software
# distributed under the License is distributed on an "AS IS" BASIS,
# WITHOUT WARRANTIES OR CONDITIONS OF ANY KIND, either express or implied.
# See the License for the specific language governing permissions and
# limitations under the License.

# When adding a new object to this init, remember to add it twice: once inside the `_import_structure` dictionary and
# once inside the `if TYPE_CHECKING` branch. The `TYPE_CHECKING` should have import statements as usual, but they are
# only there for type checking. The `_import_structure` is a dictionary submodule to list of object names, and is used
# to defer the actual importing for when the objects are requested. This way `import transformers` provides the names
# in the namespace without actually importing anything (and especially none of the backends).

__version__ = "4.36.0.dev0"

from typing import TYPE_CHECKING

# Check the dependencies satisfy the minimal versions required.
from . import dependency_versions_check
from .utils import (
    OptionalDependencyNotAvailable,
    _LazyModule,
    is_bitsandbytes_available,
    is_essentia_available,
    is_flax_available,
    is_keras_nlp_available,
    is_librosa_available,
    is_pretty_midi_available,
    is_scipy_available,
    is_sentencepiece_available,
    is_speech_available,
    is_tensorflow_text_available,
    is_tf_available,
    is_timm_available,
    is_tokenizers_available,
    is_torch_available,
    is_torchvision_available,
    is_vision_available,
    logging,
)


logger = logging.get_logger(__name__)  # pylint: disable=invalid-name


# Base objects, independent of any specific backend
_import_structure = {
    "audio_utils": [],
    "benchmark": [],
    "commands": [],
    "configuration_utils": ["PretrainedConfig"],
    "convert_graph_to_onnx": [],
    "convert_slow_tokenizers_checkpoints_to_fast": [],
    "convert_tf_hub_seq_to_seq_bert_to_pytorch": [],
    "data": [
        "DataProcessor",
        "InputExample",
        "InputFeatures",
        "SingleSentenceClassificationProcessor",
        "SquadExample",
        "SquadFeatures",
        "SquadV1Processor",
        "SquadV2Processor",
        "glue_compute_metrics",
        "glue_convert_examples_to_features",
        "glue_output_modes",
        "glue_processors",
        "glue_tasks_num_labels",
        "squad_convert_examples_to_features",
        "xnli_compute_metrics",
        "xnli_output_modes",
        "xnli_processors",
        "xnli_tasks_num_labels",
    ],
    "data.data_collator": [
        "DataCollator",
        "DataCollatorForLanguageModeling",
        "DataCollatorForPermutationLanguageModeling",
        "DataCollatorForSeq2Seq",
        "DataCollatorForSOP",
        "DataCollatorForTokenClassification",
        "DataCollatorForWholeWordMask",
        "DataCollatorWithPadding",
        "DefaultDataCollator",
        "default_data_collator",
    ],
    "data.metrics": [],
    "data.processors": [],
    "debug_utils": [],
    "deepspeed": [],
    "dependency_versions_check": [],
    "dependency_versions_table": [],
    "dynamic_module_utils": [],
    "feature_extraction_sequence_utils": ["SequenceFeatureExtractor"],
    "feature_extraction_utils": ["BatchFeature", "FeatureExtractionMixin"],
    "file_utils": [],
    "generation": ["GenerationConfig", "TextIteratorStreamer", "TextStreamer"],
    "hf_argparser": ["HfArgumentParser"],
    "hyperparameter_search": [],
    "image_transforms": [],
    "integrations": [
        "is_clearml_available",
        "is_comet_available",
        "is_dvclive_available",
        "is_neptune_available",
        "is_optuna_available",
        "is_ray_available",
        "is_ray_tune_available",
        "is_sigopt_available",
        "is_tensorboard_available",
        "is_wandb_available",
    ],
    "modelcard": ["ModelCard"],
    "modeling_tf_pytorch_utils": [
        "convert_tf_weight_name_to_pt_weight_name",
        "load_pytorch_checkpoint_in_tf2_model",
        "load_pytorch_model_in_tf2_model",
        "load_pytorch_weights_in_tf2_model",
        "load_tf2_checkpoint_in_pytorch_model",
        "load_tf2_model_in_pytorch_model",
        "load_tf2_weights_in_pytorch_model",
    ],
    "models": [],
    # Models
    "models.albert": ["ALBERT_PRETRAINED_CONFIG_ARCHIVE_MAP", "AlbertConfig"],
    "models.align": [
        "ALIGN_PRETRAINED_CONFIG_ARCHIVE_MAP",
        "AlignConfig",
        "AlignProcessor",
        "AlignTextConfig",
        "AlignVisionConfig",
    ],
    "models.altclip": [
        "ALTCLIP_PRETRAINED_CONFIG_ARCHIVE_MAP",
        "AltCLIPConfig",
        "AltCLIPProcessor",
        "AltCLIPTextConfig",
        "AltCLIPVisionConfig",
    ],
    "models.audio_spectrogram_transformer": [
        "AUDIO_SPECTROGRAM_TRANSFORMER_PRETRAINED_CONFIG_ARCHIVE_MAP",
        "ASTConfig",
        "ASTFeatureExtractor",
    ],
    "models.auto": [
        "ALL_PRETRAINED_CONFIG_ARCHIVE_MAP",
        "CONFIG_MAPPING",
        "FEATURE_EXTRACTOR_MAPPING",
        "IMAGE_PROCESSOR_MAPPING",
        "MODEL_NAMES_MAPPING",
        "PROCESSOR_MAPPING",
        "TOKENIZER_MAPPING",
        "AutoConfig",
        "AutoFeatureExtractor",
        "AutoImageProcessor",
        "AutoProcessor",
        "AutoTokenizer",
    ],
    "models.autoformer": [
        "AUTOFORMER_PRETRAINED_CONFIG_ARCHIVE_MAP",
        "AutoformerConfig",
    ],
    "models.bark": [
        "BarkCoarseConfig",
        "BarkConfig",
        "BarkFineConfig",
        "BarkProcessor",
        "BarkSemanticConfig",
    ],
    "models.bart": ["BartConfig", "BartTokenizer"],
    "models.barthez": [],
    "models.bartpho": [],
    "models.beit": ["BEIT_PRETRAINED_CONFIG_ARCHIVE_MAP", "BeitConfig"],
    "models.bert": [
        "BERT_PRETRAINED_CONFIG_ARCHIVE_MAP",
        "BasicTokenizer",
        "BertConfig",
        "BertTokenizer",
        "WordpieceTokenizer",
    ],
    "models.bert_generation": ["BertGenerationConfig"],
    "models.bert_japanese": ["BertJapaneseTokenizer", "CharacterTokenizer", "MecabTokenizer"],
    "models.bertweet": ["BertweetTokenizer"],
    "models.big_bird": ["BIG_BIRD_PRETRAINED_CONFIG_ARCHIVE_MAP", "BigBirdConfig"],
    "models.bigbird_pegasus": [
        "BIGBIRD_PEGASUS_PRETRAINED_CONFIG_ARCHIVE_MAP",
        "BigBirdPegasusConfig",
    ],
    "models.biogpt": ["BIOGPT_PRETRAINED_CONFIG_ARCHIVE_MAP", "BioGptConfig", "BioGptTokenizer"],
    "models.bit": ["BIT_PRETRAINED_CONFIG_ARCHIVE_MAP", "BitConfig"],
    "models.blenderbot": ["BLENDERBOT_PRETRAINED_CONFIG_ARCHIVE_MAP", "BlenderbotConfig", "BlenderbotTokenizer"],
    "models.blenderbot_small": [
        "BLENDERBOT_SMALL_PRETRAINED_CONFIG_ARCHIVE_MAP",
        "BlenderbotSmallConfig",
        "BlenderbotSmallTokenizer",
    ],
    "models.blip": [
        "BLIP_PRETRAINED_CONFIG_ARCHIVE_MAP",
        "BlipConfig",
        "BlipProcessor",
        "BlipTextConfig",
        "BlipVisionConfig",
    ],
    "models.blip_2": [
        "BLIP_2_PRETRAINED_CONFIG_ARCHIVE_MAP",
        "Blip2Config",
        "Blip2Processor",
        "Blip2QFormerConfig",
        "Blip2VisionConfig",
    ],
    "models.bloom": ["BLOOM_PRETRAINED_CONFIG_ARCHIVE_MAP", "BloomConfig"],
    "models.bridgetower": [
        "BRIDGETOWER_PRETRAINED_CONFIG_ARCHIVE_MAP",
        "BridgeTowerConfig",
        "BridgeTowerProcessor",
        "BridgeTowerTextConfig",
        "BridgeTowerVisionConfig",
    ],
    "models.bros": ["BROS_PRETRAINED_CONFIG_ARCHIVE_MAP", "BrosConfig", "BrosProcessor"],
    "models.byt5": ["ByT5Tokenizer"],
    "models.camembert": ["CAMEMBERT_PRETRAINED_CONFIG_ARCHIVE_MAP", "CamembertConfig"],
    "models.canine": ["CANINE_PRETRAINED_CONFIG_ARCHIVE_MAP", "CanineConfig", "CanineTokenizer"],
    "models.chinese_clip": [
        "CHINESE_CLIP_PRETRAINED_CONFIG_ARCHIVE_MAP",
        "ChineseCLIPConfig",
        "ChineseCLIPProcessor",
        "ChineseCLIPTextConfig",
        "ChineseCLIPVisionConfig",
    ],
    "models.clap": [
        "CLAP_PRETRAINED_MODEL_ARCHIVE_LIST",
        "ClapAudioConfig",
        "ClapConfig",
        "ClapProcessor",
        "ClapTextConfig",
    ],
    "models.clip": [
        "CLIP_PRETRAINED_CONFIG_ARCHIVE_MAP",
        "CLIPConfig",
        "CLIPProcessor",
        "CLIPTextConfig",
        "CLIPTokenizer",
        "CLIPVisionConfig",
    ],
    "models.clipseg": [
        "CLIPSEG_PRETRAINED_CONFIG_ARCHIVE_MAP",
        "CLIPSegConfig",
        "CLIPSegProcessor",
        "CLIPSegTextConfig",
        "CLIPSegVisionConfig",
    ],
    "models.clvp": [
        "CLVP_PRETRAINED_CONFIG_ARCHIVE_MAP",
        "ClvpConfig",
        "ClvpDecoderConfig",
        "ClvpEncoderConfig",
        "ClvpFeatureExtractor",
        "ClvpProcessor",
        "ClvpTokenizer",
    ],
    "models.code_llama": [],
    "models.codegen": ["CODEGEN_PRETRAINED_CONFIG_ARCHIVE_MAP", "CodeGenConfig", "CodeGenTokenizer"],
    "models.conditional_detr": ["CONDITIONAL_DETR_PRETRAINED_CONFIG_ARCHIVE_MAP", "ConditionalDetrConfig"],
    "models.convbert": ["CONVBERT_PRETRAINED_CONFIG_ARCHIVE_MAP", "ConvBertConfig", "ConvBertTokenizer"],
    "models.convnext": ["CONVNEXT_PRETRAINED_CONFIG_ARCHIVE_MAP", "ConvNextConfig"],
    "models.convnextv2": ["CONVNEXTV2_PRETRAINED_CONFIG_ARCHIVE_MAP", "ConvNextV2Config"],
    "models.cpm": [],
    "models.cpmant": ["CPMANT_PRETRAINED_CONFIG_ARCHIVE_MAP", "CpmAntConfig", "CpmAntTokenizer"],
    "models.ctrl": ["CTRL_PRETRAINED_CONFIG_ARCHIVE_MAP", "CTRLConfig", "CTRLTokenizer"],
    "models.cvt": ["CVT_PRETRAINED_CONFIG_ARCHIVE_MAP", "CvtConfig"],
    "models.data2vec": [
        "DATA2VEC_TEXT_PRETRAINED_CONFIG_ARCHIVE_MAP",
        "DATA2VEC_VISION_PRETRAINED_CONFIG_ARCHIVE_MAP",
        "Data2VecAudioConfig",
        "Data2VecTextConfig",
        "Data2VecVisionConfig",
    ],
    "models.deberta": ["DEBERTA_PRETRAINED_CONFIG_ARCHIVE_MAP", "DebertaConfig", "DebertaTokenizer"],
    "models.deberta_v2": ["DEBERTA_V2_PRETRAINED_CONFIG_ARCHIVE_MAP", "DebertaV2Config"],
    "models.decision_transformer": ["DECISION_TRANSFORMER_PRETRAINED_CONFIG_ARCHIVE_MAP", "DecisionTransformerConfig"],
    "models.deformable_detr": ["DEFORMABLE_DETR_PRETRAINED_CONFIG_ARCHIVE_MAP", "DeformableDetrConfig"],
    "models.deit": ["DEIT_PRETRAINED_CONFIG_ARCHIVE_MAP", "DeiTConfig"],
    "models.deprecated": [],
    "models.deprecated.bort": [],
    "models.deprecated.mctct": [
        "MCTCT_PRETRAINED_CONFIG_ARCHIVE_MAP",
        "MCTCTConfig",
        "MCTCTFeatureExtractor",
        "MCTCTProcessor",
    ],
    "models.deprecated.mmbt": ["MMBTConfig"],
    "models.deprecated.open_llama": ["OPEN_LLAMA_PRETRAINED_CONFIG_ARCHIVE_MAP", "OpenLlamaConfig"],
    "models.deprecated.retribert": [
        "RETRIBERT_PRETRAINED_CONFIG_ARCHIVE_MAP",
        "RetriBertConfig",
        "RetriBertTokenizer",
    ],
    "models.deprecated.tapex": ["TapexTokenizer"],
    "models.deprecated.trajectory_transformer": [
        "TRAJECTORY_TRANSFORMER_PRETRAINED_CONFIG_ARCHIVE_MAP",
        "TrajectoryTransformerConfig",
    ],
    "models.deprecated.transfo_xl": [
        "TRANSFO_XL_PRETRAINED_CONFIG_ARCHIVE_MAP",
        "TransfoXLConfig",
        "TransfoXLCorpus",
        "TransfoXLTokenizer",
    ],
    "models.deprecated.van": ["VAN_PRETRAINED_CONFIG_ARCHIVE_MAP", "VanConfig"],
    "models.deta": ["DETA_PRETRAINED_CONFIG_ARCHIVE_MAP", "DetaConfig"],
    "models.detr": ["DETR_PRETRAINED_CONFIG_ARCHIVE_MAP", "DetrConfig"],
    "models.dialogpt": [],
    "models.dinat": ["DINAT_PRETRAINED_CONFIG_ARCHIVE_MAP", "DinatConfig"],
    "models.dinov2": ["DINOV2_PRETRAINED_CONFIG_ARCHIVE_MAP", "Dinov2Config"],
    "models.distilbert": ["DISTILBERT_PRETRAINED_CONFIG_ARCHIVE_MAP", "DistilBertConfig", "DistilBertTokenizer"],
    "models.dit": [],
    "models.donut": ["DONUT_SWIN_PRETRAINED_CONFIG_ARCHIVE_MAP", "DonutProcessor", "DonutSwinConfig"],
    "models.dpr": [
        "DPR_PRETRAINED_CONFIG_ARCHIVE_MAP",
        "DPRConfig",
        "DPRContextEncoderTokenizer",
        "DPRQuestionEncoderTokenizer",
        "DPRReaderOutput",
        "DPRReaderTokenizer",
    ],
    "models.dpt": ["DPT_PRETRAINED_CONFIG_ARCHIVE_MAP", "DPTConfig"],
    "models.efficientformer": ["EFFICIENTFORMER_PRETRAINED_CONFIG_ARCHIVE_MAP", "EfficientFormerConfig"],
    "models.efficientnet": ["EFFICIENTNET_PRETRAINED_CONFIG_ARCHIVE_MAP", "EfficientNetConfig"],
    "models.electra": ["ELECTRA_PRETRAINED_CONFIG_ARCHIVE_MAP", "ElectraConfig", "ElectraTokenizer"],
    "models.encodec": [
        "ENCODEC_PRETRAINED_CONFIG_ARCHIVE_MAP",
        "EncodecConfig",
        "EncodecFeatureExtractor",
    ],
    "models.encoder_decoder": ["EncoderDecoderConfig"],
    "models.ernie": [
        "ERNIE_PRETRAINED_CONFIG_ARCHIVE_MAP",
        "ErnieConfig",
    ],
    "models.ernie_m": ["ERNIE_M_PRETRAINED_CONFIG_ARCHIVE_MAP", "ErnieMConfig"],
    "models.esm": ["ESM_PRETRAINED_CONFIG_ARCHIVE_MAP", "EsmConfig", "EsmTokenizer"],
    "models.falcon": ["FALCON_PRETRAINED_CONFIG_ARCHIVE_MAP", "FalconConfig"],
    "models.flaubert": ["FLAUBERT_PRETRAINED_CONFIG_ARCHIVE_MAP", "FlaubertConfig", "FlaubertTokenizer"],
    "models.flava": [
        "FLAVA_PRETRAINED_CONFIG_ARCHIVE_MAP",
        "FlavaConfig",
        "FlavaImageCodebookConfig",
        "FlavaImageConfig",
        "FlavaMultimodalConfig",
        "FlavaTextConfig",
    ],
    "models.fnet": ["FNET_PRETRAINED_CONFIG_ARCHIVE_MAP", "FNetConfig"],
    "models.focalnet": ["FOCALNET_PRETRAINED_CONFIG_ARCHIVE_MAP", "FocalNetConfig"],
    "models.fsmt": ["FSMT_PRETRAINED_CONFIG_ARCHIVE_MAP", "FSMTConfig", "FSMTTokenizer"],
    "models.funnel": ["FUNNEL_PRETRAINED_CONFIG_ARCHIVE_MAP", "FunnelConfig", "FunnelTokenizer"],
    "models.fuyu": ["FUYU_PRETRAINED_CONFIG_ARCHIVE_MAP", "FuyuConfig"],
    "models.git": ["GIT_PRETRAINED_CONFIG_ARCHIVE_MAP", "GitConfig", "GitProcessor", "GitVisionConfig"],
    "models.glpn": ["GLPN_PRETRAINED_CONFIG_ARCHIVE_MAP", "GLPNConfig"],
    "models.gpt2": ["GPT2_PRETRAINED_CONFIG_ARCHIVE_MAP", "GPT2Config", "GPT2Tokenizer"],
    "models.gpt_bigcode": ["GPT_BIGCODE_PRETRAINED_CONFIG_ARCHIVE_MAP", "GPTBigCodeConfig"],
    "models.gpt_neo": ["GPT_NEO_PRETRAINED_CONFIG_ARCHIVE_MAP", "GPTNeoConfig"],
    "models.gpt_neox": ["GPT_NEOX_PRETRAINED_CONFIG_ARCHIVE_MAP", "GPTNeoXConfig"],
    "models.gpt_neox_japanese": ["GPT_NEOX_JAPANESE_PRETRAINED_CONFIG_ARCHIVE_MAP", "GPTNeoXJapaneseConfig"],
    "models.gpt_sw3": [],
    "models.gptj": ["GPTJ_PRETRAINED_CONFIG_ARCHIVE_MAP", "GPTJConfig"],
    "models.gptsan_japanese": [
        "GPTSAN_JAPANESE_PRETRAINED_CONFIG_ARCHIVE_MAP",
        "GPTSanJapaneseConfig",
        "GPTSanJapaneseTokenizer",
    ],
    "models.graphormer": ["GRAPHORMER_PRETRAINED_CONFIG_ARCHIVE_MAP", "GraphormerConfig"],
    "models.groupvit": [
        "GROUPVIT_PRETRAINED_CONFIG_ARCHIVE_MAP",
        "GroupViTConfig",
        "GroupViTTextConfig",
        "GroupViTVisionConfig",
    ],
    "models.herbert": ["HerbertTokenizer"],
    "models.hubert": ["HUBERT_PRETRAINED_CONFIG_ARCHIVE_MAP", "HubertConfig"],
    "models.ibert": ["IBERT_PRETRAINED_CONFIG_ARCHIVE_MAP", "IBertConfig"],
    "models.idefics": [
        "IDEFICS_PRETRAINED_CONFIG_ARCHIVE_MAP",
        "IdeficsConfig",
    ],
    "models.imagegpt": ["IMAGEGPT_PRETRAINED_CONFIG_ARCHIVE_MAP", "ImageGPTConfig"],
    "models.informer": ["INFORMER_PRETRAINED_CONFIG_ARCHIVE_MAP", "InformerConfig"],
    "models.instructblip": [
        "INSTRUCTBLIP_PRETRAINED_CONFIG_ARCHIVE_MAP",
        "InstructBlipConfig",
        "InstructBlipProcessor",
        "InstructBlipQFormerConfig",
        "InstructBlipVisionConfig",
    ],
    "models.jukebox": [
        "JUKEBOX_PRETRAINED_CONFIG_ARCHIVE_MAP",
        "JukeboxConfig",
        "JukeboxPriorConfig",
        "JukeboxTokenizer",
        "JukeboxVQVAEConfig",
    ],
    "models.kosmos2": [
        "KOSMOS2_PRETRAINED_CONFIG_ARCHIVE_MAP",
        "Kosmos2Config",
        "Kosmos2Processor",
    ],
    "models.layoutlm": ["LAYOUTLM_PRETRAINED_CONFIG_ARCHIVE_MAP", "LayoutLMConfig", "LayoutLMTokenizer"],
    "models.layoutlmv2": [
        "LAYOUTLMV2_PRETRAINED_CONFIG_ARCHIVE_MAP",
        "LayoutLMv2Config",
        "LayoutLMv2FeatureExtractor",
        "LayoutLMv2ImageProcessor",
        "LayoutLMv2Processor",
        "LayoutLMv2Tokenizer",
    ],
    "models.layoutlmv3": [
        "LAYOUTLMV3_PRETRAINED_CONFIG_ARCHIVE_MAP",
        "LayoutLMv3Config",
        "LayoutLMv3FeatureExtractor",
        "LayoutLMv3ImageProcessor",
        "LayoutLMv3Processor",
        "LayoutLMv3Tokenizer",
    ],
    "models.layoutxlm": ["LayoutXLMProcessor"],
    "models.led": ["LED_PRETRAINED_CONFIG_ARCHIVE_MAP", "LEDConfig", "LEDTokenizer"],
    "models.levit": ["LEVIT_PRETRAINED_CONFIG_ARCHIVE_MAP", "LevitConfig"],
    "models.lilt": ["LILT_PRETRAINED_CONFIG_ARCHIVE_MAP", "LiltConfig"],
    "models.llama": ["LLAMA_PRETRAINED_CONFIG_ARCHIVE_MAP", "LlamaConfig"],
    "models.longformer": ["LONGFORMER_PRETRAINED_CONFIG_ARCHIVE_MAP", "LongformerConfig", "LongformerTokenizer"],
    "models.longt5": ["LONGT5_PRETRAINED_CONFIG_ARCHIVE_MAP", "LongT5Config"],
    "models.luke": ["LUKE_PRETRAINED_CONFIG_ARCHIVE_MAP", "LukeConfig", "LukeTokenizer"],
    "models.lxmert": ["LXMERT_PRETRAINED_CONFIG_ARCHIVE_MAP", "LxmertConfig", "LxmertTokenizer"],
    "models.m2m_100": ["M2M_100_PRETRAINED_CONFIG_ARCHIVE_MAP", "M2M100Config"],
    "models.marian": ["MarianConfig"],
    "models.markuplm": [
        "MARKUPLM_PRETRAINED_CONFIG_ARCHIVE_MAP",
        "MarkupLMConfig",
        "MarkupLMFeatureExtractor",
        "MarkupLMProcessor",
        "MarkupLMTokenizer",
    ],
    "models.mask2former": [
        "MASK2FORMER_PRETRAINED_CONFIG_ARCHIVE_MAP",
        "Mask2FormerConfig",
    ],
    "models.maskformer": ["MASKFORMER_PRETRAINED_CONFIG_ARCHIVE_MAP", "MaskFormerConfig", "MaskFormerSwinConfig"],
    "models.mbart": ["MBartConfig"],
    "models.mbart50": [],
    "models.mega": ["MEGA_PRETRAINED_CONFIG_ARCHIVE_MAP", "MegaConfig"],
    "models.megatron_bert": ["MEGATRON_BERT_PRETRAINED_CONFIG_ARCHIVE_MAP", "MegatronBertConfig"],
    "models.megatron_gpt2": [],
    "models.mgp_str": ["MGP_STR_PRETRAINED_CONFIG_ARCHIVE_MAP", "MgpstrConfig", "MgpstrProcessor", "MgpstrTokenizer"],
    "models.mistral": ["MISTRAL_PRETRAINED_CONFIG_ARCHIVE_MAP", "MistralConfig"],
    "models.mluke": [],
    "models.mobilebert": ["MOBILEBERT_PRETRAINED_CONFIG_ARCHIVE_MAP", "MobileBertConfig", "MobileBertTokenizer"],
    "models.mobilenet_v1": ["MOBILENET_V1_PRETRAINED_CONFIG_ARCHIVE_MAP", "MobileNetV1Config"],
    "models.mobilenet_v2": ["MOBILENET_V2_PRETRAINED_CONFIG_ARCHIVE_MAP", "MobileNetV2Config"],
    "models.mobilevit": ["MOBILEVIT_PRETRAINED_CONFIG_ARCHIVE_MAP", "MobileViTConfig"],
    "models.mobilevitv2": ["MOBILEVITV2_PRETRAINED_CONFIG_ARCHIVE_MAP", "MobileViTV2Config"],
    "models.mpnet": ["MPNET_PRETRAINED_CONFIG_ARCHIVE_MAP", "MPNetConfig", "MPNetTokenizer"],
    "models.mpt": ["MPT_PRETRAINED_CONFIG_ARCHIVE_MAP", "MptConfig"],
    "models.mra": ["MRA_PRETRAINED_CONFIG_ARCHIVE_MAP", "MraConfig"],
    "models.mt5": ["MT5Config"],
    "models.musicgen": [
        "MUSICGEN_PRETRAINED_CONFIG_ARCHIVE_MAP",
        "MusicgenConfig",
        "MusicgenDecoderConfig",
    ],
    "models.mvp": ["MvpConfig", "MvpTokenizer"],
    "models.nat": ["NAT_PRETRAINED_CONFIG_ARCHIVE_MAP", "NatConfig"],
    "models.nezha": ["NEZHA_PRETRAINED_CONFIG_ARCHIVE_MAP", "NezhaConfig"],
    "models.nllb": [],
    "models.nllb_moe": ["NLLB_MOE_PRETRAINED_CONFIG_ARCHIVE_MAP", "NllbMoeConfig"],
    "models.nougat": ["NougatProcessor"],
    "models.nystromformer": [
        "NYSTROMFORMER_PRETRAINED_CONFIG_ARCHIVE_MAP",
        "NystromformerConfig",
    ],
    "models.oneformer": ["ONEFORMER_PRETRAINED_CONFIG_ARCHIVE_MAP", "OneFormerConfig", "OneFormerProcessor"],
    "models.openai": ["OPENAI_GPT_PRETRAINED_CONFIG_ARCHIVE_MAP", "OpenAIGPTConfig", "OpenAIGPTTokenizer"],
    "models.opt": ["OPTConfig"],
    "models.owlv2": [
        "OWLV2_PRETRAINED_CONFIG_ARCHIVE_MAP",
        "Owlv2Config",
        "Owlv2Processor",
        "Owlv2TextConfig",
        "Owlv2VisionConfig",
    ],
    "models.owlvit": [
        "OWLVIT_PRETRAINED_CONFIG_ARCHIVE_MAP",
        "OwlViTConfig",
        "OwlViTProcessor",
        "OwlViTTextConfig",
        "OwlViTVisionConfig",
    ],
<<<<<<< HEAD
    "models.patchtsmixer": [
        "PATCHTSMIXER_PRETRAINED_CONFIG_ARCHIVE_MAP",
        "PatchTSMixerConfig",
    ],
=======
    "models.patchtst": ["PATCHTST_PRETRAINED_CONFIG_ARCHIVE_MAP", "PatchTSTConfig"],
>>>>>>> af8acc47
    "models.pegasus": ["PEGASUS_PRETRAINED_CONFIG_ARCHIVE_MAP", "PegasusConfig", "PegasusTokenizer"],
    "models.pegasus_x": ["PEGASUS_X_PRETRAINED_CONFIG_ARCHIVE_MAP", "PegasusXConfig"],
    "models.perceiver": ["PERCEIVER_PRETRAINED_CONFIG_ARCHIVE_MAP", "PerceiverConfig", "PerceiverTokenizer"],
    "models.persimmon": ["PERSIMMON_PRETRAINED_CONFIG_ARCHIVE_MAP", "PersimmonConfig"],
    "models.phi": ["PHI_PRETRAINED_CONFIG_ARCHIVE_MAP", "PhiConfig"],
    "models.phobert": ["PhobertTokenizer"],
    "models.pix2struct": [
        "PIX2STRUCT_PRETRAINED_CONFIG_ARCHIVE_MAP",
        "Pix2StructConfig",
        "Pix2StructProcessor",
        "Pix2StructTextConfig",
        "Pix2StructVisionConfig",
    ],
    "models.plbart": ["PLBART_PRETRAINED_CONFIG_ARCHIVE_MAP", "PLBartConfig"],
    "models.poolformer": ["POOLFORMER_PRETRAINED_CONFIG_ARCHIVE_MAP", "PoolFormerConfig"],
    "models.pop2piano": [
        "POP2PIANO_PRETRAINED_CONFIG_ARCHIVE_MAP",
        "Pop2PianoConfig",
    ],
    "models.prophetnet": ["PROPHETNET_PRETRAINED_CONFIG_ARCHIVE_MAP", "ProphetNetConfig", "ProphetNetTokenizer"],
    "models.pvt": ["PVT_PRETRAINED_CONFIG_ARCHIVE_MAP", "PvtConfig"],
    "models.qdqbert": ["QDQBERT_PRETRAINED_CONFIG_ARCHIVE_MAP", "QDQBertConfig"],
    "models.rag": ["RagConfig", "RagRetriever", "RagTokenizer"],
    "models.realm": ["REALM_PRETRAINED_CONFIG_ARCHIVE_MAP", "RealmConfig", "RealmTokenizer"],
    "models.reformer": ["REFORMER_PRETRAINED_CONFIG_ARCHIVE_MAP", "ReformerConfig"],
    "models.regnet": ["REGNET_PRETRAINED_CONFIG_ARCHIVE_MAP", "RegNetConfig"],
    "models.rembert": ["REMBERT_PRETRAINED_CONFIG_ARCHIVE_MAP", "RemBertConfig"],
    "models.resnet": ["RESNET_PRETRAINED_CONFIG_ARCHIVE_MAP", "ResNetConfig"],
    "models.roberta": ["ROBERTA_PRETRAINED_CONFIG_ARCHIVE_MAP", "RobertaConfig", "RobertaTokenizer"],
    "models.roberta_prelayernorm": ["ROBERTA_PRELAYERNORM_PRETRAINED_CONFIG_ARCHIVE_MAP", "RobertaPreLayerNormConfig"],
    "models.roc_bert": ["ROC_BERT_PRETRAINED_CONFIG_ARCHIVE_MAP", "RoCBertConfig", "RoCBertTokenizer"],
    "models.roformer": ["ROFORMER_PRETRAINED_CONFIG_ARCHIVE_MAP", "RoFormerConfig", "RoFormerTokenizer"],
    "models.rwkv": ["RWKV_PRETRAINED_CONFIG_ARCHIVE_MAP", "RwkvConfig"],
    "models.sam": [
        "SAM_PRETRAINED_CONFIG_ARCHIVE_MAP",
        "SamConfig",
        "SamMaskDecoderConfig",
        "SamProcessor",
        "SamPromptEncoderConfig",
        "SamVisionConfig",
    ],
    "models.seamless_m4t": [
        "SEAMLESS_M4T_PRETRAINED_CONFIG_ARCHIVE_MAP",
        "SeamlessM4TConfig",
        "SeamlessM4TFeatureExtractor",
        "SeamlessM4TProcessor",
    ],
    "models.segformer": ["SEGFORMER_PRETRAINED_CONFIG_ARCHIVE_MAP", "SegformerConfig"],
    "models.sew": ["SEW_PRETRAINED_CONFIG_ARCHIVE_MAP", "SEWConfig"],
    "models.sew_d": ["SEW_D_PRETRAINED_CONFIG_ARCHIVE_MAP", "SEWDConfig"],
    "models.speech_encoder_decoder": ["SpeechEncoderDecoderConfig"],
    "models.speech_to_text": [
        "SPEECH_TO_TEXT_PRETRAINED_CONFIG_ARCHIVE_MAP",
        "Speech2TextConfig",
        "Speech2TextFeatureExtractor",
        "Speech2TextProcessor",
    ],
    "models.speech_to_text_2": [
        "SPEECH_TO_TEXT_2_PRETRAINED_CONFIG_ARCHIVE_MAP",
        "Speech2Text2Config",
        "Speech2Text2Processor",
        "Speech2Text2Tokenizer",
    ],
    "models.speecht5": [
        "SPEECHT5_PRETRAINED_CONFIG_ARCHIVE_MAP",
        "SPEECHT5_PRETRAINED_HIFIGAN_CONFIG_ARCHIVE_MAP",
        "SpeechT5Config",
        "SpeechT5FeatureExtractor",
        "SpeechT5HifiGanConfig",
        "SpeechT5Processor",
    ],
    "models.splinter": ["SPLINTER_PRETRAINED_CONFIG_ARCHIVE_MAP", "SplinterConfig", "SplinterTokenizer"],
    "models.squeezebert": ["SQUEEZEBERT_PRETRAINED_CONFIG_ARCHIVE_MAP", "SqueezeBertConfig", "SqueezeBertTokenizer"],
    "models.swiftformer": ["SWIFTFORMER_PRETRAINED_CONFIG_ARCHIVE_MAP", "SwiftFormerConfig"],
    "models.swin": ["SWIN_PRETRAINED_CONFIG_ARCHIVE_MAP", "SwinConfig"],
    "models.swin2sr": ["SWIN2SR_PRETRAINED_CONFIG_ARCHIVE_MAP", "Swin2SRConfig"],
    "models.swinv2": ["SWINV2_PRETRAINED_CONFIG_ARCHIVE_MAP", "Swinv2Config"],
    "models.switch_transformers": ["SWITCH_TRANSFORMERS_PRETRAINED_CONFIG_ARCHIVE_MAP", "SwitchTransformersConfig"],
    "models.t5": ["T5_PRETRAINED_CONFIG_ARCHIVE_MAP", "T5Config"],
    "models.table_transformer": ["TABLE_TRANSFORMER_PRETRAINED_CONFIG_ARCHIVE_MAP", "TableTransformerConfig"],
    "models.tapas": ["TAPAS_PRETRAINED_CONFIG_ARCHIVE_MAP", "TapasConfig", "TapasTokenizer"],
    "models.time_series_transformer": [
        "TIME_SERIES_TRANSFORMER_PRETRAINED_CONFIG_ARCHIVE_MAP",
        "TimeSeriesTransformerConfig",
    ],
    "models.timesformer": ["TIMESFORMER_PRETRAINED_CONFIG_ARCHIVE_MAP", "TimesformerConfig"],
    "models.timm_backbone": ["TimmBackboneConfig"],
    "models.trocr": [
        "TROCR_PRETRAINED_CONFIG_ARCHIVE_MAP",
        "TrOCRConfig",
        "TrOCRProcessor",
    ],
    "models.tvlt": [
        "TVLT_PRETRAINED_CONFIG_ARCHIVE_MAP",
        "TvltConfig",
        "TvltFeatureExtractor",
        "TvltProcessor",
    ],
    "models.tvp": [
        "TVP_PRETRAINED_CONFIG_ARCHIVE_MAP",
        "TvpConfig",
        "TvpProcessor",
    ],
    "models.umt5": ["UMT5Config"],
    "models.unispeech": [
        "UNISPEECH_PRETRAINED_CONFIG_ARCHIVE_MAP",
        "UniSpeechConfig",
    ],
    "models.unispeech_sat": [
        "UNISPEECH_SAT_PRETRAINED_CONFIG_ARCHIVE_MAP",
        "UniSpeechSatConfig",
    ],
    "models.univnet": [
        "UNIVNET_PRETRAINED_CONFIG_ARCHIVE_MAP",
        "UnivNetConfig",
        "UnivNetFeatureExtractor",
    ],
    "models.upernet": ["UperNetConfig"],
    "models.videomae": ["VIDEOMAE_PRETRAINED_CONFIG_ARCHIVE_MAP", "VideoMAEConfig"],
    "models.vilt": [
        "VILT_PRETRAINED_CONFIG_ARCHIVE_MAP",
        "ViltConfig",
        "ViltFeatureExtractor",
        "ViltImageProcessor",
        "ViltProcessor",
    ],
    "models.vision_encoder_decoder": ["VisionEncoderDecoderConfig"],
    "models.vision_text_dual_encoder": ["VisionTextDualEncoderConfig", "VisionTextDualEncoderProcessor"],
    "models.visual_bert": ["VISUAL_BERT_PRETRAINED_CONFIG_ARCHIVE_MAP", "VisualBertConfig"],
    "models.vit": ["VIT_PRETRAINED_CONFIG_ARCHIVE_MAP", "ViTConfig"],
    "models.vit_hybrid": ["VIT_HYBRID_PRETRAINED_CONFIG_ARCHIVE_MAP", "ViTHybridConfig"],
    "models.vit_mae": ["VIT_MAE_PRETRAINED_CONFIG_ARCHIVE_MAP", "ViTMAEConfig"],
    "models.vit_msn": ["VIT_MSN_PRETRAINED_CONFIG_ARCHIVE_MAP", "ViTMSNConfig"],
    "models.vitdet": ["VITDET_PRETRAINED_CONFIG_ARCHIVE_MAP", "VitDetConfig"],
    "models.vitmatte": ["VITMATTE_PRETRAINED_CONFIG_ARCHIVE_MAP", "VitMatteConfig"],
    "models.vits": [
        "VITS_PRETRAINED_CONFIG_ARCHIVE_MAP",
        "VitsConfig",
        "VitsTokenizer",
    ],
    "models.vivit": [
        "VIVIT_PRETRAINED_CONFIG_ARCHIVE_MAP",
        "VivitConfig",
    ],
    "models.wav2vec2": [
        "WAV_2_VEC_2_PRETRAINED_CONFIG_ARCHIVE_MAP",
        "Wav2Vec2Config",
        "Wav2Vec2CTCTokenizer",
        "Wav2Vec2FeatureExtractor",
        "Wav2Vec2Processor",
        "Wav2Vec2Tokenizer",
    ],
    "models.wav2vec2_conformer": [
        "WAV2VEC2_CONFORMER_PRETRAINED_CONFIG_ARCHIVE_MAP",
        "Wav2Vec2ConformerConfig",
    ],
    "models.wav2vec2_phoneme": ["Wav2Vec2PhonemeCTCTokenizer"],
    "models.wav2vec2_with_lm": ["Wav2Vec2ProcessorWithLM"],
    "models.wavlm": [
        "WAVLM_PRETRAINED_CONFIG_ARCHIVE_MAP",
        "WavLMConfig",
    ],
    "models.whisper": [
        "WHISPER_PRETRAINED_CONFIG_ARCHIVE_MAP",
        "WhisperConfig",
        "WhisperFeatureExtractor",
        "WhisperProcessor",
        "WhisperTokenizer",
    ],
    "models.x_clip": [
        "XCLIP_PRETRAINED_CONFIG_ARCHIVE_MAP",
        "XCLIPConfig",
        "XCLIPProcessor",
        "XCLIPTextConfig",
        "XCLIPVisionConfig",
    ],
    "models.xglm": ["XGLM_PRETRAINED_CONFIG_ARCHIVE_MAP", "XGLMConfig"],
    "models.xlm": ["XLM_PRETRAINED_CONFIG_ARCHIVE_MAP", "XLMConfig", "XLMTokenizer"],
    "models.xlm_prophetnet": ["XLM_PROPHETNET_PRETRAINED_CONFIG_ARCHIVE_MAP", "XLMProphetNetConfig"],
    "models.xlm_roberta": ["XLM_ROBERTA_PRETRAINED_CONFIG_ARCHIVE_MAP", "XLMRobertaConfig"],
    "models.xlm_roberta_xl": ["XLM_ROBERTA_XL_PRETRAINED_CONFIG_ARCHIVE_MAP", "XLMRobertaXLConfig"],
    "models.xlnet": ["XLNET_PRETRAINED_CONFIG_ARCHIVE_MAP", "XLNetConfig"],
    "models.xmod": ["XMOD_PRETRAINED_CONFIG_ARCHIVE_MAP", "XmodConfig"],
    "models.yolos": ["YOLOS_PRETRAINED_CONFIG_ARCHIVE_MAP", "YolosConfig"],
    "models.yoso": ["YOSO_PRETRAINED_CONFIG_ARCHIVE_MAP", "YosoConfig"],
    "onnx": [],
    "pipelines": [
        "AudioClassificationPipeline",
        "AutomaticSpeechRecognitionPipeline",
        "Conversation",
        "ConversationalPipeline",
        "CsvPipelineDataFormat",
        "DepthEstimationPipeline",
        "DocumentQuestionAnsweringPipeline",
        "FeatureExtractionPipeline",
        "FillMaskPipeline",
        "ImageClassificationPipeline",
        "ImageSegmentationPipeline",
        "ImageToImagePipeline",
        "ImageToTextPipeline",
        "JsonPipelineDataFormat",
        "MaskGenerationPipeline",
        "NerPipeline",
        "ObjectDetectionPipeline",
        "PipedPipelineDataFormat",
        "Pipeline",
        "PipelineDataFormat",
        "QuestionAnsweringPipeline",
        "SummarizationPipeline",
        "TableQuestionAnsweringPipeline",
        "Text2TextGenerationPipeline",
        "TextClassificationPipeline",
        "TextGenerationPipeline",
        "TextToAudioPipeline",
        "TokenClassificationPipeline",
        "TranslationPipeline",
        "VideoClassificationPipeline",
        "VisualQuestionAnsweringPipeline",
        "ZeroShotAudioClassificationPipeline",
        "ZeroShotClassificationPipeline",
        "ZeroShotImageClassificationPipeline",
        "ZeroShotObjectDetectionPipeline",
        "pipeline",
    ],
    "processing_utils": ["ProcessorMixin"],
    "testing_utils": [],
    "tokenization_utils": ["PreTrainedTokenizer"],
    "tokenization_utils_base": [
        "AddedToken",
        "BatchEncoding",
        "CharSpan",
        "PreTrainedTokenizerBase",
        "SpecialTokensMixin",
        "TokenSpan",
    ],
    "tools": [
        "Agent",
        "AzureOpenAiAgent",
        "HfAgent",
        "LocalAgent",
        "OpenAiAgent",
        "PipelineTool",
        "RemoteTool",
        "Tool",
        "launch_gradio_demo",
        "load_tool",
    ],
    "trainer_callback": [
        "DefaultFlowCallback",
        "EarlyStoppingCallback",
        "PrinterCallback",
        "ProgressCallback",
        "TrainerCallback",
        "TrainerControl",
        "TrainerState",
    ],
    "trainer_utils": ["EvalPrediction", "IntervalStrategy", "SchedulerType", "enable_full_determinism", "set_seed"],
    "training_args": ["TrainingArguments"],
    "training_args_seq2seq": ["Seq2SeqTrainingArguments"],
    "training_args_tf": ["TFTrainingArguments"],
    "utils": [
        "CONFIG_NAME",
        "MODEL_CARD_NAME",
        "PYTORCH_PRETRAINED_BERT_CACHE",
        "PYTORCH_TRANSFORMERS_CACHE",
        "SPIECE_UNDERLINE",
        "TF2_WEIGHTS_NAME",
        "TF_WEIGHTS_NAME",
        "TRANSFORMERS_CACHE",
        "WEIGHTS_NAME",
        "TensorType",
        "add_end_docstrings",
        "add_start_docstrings",
        "is_apex_available",
        "is_bitsandbytes_available",
        "is_datasets_available",
        "is_decord_available",
        "is_faiss_available",
        "is_flax_available",
        "is_keras_nlp_available",
        "is_phonemizer_available",
        "is_psutil_available",
        "is_py3nvml_available",
        "is_pyctcdecode_available",
        "is_safetensors_available",
        "is_scipy_available",
        "is_sentencepiece_available",
        "is_sklearn_available",
        "is_speech_available",
        "is_tensorflow_text_available",
        "is_tf_available",
        "is_timm_available",
        "is_tokenizers_available",
        "is_torch_available",
        "is_torch_neuroncore_available",
        "is_torch_npu_available",
        "is_torch_tpu_available",
        "is_torchvision_available",
        "is_torch_xpu_available",
        "is_vision_available",
        "logging",
    ],
    "utils.quantization_config": ["AwqConfig", "BitsAndBytesConfig", "GPTQConfig"],
}

# sentencepiece-backed objects
try:
    if not is_sentencepiece_available():
        raise OptionalDependencyNotAvailable()
except OptionalDependencyNotAvailable:
    from .utils import dummy_sentencepiece_objects

    _import_structure["utils.dummy_sentencepiece_objects"] = [
        name for name in dir(dummy_sentencepiece_objects) if not name.startswith("_")
    ]
else:
    _import_structure["models.albert"].append("AlbertTokenizer")
    _import_structure["models.barthez"].append("BarthezTokenizer")
    _import_structure["models.bartpho"].append("BartphoTokenizer")
    _import_structure["models.bert_generation"].append("BertGenerationTokenizer")
    _import_structure["models.big_bird"].append("BigBirdTokenizer")
    _import_structure["models.camembert"].append("CamembertTokenizer")
    _import_structure["models.code_llama"].append("CodeLlamaTokenizer")
    _import_structure["models.cpm"].append("CpmTokenizer")
    _import_structure["models.deberta_v2"].append("DebertaV2Tokenizer")
    _import_structure["models.ernie_m"].append("ErnieMTokenizer")
    _import_structure["models.fnet"].append("FNetTokenizer")
    _import_structure["models.gpt_sw3"].append("GPTSw3Tokenizer")
    _import_structure["models.layoutxlm"].append("LayoutXLMTokenizer")
    _import_structure["models.llama"].append("LlamaTokenizer")
    _import_structure["models.m2m_100"].append("M2M100Tokenizer")
    _import_structure["models.marian"].append("MarianTokenizer")
    _import_structure["models.mbart"].append("MBartTokenizer")
    _import_structure["models.mbart50"].append("MBart50Tokenizer")
    _import_structure["models.mluke"].append("MLukeTokenizer")
    _import_structure["models.mt5"].append("MT5Tokenizer")
    _import_structure["models.nllb"].append("NllbTokenizer")
    _import_structure["models.pegasus"].append("PegasusTokenizer")
    _import_structure["models.plbart"].append("PLBartTokenizer")
    _import_structure["models.reformer"].append("ReformerTokenizer")
    _import_structure["models.rembert"].append("RemBertTokenizer")
    _import_structure["models.seamless_m4t"].append("SeamlessM4TTokenizer")
    _import_structure["models.speech_to_text"].append("Speech2TextTokenizer")
    _import_structure["models.speecht5"].append("SpeechT5Tokenizer")
    _import_structure["models.t5"].append("T5Tokenizer")
    _import_structure["models.xglm"].append("XGLMTokenizer")
    _import_structure["models.xlm_prophetnet"].append("XLMProphetNetTokenizer")
    _import_structure["models.xlm_roberta"].append("XLMRobertaTokenizer")
    _import_structure["models.xlnet"].append("XLNetTokenizer")

# tokenizers-backed objects
try:
    if not is_tokenizers_available():
        raise OptionalDependencyNotAvailable()
except OptionalDependencyNotAvailable:
    from .utils import dummy_tokenizers_objects

    _import_structure["utils.dummy_tokenizers_objects"] = [
        name for name in dir(dummy_tokenizers_objects) if not name.startswith("_")
    ]
else:
    # Fast tokenizers structure
    _import_structure["models.albert"].append("AlbertTokenizerFast")
    _import_structure["models.bart"].append("BartTokenizerFast")
    _import_structure["models.barthez"].append("BarthezTokenizerFast")
    _import_structure["models.bert"].append("BertTokenizerFast")
    _import_structure["models.big_bird"].append("BigBirdTokenizerFast")
    _import_structure["models.blenderbot"].append("BlenderbotTokenizerFast")
    _import_structure["models.blenderbot_small"].append("BlenderbotSmallTokenizerFast")
    _import_structure["models.bloom"].append("BloomTokenizerFast")
    _import_structure["models.camembert"].append("CamembertTokenizerFast")
    _import_structure["models.clip"].append("CLIPTokenizerFast")
    _import_structure["models.code_llama"].append("CodeLlamaTokenizerFast")
    _import_structure["models.codegen"].append("CodeGenTokenizerFast")
    _import_structure["models.convbert"].append("ConvBertTokenizerFast")
    _import_structure["models.cpm"].append("CpmTokenizerFast")
    _import_structure["models.deberta"].append("DebertaTokenizerFast")
    _import_structure["models.deberta_v2"].append("DebertaV2TokenizerFast")
    _import_structure["models.deprecated.retribert"].append("RetriBertTokenizerFast")
    _import_structure["models.distilbert"].append("DistilBertTokenizerFast")
    _import_structure["models.dpr"].extend(
        ["DPRContextEncoderTokenizerFast", "DPRQuestionEncoderTokenizerFast", "DPRReaderTokenizerFast"]
    )
    _import_structure["models.electra"].append("ElectraTokenizerFast")
    _import_structure["models.fnet"].append("FNetTokenizerFast")
    _import_structure["models.funnel"].append("FunnelTokenizerFast")
    _import_structure["models.gpt2"].append("GPT2TokenizerFast")
    _import_structure["models.gpt_neox"].append("GPTNeoXTokenizerFast")
    _import_structure["models.gpt_neox_japanese"].append("GPTNeoXJapaneseTokenizer")
    _import_structure["models.herbert"].append("HerbertTokenizerFast")
    _import_structure["models.layoutlm"].append("LayoutLMTokenizerFast")
    _import_structure["models.layoutlmv2"].append("LayoutLMv2TokenizerFast")
    _import_structure["models.layoutlmv3"].append("LayoutLMv3TokenizerFast")
    _import_structure["models.layoutxlm"].append("LayoutXLMTokenizerFast")
    _import_structure["models.led"].append("LEDTokenizerFast")
    _import_structure["models.llama"].append("LlamaTokenizerFast")
    _import_structure["models.longformer"].append("LongformerTokenizerFast")
    _import_structure["models.lxmert"].append("LxmertTokenizerFast")
    _import_structure["models.markuplm"].append("MarkupLMTokenizerFast")
    _import_structure["models.mbart"].append("MBartTokenizerFast")
    _import_structure["models.mbart50"].append("MBart50TokenizerFast")
    _import_structure["models.mobilebert"].append("MobileBertTokenizerFast")
    _import_structure["models.mpnet"].append("MPNetTokenizerFast")
    _import_structure["models.mt5"].append("MT5TokenizerFast")
    _import_structure["models.mvp"].append("MvpTokenizerFast")
    _import_structure["models.nllb"].append("NllbTokenizerFast")
    _import_structure["models.nougat"].append("NougatTokenizerFast")
    _import_structure["models.openai"].append("OpenAIGPTTokenizerFast")
    _import_structure["models.pegasus"].append("PegasusTokenizerFast")
    _import_structure["models.realm"].append("RealmTokenizerFast")
    _import_structure["models.reformer"].append("ReformerTokenizerFast")
    _import_structure["models.rembert"].append("RemBertTokenizerFast")
    _import_structure["models.roberta"].append("RobertaTokenizerFast")
    _import_structure["models.roformer"].append("RoFormerTokenizerFast")
    _import_structure["models.seamless_m4t"].append("SeamlessM4TTokenizerFast")
    _import_structure["models.splinter"].append("SplinterTokenizerFast")
    _import_structure["models.squeezebert"].append("SqueezeBertTokenizerFast")
    _import_structure["models.t5"].append("T5TokenizerFast")
    _import_structure["models.whisper"].append("WhisperTokenizerFast")
    _import_structure["models.xglm"].append("XGLMTokenizerFast")
    _import_structure["models.xlm_roberta"].append("XLMRobertaTokenizerFast")
    _import_structure["models.xlnet"].append("XLNetTokenizerFast")
    _import_structure["tokenization_utils_fast"] = ["PreTrainedTokenizerFast"]


try:
    if not (is_sentencepiece_available() and is_tokenizers_available()):
        raise OptionalDependencyNotAvailable()
except OptionalDependencyNotAvailable:
    from .utils import dummy_sentencepiece_and_tokenizers_objects

    _import_structure["utils.dummy_sentencepiece_and_tokenizers_objects"] = [
        name for name in dir(dummy_sentencepiece_and_tokenizers_objects) if not name.startswith("_")
    ]
else:
    _import_structure["convert_slow_tokenizer"] = ["SLOW_TO_FAST_CONVERTERS", "convert_slow_tokenizer"]

# Tensorflow-text-specific objects
try:
    if not is_tensorflow_text_available():
        raise OptionalDependencyNotAvailable()
except OptionalDependencyNotAvailable:
    from .utils import dummy_tensorflow_text_objects

    _import_structure["utils.dummy_tensorflow_text_objects"] = [
        name for name in dir(dummy_tensorflow_text_objects) if not name.startswith("_")
    ]
else:
    _import_structure["models.bert"].append("TFBertTokenizer")

# keras-nlp-specific objects
try:
    if not is_keras_nlp_available():
        raise OptionalDependencyNotAvailable()
except OptionalDependencyNotAvailable:
    from .utils import dummy_keras_nlp_objects

    _import_structure["utils.dummy_keras_nlp_objects"] = [
        name for name in dir(dummy_keras_nlp_objects) if not name.startswith("_")
    ]
else:
    _import_structure["models.gpt2"].append("TFGPT2Tokenizer")

# Vision-specific objects
try:
    if not is_vision_available():
        raise OptionalDependencyNotAvailable()
except OptionalDependencyNotAvailable:
    from .utils import dummy_vision_objects

    _import_structure["utils.dummy_vision_objects"] = [
        name for name in dir(dummy_vision_objects) if not name.startswith("_")
    ]
else:
    _import_structure["image_processing_utils"] = ["ImageProcessingMixin"]
    _import_structure["image_utils"] = ["ImageFeatureExtractionMixin"]
    _import_structure["models.beit"].extend(["BeitFeatureExtractor", "BeitImageProcessor"])
    _import_structure["models.bit"].extend(["BitImageProcessor"])
    _import_structure["models.blip"].extend(["BlipImageProcessor"])
    _import_structure["models.bridgetower"].append("BridgeTowerImageProcessor")
    _import_structure["models.chinese_clip"].extend(["ChineseCLIPFeatureExtractor", "ChineseCLIPImageProcessor"])
    _import_structure["models.clip"].extend(["CLIPFeatureExtractor", "CLIPImageProcessor"])
    _import_structure["models.conditional_detr"].extend(
        ["ConditionalDetrFeatureExtractor", "ConditionalDetrImageProcessor"]
    )
    _import_structure["models.convnext"].extend(["ConvNextFeatureExtractor", "ConvNextImageProcessor"])
    _import_structure["models.deformable_detr"].extend(
        ["DeformableDetrFeatureExtractor", "DeformableDetrImageProcessor"]
    )
    _import_structure["models.deit"].extend(["DeiTFeatureExtractor", "DeiTImageProcessor"])
    _import_structure["models.deta"].append("DetaImageProcessor")
    _import_structure["models.detr"].extend(["DetrFeatureExtractor", "DetrImageProcessor"])
    _import_structure["models.donut"].extend(["DonutFeatureExtractor", "DonutImageProcessor"])
    _import_structure["models.dpt"].extend(["DPTFeatureExtractor", "DPTImageProcessor"])
    _import_structure["models.efficientformer"].append("EfficientFormerImageProcessor")
    _import_structure["models.efficientnet"].append("EfficientNetImageProcessor")
    _import_structure["models.flava"].extend(["FlavaFeatureExtractor", "FlavaImageProcessor", "FlavaProcessor"])
    _import_structure["models.fuyu"].extend(["FuyuImageProcessor", "FuyuProcessor"])
    _import_structure["models.glpn"].extend(["GLPNFeatureExtractor", "GLPNImageProcessor"])
    _import_structure["models.idefics"].extend(["IdeficsImageProcessor"])
    _import_structure["models.imagegpt"].extend(["ImageGPTFeatureExtractor", "ImageGPTImageProcessor"])
    _import_structure["models.layoutlmv2"].extend(["LayoutLMv2FeatureExtractor", "LayoutLMv2ImageProcessor"])
    _import_structure["models.layoutlmv3"].extend(["LayoutLMv3FeatureExtractor", "LayoutLMv3ImageProcessor"])
    _import_structure["models.levit"].extend(["LevitFeatureExtractor", "LevitImageProcessor"])
    _import_structure["models.mask2former"].append("Mask2FormerImageProcessor")
    _import_structure["models.maskformer"].extend(["MaskFormerFeatureExtractor", "MaskFormerImageProcessor"])
    _import_structure["models.mobilenet_v1"].extend(["MobileNetV1FeatureExtractor", "MobileNetV1ImageProcessor"])
    _import_structure["models.mobilenet_v2"].extend(["MobileNetV2FeatureExtractor", "MobileNetV2ImageProcessor"])
    _import_structure["models.mobilevit"].extend(["MobileViTFeatureExtractor", "MobileViTImageProcessor"])
    _import_structure["models.nougat"].append("NougatImageProcessor")
    _import_structure["models.oneformer"].extend(["OneFormerImageProcessor"])
    _import_structure["models.owlv2"].append("Owlv2ImageProcessor")
    _import_structure["models.owlvit"].extend(["OwlViTFeatureExtractor", "OwlViTImageProcessor"])
    _import_structure["models.perceiver"].extend(["PerceiverFeatureExtractor", "PerceiverImageProcessor"])
    _import_structure["models.pix2struct"].extend(["Pix2StructImageProcessor"])
    _import_structure["models.poolformer"].extend(["PoolFormerFeatureExtractor", "PoolFormerImageProcessor"])
    _import_structure["models.pvt"].extend(["PvtImageProcessor"])
    _import_structure["models.sam"].extend(["SamImageProcessor"])
    _import_structure["models.segformer"].extend(["SegformerFeatureExtractor", "SegformerImageProcessor"])
    _import_structure["models.swin2sr"].append("Swin2SRImageProcessor")
    _import_structure["models.tvlt"].append("TvltImageProcessor")
    _import_structure["models.tvp"].append("TvpImageProcessor")
    _import_structure["models.videomae"].extend(["VideoMAEFeatureExtractor", "VideoMAEImageProcessor"])
    _import_structure["models.vilt"].extend(["ViltFeatureExtractor", "ViltImageProcessor", "ViltProcessor"])
    _import_structure["models.vit"].extend(["ViTFeatureExtractor", "ViTImageProcessor"])
    _import_structure["models.vit_hybrid"].extend(["ViTHybridImageProcessor"])
    _import_structure["models.vitmatte"].append("VitMatteImageProcessor")
    _import_structure["models.vivit"].append("VivitImageProcessor")
    _import_structure["models.yolos"].extend(["YolosFeatureExtractor", "YolosImageProcessor"])


# PyTorch-backed objects
try:
    if not is_torch_available():
        raise OptionalDependencyNotAvailable()
except OptionalDependencyNotAvailable:
    from .utils import dummy_pt_objects

    _import_structure["utils.dummy_pt_objects"] = [name for name in dir(dummy_pt_objects) if not name.startswith("_")]
else:
    _import_structure["activations"] = []
    _import_structure["benchmark.benchmark"] = ["PyTorchBenchmark"]
    _import_structure["benchmark.benchmark_args"] = ["PyTorchBenchmarkArguments"]
    _import_structure["data.datasets"] = [
        "GlueDataset",
        "GlueDataTrainingArguments",
        "LineByLineTextDataset",
        "LineByLineWithRefDataset",
        "LineByLineWithSOPTextDataset",
        "SquadDataset",
        "SquadDataTrainingArguments",
        "TextDataset",
        "TextDatasetForNextSentencePrediction",
    ]
    _import_structure["generation"].extend(
        [
            "AlternatingCodebooksLogitsProcessor",
            "BeamScorer",
            "BeamSearchScorer",
            "ClassifierFreeGuidanceLogitsProcessor",
            "ConstrainedBeamSearchScorer",
            "Constraint",
            "ConstraintListState",
            "DisjunctiveConstraint",
            "EncoderNoRepeatNGramLogitsProcessor",
            "EncoderRepetitionPenaltyLogitsProcessor",
            "EpsilonLogitsWarper",
            "EtaLogitsWarper",
            "ExponentialDecayLengthPenalty",
            "ForcedBOSTokenLogitsProcessor",
            "ForcedEOSTokenLogitsProcessor",
            "ForceTokensLogitsProcessor",
            "GenerationMixin",
            "HammingDiversityLogitsProcessor",
            "InfNanRemoveLogitsProcessor",
            "LogitNormalization",
            "LogitsProcessor",
            "LogitsProcessorList",
            "LogitsWarper",
            "MaxLengthCriteria",
            "MaxTimeCriteria",
            "MinLengthLogitsProcessor",
            "MinNewTokensLengthLogitsProcessor",
            "NoBadWordsLogitsProcessor",
            "NoRepeatNGramLogitsProcessor",
            "PhrasalConstraint",
            "PrefixConstrainedLogitsProcessor",
            "RepetitionPenaltyLogitsProcessor",
            "SequenceBiasLogitsProcessor",
            "StoppingCriteria",
            "StoppingCriteriaList",
            "SuppressTokensAtBeginLogitsProcessor",
            "SuppressTokensLogitsProcessor",
            "TemperatureLogitsWarper",
            "TopKLogitsWarper",
            "TopPLogitsWarper",
            "TypicalLogitsWarper",
            "UnbatchedClassifierFreeGuidanceLogitsProcessor",
            "WhisperTimeStampLogitsProcessor",
            "top_k_top_p_filtering",
        ]
    )
    _import_structure["generation_utils"] = []
    _import_structure["modeling_outputs"] = []
    _import_structure["modeling_utils"] = ["PreTrainedModel"]

    # PyTorch models structure

    _import_structure["models.albert"].extend(
        [
            "ALBERT_PRETRAINED_MODEL_ARCHIVE_LIST",
            "AlbertForMaskedLM",
            "AlbertForMultipleChoice",
            "AlbertForPreTraining",
            "AlbertForQuestionAnswering",
            "AlbertForSequenceClassification",
            "AlbertForTokenClassification",
            "AlbertModel",
            "AlbertPreTrainedModel",
            "load_tf_weights_in_albert",
        ]
    )
    _import_structure["models.align"].extend(
        [
            "ALIGN_PRETRAINED_MODEL_ARCHIVE_LIST",
            "AlignModel",
            "AlignPreTrainedModel",
            "AlignTextModel",
            "AlignVisionModel",
        ]
    )
    _import_structure["models.altclip"].extend(
        [
            "ALTCLIP_PRETRAINED_MODEL_ARCHIVE_LIST",
            "AltCLIPModel",
            "AltCLIPPreTrainedModel",
            "AltCLIPTextModel",
            "AltCLIPVisionModel",
        ]
    )
    _import_structure["models.audio_spectrogram_transformer"].extend(
        [
            "AUDIO_SPECTROGRAM_TRANSFORMER_PRETRAINED_MODEL_ARCHIVE_LIST",
            "ASTForAudioClassification",
            "ASTModel",
            "ASTPreTrainedModel",
        ]
    )
    _import_structure["models.auto"].extend(
        [
            "MODEL_FOR_AUDIO_CLASSIFICATION_MAPPING",
            "MODEL_FOR_AUDIO_FRAME_CLASSIFICATION_MAPPING",
            "MODEL_FOR_AUDIO_XVECTOR_MAPPING",
            "MODEL_FOR_BACKBONE_MAPPING",
            "MODEL_FOR_CAUSAL_IMAGE_MODELING_MAPPING",
            "MODEL_FOR_CAUSAL_LM_MAPPING",
            "MODEL_FOR_CTC_MAPPING",
            "MODEL_FOR_DEPTH_ESTIMATION_MAPPING",
            "MODEL_FOR_DOCUMENT_QUESTION_ANSWERING_MAPPING",
            "MODEL_FOR_IMAGE_CLASSIFICATION_MAPPING",
            "MODEL_FOR_IMAGE_SEGMENTATION_MAPPING",
            "MODEL_FOR_IMAGE_TO_IMAGE_MAPPING",
            "MODEL_FOR_INSTANCE_SEGMENTATION_MAPPING",
            "MODEL_FOR_MASKED_IMAGE_MODELING_MAPPING",
            "MODEL_FOR_MASKED_LM_MAPPING",
            "MODEL_FOR_MASK_GENERATION_MAPPING",
            "MODEL_FOR_MULTIPLE_CHOICE_MAPPING",
            "MODEL_FOR_NEXT_SENTENCE_PREDICTION_MAPPING",
            "MODEL_FOR_OBJECT_DETECTION_MAPPING",
            "MODEL_FOR_PRETRAINING_MAPPING",
            "MODEL_FOR_QUESTION_ANSWERING_MAPPING",
            "MODEL_FOR_SEMANTIC_SEGMENTATION_MAPPING",
            "MODEL_FOR_SEQ_TO_SEQ_CAUSAL_LM_MAPPING",
            "MODEL_FOR_SEQUENCE_CLASSIFICATION_MAPPING",
            "MODEL_FOR_SPEECH_SEQ_2_SEQ_MAPPING",
            "MODEL_FOR_TABLE_QUESTION_ANSWERING_MAPPING",
            "MODEL_FOR_TEXT_ENCODING_MAPPING",
            "MODEL_FOR_TEXT_TO_SPECTROGRAM_MAPPING",
            "MODEL_FOR_TEXT_TO_WAVEFORM_MAPPING",
            "MODEL_FOR_TIME_SERIES_CLASSIFICATION_MAPPING",
            "MODEL_FOR_TIME_SERIES_REGRESSION_MAPPING",
            "MODEL_FOR_TOKEN_CLASSIFICATION_MAPPING",
            "MODEL_FOR_UNIVERSAL_SEGMENTATION_MAPPING",
            "MODEL_FOR_VIDEO_CLASSIFICATION_MAPPING",
            "MODEL_FOR_VISION_2_SEQ_MAPPING",
            "MODEL_FOR_VISUAL_QUESTION_ANSWERING_MAPPING",
            "MODEL_FOR_ZERO_SHOT_IMAGE_CLASSIFICATION_MAPPING",
            "MODEL_FOR_ZERO_SHOT_OBJECT_DETECTION_MAPPING",
            "MODEL_MAPPING",
            "MODEL_WITH_LM_HEAD_MAPPING",
            "AutoBackbone",
            "AutoModel",
            "AutoModelForAudioClassification",
            "AutoModelForAudioFrameClassification",
            "AutoModelForAudioXVector",
            "AutoModelForCausalLM",
            "AutoModelForCTC",
            "AutoModelForDepthEstimation",
            "AutoModelForDocumentQuestionAnswering",
            "AutoModelForImageClassification",
            "AutoModelForImageSegmentation",
            "AutoModelForImageToImage",
            "AutoModelForInstanceSegmentation",
            "AutoModelForMaskedImageModeling",
            "AutoModelForMaskedLM",
            "AutoModelForMaskGeneration",
            "AutoModelForMultipleChoice",
            "AutoModelForNextSentencePrediction",
            "AutoModelForObjectDetection",
            "AutoModelForPreTraining",
            "AutoModelForQuestionAnswering",
            "AutoModelForSemanticSegmentation",
            "AutoModelForSeq2SeqLM",
            "AutoModelForSequenceClassification",
            "AutoModelForSpeechSeq2Seq",
            "AutoModelForTableQuestionAnswering",
            "AutoModelForTextEncoding",
            "AutoModelForTextToSpectrogram",
            "AutoModelForTextToWaveform",
            "AutoModelForTokenClassification",
            "AutoModelForUniversalSegmentation",
            "AutoModelForVideoClassification",
            "AutoModelForVision2Seq",
            "AutoModelForVisualQuestionAnswering",
            "AutoModelForZeroShotImageClassification",
            "AutoModelForZeroShotObjectDetection",
            "AutoModelWithLMHead",
        ]
    )
    _import_structure["models.autoformer"].extend(
        [
            "AUTOFORMER_PRETRAINED_MODEL_ARCHIVE_LIST",
            "AutoformerForPrediction",
            "AutoformerModel",
            "AutoformerPreTrainedModel",
        ]
    )
    _import_structure["models.bark"].extend(
        [
            "BARK_PRETRAINED_MODEL_ARCHIVE_LIST",
            "BarkCausalModel",
            "BarkCoarseModel",
            "BarkFineModel",
            "BarkModel",
            "BarkPreTrainedModel",
            "BarkSemanticModel",
        ]
    )
    _import_structure["models.bart"].extend(
        [
            "BART_PRETRAINED_MODEL_ARCHIVE_LIST",
            "BartForCausalLM",
            "BartForConditionalGeneration",
            "BartForQuestionAnswering",
            "BartForSequenceClassification",
            "BartModel",
            "BartPretrainedModel",
            "BartPreTrainedModel",
            "PretrainedBartModel",
        ]
    )
    _import_structure["models.beit"].extend(
        [
            "BEIT_PRETRAINED_MODEL_ARCHIVE_LIST",
            "BeitBackbone",
            "BeitForImageClassification",
            "BeitForMaskedImageModeling",
            "BeitForSemanticSegmentation",
            "BeitModel",
            "BeitPreTrainedModel",
        ]
    )
    _import_structure["models.bert"].extend(
        [
            "BERT_PRETRAINED_MODEL_ARCHIVE_LIST",
            "BertForMaskedLM",
            "BertForMultipleChoice",
            "BertForNextSentencePrediction",
            "BertForPreTraining",
            "BertForQuestionAnswering",
            "BertForSequenceClassification",
            "BertForTokenClassification",
            "BertLayer",
            "BertLMHeadModel",
            "BertModel",
            "BertPreTrainedModel",
            "load_tf_weights_in_bert",
        ]
    )
    _import_structure["models.bert_generation"].extend(
        [
            "BertGenerationDecoder",
            "BertGenerationEncoder",
            "BertGenerationPreTrainedModel",
            "load_tf_weights_in_bert_generation",
        ]
    )
    _import_structure["models.big_bird"].extend(
        [
            "BIG_BIRD_PRETRAINED_MODEL_ARCHIVE_LIST",
            "BigBirdForCausalLM",
            "BigBirdForMaskedLM",
            "BigBirdForMultipleChoice",
            "BigBirdForPreTraining",
            "BigBirdForQuestionAnswering",
            "BigBirdForSequenceClassification",
            "BigBirdForTokenClassification",
            "BigBirdLayer",
            "BigBirdModel",
            "BigBirdPreTrainedModel",
            "load_tf_weights_in_big_bird",
        ]
    )
    _import_structure["models.bigbird_pegasus"].extend(
        [
            "BIGBIRD_PEGASUS_PRETRAINED_MODEL_ARCHIVE_LIST",
            "BigBirdPegasusForCausalLM",
            "BigBirdPegasusForConditionalGeneration",
            "BigBirdPegasusForQuestionAnswering",
            "BigBirdPegasusForSequenceClassification",
            "BigBirdPegasusModel",
            "BigBirdPegasusPreTrainedModel",
        ]
    )
    _import_structure["models.biogpt"].extend(
        [
            "BIOGPT_PRETRAINED_MODEL_ARCHIVE_LIST",
            "BioGptForCausalLM",
            "BioGptForSequenceClassification",
            "BioGptForTokenClassification",
            "BioGptModel",
            "BioGptPreTrainedModel",
        ]
    )
    _import_structure["models.bit"].extend(
        [
            "BIT_PRETRAINED_MODEL_ARCHIVE_LIST",
            "BitBackbone",
            "BitForImageClassification",
            "BitModel",
            "BitPreTrainedModel",
        ]
    )
    _import_structure["models.blenderbot"].extend(
        [
            "BLENDERBOT_PRETRAINED_MODEL_ARCHIVE_LIST",
            "BlenderbotForCausalLM",
            "BlenderbotForConditionalGeneration",
            "BlenderbotModel",
            "BlenderbotPreTrainedModel",
        ]
    )
    _import_structure["models.blenderbot_small"].extend(
        [
            "BLENDERBOT_SMALL_PRETRAINED_MODEL_ARCHIVE_LIST",
            "BlenderbotSmallForCausalLM",
            "BlenderbotSmallForConditionalGeneration",
            "BlenderbotSmallModel",
            "BlenderbotSmallPreTrainedModel",
        ]
    )
    _import_structure["models.blip"].extend(
        [
            "BLIP_PRETRAINED_MODEL_ARCHIVE_LIST",
            "BlipForConditionalGeneration",
            "BlipForImageTextRetrieval",
            "BlipForQuestionAnswering",
            "BlipModel",
            "BlipPreTrainedModel",
            "BlipTextModel",
            "BlipVisionModel",
        ]
    )
    _import_structure["models.blip_2"].extend(
        [
            "BLIP_2_PRETRAINED_MODEL_ARCHIVE_LIST",
            "Blip2ForConditionalGeneration",
            "Blip2Model",
            "Blip2PreTrainedModel",
            "Blip2QFormerModel",
            "Blip2VisionModel",
        ]
    )
    _import_structure["models.bloom"].extend(
        [
            "BLOOM_PRETRAINED_MODEL_ARCHIVE_LIST",
            "BloomForCausalLM",
            "BloomForQuestionAnswering",
            "BloomForSequenceClassification",
            "BloomForTokenClassification",
            "BloomModel",
            "BloomPreTrainedModel",
        ]
    )
    _import_structure["models.bridgetower"].extend(
        [
            "BRIDGETOWER_PRETRAINED_MODEL_ARCHIVE_LIST",
            "BridgeTowerForContrastiveLearning",
            "BridgeTowerForImageAndTextRetrieval",
            "BridgeTowerForMaskedLM",
            "BridgeTowerModel",
            "BridgeTowerPreTrainedModel",
        ]
    )
    _import_structure["models.bros"].extend(
        [
            "BROS_PRETRAINED_MODEL_ARCHIVE_LIST",
            "BrosForTokenClassification",
            "BrosModel",
            "BrosPreTrainedModel",
            "BrosProcessor",
            "BrosSpadeEEForTokenClassification",
            "BrosSpadeELForTokenClassification",
        ]
    )
    _import_structure["models.camembert"].extend(
        [
            "CAMEMBERT_PRETRAINED_MODEL_ARCHIVE_LIST",
            "CamembertForCausalLM",
            "CamembertForMaskedLM",
            "CamembertForMultipleChoice",
            "CamembertForQuestionAnswering",
            "CamembertForSequenceClassification",
            "CamembertForTokenClassification",
            "CamembertModel",
            "CamembertPreTrainedModel",
        ]
    )
    _import_structure["models.canine"].extend(
        [
            "CANINE_PRETRAINED_MODEL_ARCHIVE_LIST",
            "CanineForMultipleChoice",
            "CanineForQuestionAnswering",
            "CanineForSequenceClassification",
            "CanineForTokenClassification",
            "CanineLayer",
            "CanineModel",
            "CaninePreTrainedModel",
            "load_tf_weights_in_canine",
        ]
    )
    _import_structure["models.chinese_clip"].extend(
        [
            "CHINESE_CLIP_PRETRAINED_MODEL_ARCHIVE_LIST",
            "ChineseCLIPModel",
            "ChineseCLIPPreTrainedModel",
            "ChineseCLIPTextModel",
            "ChineseCLIPVisionModel",
        ]
    )
    _import_structure["models.clap"].extend(
        [
            "CLAP_PRETRAINED_MODEL_ARCHIVE_LIST",
            "ClapAudioModel",
            "ClapAudioModelWithProjection",
            "ClapFeatureExtractor",
            "ClapModel",
            "ClapPreTrainedModel",
            "ClapTextModel",
            "ClapTextModelWithProjection",
        ]
    )
    _import_structure["models.clip"].extend(
        [
            "CLIP_PRETRAINED_MODEL_ARCHIVE_LIST",
            "CLIPModel",
            "CLIPPreTrainedModel",
            "CLIPTextModel",
            "CLIPTextModelWithProjection",
            "CLIPVisionModel",
            "CLIPVisionModelWithProjection",
        ]
    )
    _import_structure["models.clipseg"].extend(
        [
            "CLIPSEG_PRETRAINED_MODEL_ARCHIVE_LIST",
            "CLIPSegForImageSegmentation",
            "CLIPSegModel",
            "CLIPSegPreTrainedModel",
            "CLIPSegTextModel",
            "CLIPSegVisionModel",
        ]
    )
    _import_structure["models.clvp"].extend(
        [
            "CLVP_PRETRAINED_MODEL_ARCHIVE_LIST",
            "ClvpDecoder",
            "ClvpEncoder",
            "ClvpForCausalLM",
            "ClvpModel",
            "ClvpModelForConditionalGeneration",
            "ClvpPreTrainedModel",
        ]
    )
    _import_structure["models.codegen"].extend(
        [
            "CODEGEN_PRETRAINED_MODEL_ARCHIVE_LIST",
            "CodeGenForCausalLM",
            "CodeGenModel",
            "CodeGenPreTrainedModel",
        ]
    )
    _import_structure["models.conditional_detr"].extend(
        [
            "CONDITIONAL_DETR_PRETRAINED_MODEL_ARCHIVE_LIST",
            "ConditionalDetrForObjectDetection",
            "ConditionalDetrForSegmentation",
            "ConditionalDetrModel",
            "ConditionalDetrPreTrainedModel",
        ]
    )
    _import_structure["models.convbert"].extend(
        [
            "CONVBERT_PRETRAINED_MODEL_ARCHIVE_LIST",
            "ConvBertForMaskedLM",
            "ConvBertForMultipleChoice",
            "ConvBertForQuestionAnswering",
            "ConvBertForSequenceClassification",
            "ConvBertForTokenClassification",
            "ConvBertLayer",
            "ConvBertModel",
            "ConvBertPreTrainedModel",
            "load_tf_weights_in_convbert",
        ]
    )
    _import_structure["models.convnext"].extend(
        [
            "CONVNEXT_PRETRAINED_MODEL_ARCHIVE_LIST",
            "ConvNextBackbone",
            "ConvNextForImageClassification",
            "ConvNextModel",
            "ConvNextPreTrainedModel",
        ]
    )
    _import_structure["models.convnextv2"].extend(
        [
            "CONVNEXTV2_PRETRAINED_MODEL_ARCHIVE_LIST",
            "ConvNextV2Backbone",
            "ConvNextV2ForImageClassification",
            "ConvNextV2Model",
            "ConvNextV2PreTrainedModel",
        ]
    )
    _import_structure["models.cpmant"].extend(
        [
            "CPMANT_PRETRAINED_MODEL_ARCHIVE_LIST",
            "CpmAntForCausalLM",
            "CpmAntModel",
            "CpmAntPreTrainedModel",
        ]
    )
    _import_structure["models.ctrl"].extend(
        [
            "CTRL_PRETRAINED_MODEL_ARCHIVE_LIST",
            "CTRLForSequenceClassification",
            "CTRLLMHeadModel",
            "CTRLModel",
            "CTRLPreTrainedModel",
        ]
    )
    _import_structure["models.cvt"].extend(
        [
            "CVT_PRETRAINED_MODEL_ARCHIVE_LIST",
            "CvtForImageClassification",
            "CvtModel",
            "CvtPreTrainedModel",
        ]
    )
    _import_structure["models.data2vec"].extend(
        [
            "DATA2VEC_AUDIO_PRETRAINED_MODEL_ARCHIVE_LIST",
            "DATA2VEC_TEXT_PRETRAINED_MODEL_ARCHIVE_LIST",
            "DATA2VEC_VISION_PRETRAINED_MODEL_ARCHIVE_LIST",
            "Data2VecAudioForAudioFrameClassification",
            "Data2VecAudioForCTC",
            "Data2VecAudioForSequenceClassification",
            "Data2VecAudioForXVector",
            "Data2VecAudioModel",
            "Data2VecAudioPreTrainedModel",
            "Data2VecTextForCausalLM",
            "Data2VecTextForMaskedLM",
            "Data2VecTextForMultipleChoice",
            "Data2VecTextForQuestionAnswering",
            "Data2VecTextForSequenceClassification",
            "Data2VecTextForTokenClassification",
            "Data2VecTextModel",
            "Data2VecTextPreTrainedModel",
            "Data2VecVisionForImageClassification",
            "Data2VecVisionForSemanticSegmentation",
            "Data2VecVisionModel",
            "Data2VecVisionPreTrainedModel",
        ]
    )
    _import_structure["models.deberta"].extend(
        [
            "DEBERTA_PRETRAINED_MODEL_ARCHIVE_LIST",
            "DebertaForMaskedLM",
            "DebertaForQuestionAnswering",
            "DebertaForSequenceClassification",
            "DebertaForTokenClassification",
            "DebertaModel",
            "DebertaPreTrainedModel",
        ]
    )
    _import_structure["models.deberta_v2"].extend(
        [
            "DEBERTA_V2_PRETRAINED_MODEL_ARCHIVE_LIST",
            "DebertaV2ForMaskedLM",
            "DebertaV2ForMultipleChoice",
            "DebertaV2ForQuestionAnswering",
            "DebertaV2ForSequenceClassification",
            "DebertaV2ForTokenClassification",
            "DebertaV2Model",
            "DebertaV2PreTrainedModel",
        ]
    )
    _import_structure["models.decision_transformer"].extend(
        [
            "DECISION_TRANSFORMER_PRETRAINED_MODEL_ARCHIVE_LIST",
            "DecisionTransformerGPT2Model",
            "DecisionTransformerGPT2PreTrainedModel",
            "DecisionTransformerModel",
            "DecisionTransformerPreTrainedModel",
        ]
    )
    _import_structure["models.deformable_detr"].extend(
        [
            "DEFORMABLE_DETR_PRETRAINED_MODEL_ARCHIVE_LIST",
            "DeformableDetrForObjectDetection",
            "DeformableDetrModel",
            "DeformableDetrPreTrainedModel",
        ]
    )
    _import_structure["models.deit"].extend(
        [
            "DEIT_PRETRAINED_MODEL_ARCHIVE_LIST",
            "DeiTForImageClassification",
            "DeiTForImageClassificationWithTeacher",
            "DeiTForMaskedImageModeling",
            "DeiTModel",
            "DeiTPreTrainedModel",
        ]
    )
    _import_structure["models.deprecated.mctct"].extend(
        [
            "MCTCT_PRETRAINED_MODEL_ARCHIVE_LIST",
            "MCTCTForCTC",
            "MCTCTModel",
            "MCTCTPreTrainedModel",
        ]
    )
    _import_structure["models.deprecated.mmbt"].extend(["MMBTForClassification", "MMBTModel", "ModalEmbeddings"])
    _import_structure["models.deprecated.open_llama"].extend(
        ["OpenLlamaForCausalLM", "OpenLlamaForSequenceClassification", "OpenLlamaModel", "OpenLlamaPreTrainedModel"]
    )
    _import_structure["models.deprecated.retribert"].extend(
        ["RETRIBERT_PRETRAINED_MODEL_ARCHIVE_LIST", "RetriBertModel", "RetriBertPreTrainedModel"]
    )
    _import_structure["models.deprecated.trajectory_transformer"].extend(
        [
            "TRAJECTORY_TRANSFORMER_PRETRAINED_MODEL_ARCHIVE_LIST",
            "TrajectoryTransformerModel",
            "TrajectoryTransformerPreTrainedModel",
        ]
    )
    _import_structure["models.deprecated.transfo_xl"].extend(
        [
            "TRANSFO_XL_PRETRAINED_MODEL_ARCHIVE_LIST",
            "AdaptiveEmbedding",
            "TransfoXLForSequenceClassification",
            "TransfoXLLMHeadModel",
            "TransfoXLModel",
            "TransfoXLPreTrainedModel",
            "load_tf_weights_in_transfo_xl",
        ]
    )
    _import_structure["models.deprecated.van"].extend(
        [
            "VAN_PRETRAINED_MODEL_ARCHIVE_LIST",
            "VanForImageClassification",
            "VanModel",
            "VanPreTrainedModel",
        ]
    )
    _import_structure["models.deta"].extend(
        [
            "DETA_PRETRAINED_MODEL_ARCHIVE_LIST",
            "DetaForObjectDetection",
            "DetaModel",
            "DetaPreTrainedModel",
        ]
    )
    _import_structure["models.detr"].extend(
        [
            "DETR_PRETRAINED_MODEL_ARCHIVE_LIST",
            "DetrForObjectDetection",
            "DetrForSegmentation",
            "DetrModel",
            "DetrPreTrainedModel",
        ]
    )
    _import_structure["models.dinat"].extend(
        [
            "DINAT_PRETRAINED_MODEL_ARCHIVE_LIST",
            "DinatBackbone",
            "DinatForImageClassification",
            "DinatModel",
            "DinatPreTrainedModel",
        ]
    )
    _import_structure["models.dinov2"].extend(
        [
            "DINOV2_PRETRAINED_MODEL_ARCHIVE_LIST",
            "Dinov2Backbone",
            "Dinov2ForImageClassification",
            "Dinov2Model",
            "Dinov2PreTrainedModel",
        ]
    )
    _import_structure["models.distilbert"].extend(
        [
            "DISTILBERT_PRETRAINED_MODEL_ARCHIVE_LIST",
            "DistilBertForMaskedLM",
            "DistilBertForMultipleChoice",
            "DistilBertForQuestionAnswering",
            "DistilBertForSequenceClassification",
            "DistilBertForTokenClassification",
            "DistilBertModel",
            "DistilBertPreTrainedModel",
        ]
    )
    _import_structure["models.donut"].extend(
        [
            "DONUT_SWIN_PRETRAINED_MODEL_ARCHIVE_LIST",
            "DonutSwinModel",
            "DonutSwinPreTrainedModel",
        ]
    )
    _import_structure["models.dpr"].extend(
        [
            "DPR_CONTEXT_ENCODER_PRETRAINED_MODEL_ARCHIVE_LIST",
            "DPR_QUESTION_ENCODER_PRETRAINED_MODEL_ARCHIVE_LIST",
            "DPR_READER_PRETRAINED_MODEL_ARCHIVE_LIST",
            "DPRContextEncoder",
            "DPRPretrainedContextEncoder",
            "DPRPreTrainedModel",
            "DPRPretrainedQuestionEncoder",
            "DPRPretrainedReader",
            "DPRQuestionEncoder",
            "DPRReader",
        ]
    )
    _import_structure["models.dpt"].extend(
        [
            "DPT_PRETRAINED_MODEL_ARCHIVE_LIST",
            "DPTForDepthEstimation",
            "DPTForSemanticSegmentation",
            "DPTModel",
            "DPTPreTrainedModel",
        ]
    )
    _import_structure["models.efficientformer"].extend(
        [
            "EFFICIENTFORMER_PRETRAINED_MODEL_ARCHIVE_LIST",
            "EfficientFormerForImageClassification",
            "EfficientFormerForImageClassificationWithTeacher",
            "EfficientFormerModel",
            "EfficientFormerPreTrainedModel",
        ]
    )
    _import_structure["models.efficientnet"].extend(
        [
            "EFFICIENTNET_PRETRAINED_MODEL_ARCHIVE_LIST",
            "EfficientNetForImageClassification",
            "EfficientNetModel",
            "EfficientNetPreTrainedModel",
        ]
    )
    _import_structure["models.electra"].extend(
        [
            "ELECTRA_PRETRAINED_MODEL_ARCHIVE_LIST",
            "ElectraForCausalLM",
            "ElectraForMaskedLM",
            "ElectraForMultipleChoice",
            "ElectraForPreTraining",
            "ElectraForQuestionAnswering",
            "ElectraForSequenceClassification",
            "ElectraForTokenClassification",
            "ElectraModel",
            "ElectraPreTrainedModel",
            "load_tf_weights_in_electra",
        ]
    )
    _import_structure["models.encodec"].extend(
        [
            "ENCODEC_PRETRAINED_MODEL_ARCHIVE_LIST",
            "EncodecModel",
            "EncodecPreTrainedModel",
        ]
    )
    _import_structure["models.encoder_decoder"].append("EncoderDecoderModel")
    _import_structure["models.ernie"].extend(
        [
            "ERNIE_PRETRAINED_MODEL_ARCHIVE_LIST",
            "ErnieForCausalLM",
            "ErnieForMaskedLM",
            "ErnieForMultipleChoice",
            "ErnieForNextSentencePrediction",
            "ErnieForPreTraining",
            "ErnieForQuestionAnswering",
            "ErnieForSequenceClassification",
            "ErnieForTokenClassification",
            "ErnieModel",
            "ErniePreTrainedModel",
        ]
    )
    _import_structure["models.ernie_m"].extend(
        [
            "ERNIE_M_PRETRAINED_MODEL_ARCHIVE_LIST",
            "ErnieMForInformationExtraction",
            "ErnieMForMultipleChoice",
            "ErnieMForQuestionAnswering",
            "ErnieMForSequenceClassification",
            "ErnieMForTokenClassification",
            "ErnieMModel",
            "ErnieMPreTrainedModel",
        ]
    )
    _import_structure["models.esm"].extend(
        [
            "ESM_PRETRAINED_MODEL_ARCHIVE_LIST",
            "EsmFoldPreTrainedModel",
            "EsmForMaskedLM",
            "EsmForProteinFolding",
            "EsmForSequenceClassification",
            "EsmForTokenClassification",
            "EsmModel",
            "EsmPreTrainedModel",
        ]
    )
    _import_structure["models.falcon"].extend(
        [
            "FALCON_PRETRAINED_MODEL_ARCHIVE_LIST",
            "FalconForCausalLM",
            "FalconForQuestionAnswering",
            "FalconForSequenceClassification",
            "FalconForTokenClassification",
            "FalconModel",
            "FalconPreTrainedModel",
        ]
    )
    _import_structure["models.flaubert"].extend(
        [
            "FLAUBERT_PRETRAINED_MODEL_ARCHIVE_LIST",
            "FlaubertForMultipleChoice",
            "FlaubertForQuestionAnswering",
            "FlaubertForQuestionAnsweringSimple",
            "FlaubertForSequenceClassification",
            "FlaubertForTokenClassification",
            "FlaubertModel",
            "FlaubertPreTrainedModel",
            "FlaubertWithLMHeadModel",
        ]
    )
    _import_structure["models.flava"].extend(
        [
            "FLAVA_PRETRAINED_MODEL_ARCHIVE_LIST",
            "FlavaForPreTraining",
            "FlavaImageCodebook",
            "FlavaImageModel",
            "FlavaModel",
            "FlavaMultimodalModel",
            "FlavaPreTrainedModel",
            "FlavaTextModel",
        ]
    )
    _import_structure["models.fnet"].extend(
        [
            "FNET_PRETRAINED_MODEL_ARCHIVE_LIST",
            "FNetForMaskedLM",
            "FNetForMultipleChoice",
            "FNetForNextSentencePrediction",
            "FNetForPreTraining",
            "FNetForQuestionAnswering",
            "FNetForSequenceClassification",
            "FNetForTokenClassification",
            "FNetLayer",
            "FNetModel",
            "FNetPreTrainedModel",
        ]
    )
    _import_structure["models.focalnet"].extend(
        [
            "FOCALNET_PRETRAINED_MODEL_ARCHIVE_LIST",
            "FocalNetBackbone",
            "FocalNetForImageClassification",
            "FocalNetForMaskedImageModeling",
            "FocalNetModel",
            "FocalNetPreTrainedModel",
        ]
    )
    _import_structure["models.fsmt"].extend(["FSMTForConditionalGeneration", "FSMTModel", "PretrainedFSMTModel"])
    _import_structure["models.funnel"].extend(
        [
            "FUNNEL_PRETRAINED_MODEL_ARCHIVE_LIST",
            "FunnelBaseModel",
            "FunnelForMaskedLM",
            "FunnelForMultipleChoice",
            "FunnelForPreTraining",
            "FunnelForQuestionAnswering",
            "FunnelForSequenceClassification",
            "FunnelForTokenClassification",
            "FunnelModel",
            "FunnelPreTrainedModel",
            "load_tf_weights_in_funnel",
        ]
    )
    _import_structure["models.fuyu"].extend(["FuyuForCausalLM", "FuyuPreTrainedModel"])
    _import_structure["models.git"].extend(
        [
            "GIT_PRETRAINED_MODEL_ARCHIVE_LIST",
            "GitForCausalLM",
            "GitModel",
            "GitPreTrainedModel",
            "GitVisionModel",
        ]
    )
    _import_structure["models.glpn"].extend(
        [
            "GLPN_PRETRAINED_MODEL_ARCHIVE_LIST",
            "GLPNForDepthEstimation",
            "GLPNModel",
            "GLPNPreTrainedModel",
        ]
    )
    _import_structure["models.gpt2"].extend(
        [
            "GPT2_PRETRAINED_MODEL_ARCHIVE_LIST",
            "GPT2DoubleHeadsModel",
            "GPT2ForQuestionAnswering",
            "GPT2ForSequenceClassification",
            "GPT2ForTokenClassification",
            "GPT2LMHeadModel",
            "GPT2Model",
            "GPT2PreTrainedModel",
            "load_tf_weights_in_gpt2",
        ]
    )
    _import_structure["models.gpt_bigcode"].extend(
        [
            "GPT_BIGCODE_PRETRAINED_MODEL_ARCHIVE_LIST",
            "GPTBigCodeForCausalLM",
            "GPTBigCodeForSequenceClassification",
            "GPTBigCodeForTokenClassification",
            "GPTBigCodeModel",
            "GPTBigCodePreTrainedModel",
        ]
    )
    _import_structure["models.gpt_neo"].extend(
        [
            "GPT_NEO_PRETRAINED_MODEL_ARCHIVE_LIST",
            "GPTNeoForCausalLM",
            "GPTNeoForQuestionAnswering",
            "GPTNeoForSequenceClassification",
            "GPTNeoForTokenClassification",
            "GPTNeoModel",
            "GPTNeoPreTrainedModel",
            "load_tf_weights_in_gpt_neo",
        ]
    )
    _import_structure["models.gpt_neox"].extend(
        [
            "GPT_NEOX_PRETRAINED_MODEL_ARCHIVE_LIST",
            "GPTNeoXForCausalLM",
            "GPTNeoXForQuestionAnswering",
            "GPTNeoXForSequenceClassification",
            "GPTNeoXForTokenClassification",
            "GPTNeoXLayer",
            "GPTNeoXModel",
            "GPTNeoXPreTrainedModel",
        ]
    )
    _import_structure["models.gpt_neox_japanese"].extend(
        [
            "GPT_NEOX_JAPANESE_PRETRAINED_MODEL_ARCHIVE_LIST",
            "GPTNeoXJapaneseForCausalLM",
            "GPTNeoXJapaneseLayer",
            "GPTNeoXJapaneseModel",
            "GPTNeoXJapanesePreTrainedModel",
        ]
    )
    _import_structure["models.gptj"].extend(
        [
            "GPTJ_PRETRAINED_MODEL_ARCHIVE_LIST",
            "GPTJForCausalLM",
            "GPTJForQuestionAnswering",
            "GPTJForSequenceClassification",
            "GPTJModel",
            "GPTJPreTrainedModel",
        ]
    )
    _import_structure["models.gptsan_japanese"].extend(
        [
            "GPTSAN_JAPANESE_PRETRAINED_MODEL_ARCHIVE_LIST",
            "GPTSanJapaneseForConditionalGeneration",
            "GPTSanJapaneseModel",
            "GPTSanJapanesePreTrainedModel",
        ]
    )
    _import_structure["models.graphormer"].extend(
        [
            "GRAPHORMER_PRETRAINED_MODEL_ARCHIVE_LIST",
            "GraphormerForGraphClassification",
            "GraphormerModel",
            "GraphormerPreTrainedModel",
        ]
    )
    _import_structure["models.groupvit"].extend(
        [
            "GROUPVIT_PRETRAINED_MODEL_ARCHIVE_LIST",
            "GroupViTModel",
            "GroupViTPreTrainedModel",
            "GroupViTTextModel",
            "GroupViTVisionModel",
        ]
    )
    _import_structure["models.hubert"].extend(
        [
            "HUBERT_PRETRAINED_MODEL_ARCHIVE_LIST",
            "HubertForCTC",
            "HubertForSequenceClassification",
            "HubertModel",
            "HubertPreTrainedModel",
        ]
    )
    _import_structure["models.ibert"].extend(
        [
            "IBERT_PRETRAINED_MODEL_ARCHIVE_LIST",
            "IBertForMaskedLM",
            "IBertForMultipleChoice",
            "IBertForQuestionAnswering",
            "IBertForSequenceClassification",
            "IBertForTokenClassification",
            "IBertModel",
            "IBertPreTrainedModel",
        ]
    )
    _import_structure["models.idefics"].extend(
        [
            "IDEFICS_PRETRAINED_MODEL_ARCHIVE_LIST",
            "IdeficsForVisionText2Text",
            "IdeficsModel",
            "IdeficsPreTrainedModel",
            "IdeficsProcessor",
        ]
    )
    _import_structure["models.imagegpt"].extend(
        [
            "IMAGEGPT_PRETRAINED_MODEL_ARCHIVE_LIST",
            "ImageGPTForCausalImageModeling",
            "ImageGPTForImageClassification",
            "ImageGPTModel",
            "ImageGPTPreTrainedModel",
            "load_tf_weights_in_imagegpt",
        ]
    )
    _import_structure["models.informer"].extend(
        [
            "INFORMER_PRETRAINED_MODEL_ARCHIVE_LIST",
            "InformerForPrediction",
            "InformerModel",
            "InformerPreTrainedModel",
        ]
    )
    _import_structure["models.instructblip"].extend(
        [
            "INSTRUCTBLIP_PRETRAINED_MODEL_ARCHIVE_LIST",
            "InstructBlipForConditionalGeneration",
            "InstructBlipPreTrainedModel",
            "InstructBlipQFormerModel",
            "InstructBlipVisionModel",
        ]
    )
    _import_structure["models.jukebox"].extend(
        [
            "JUKEBOX_PRETRAINED_MODEL_ARCHIVE_LIST",
            "JukeboxModel",
            "JukeboxPreTrainedModel",
            "JukeboxPrior",
            "JukeboxVQVAE",
        ]
    )
    _import_structure["models.kosmos2"].extend(
        [
            "KOSMOS2_PRETRAINED_MODEL_ARCHIVE_LIST",
            "Kosmos2ForConditionalGeneration",
            "Kosmos2Model",
            "Kosmos2PreTrainedModel",
        ]
    )
    _import_structure["models.layoutlm"].extend(
        [
            "LAYOUTLM_PRETRAINED_MODEL_ARCHIVE_LIST",
            "LayoutLMForMaskedLM",
            "LayoutLMForQuestionAnswering",
            "LayoutLMForSequenceClassification",
            "LayoutLMForTokenClassification",
            "LayoutLMModel",
            "LayoutLMPreTrainedModel",
        ]
    )
    _import_structure["models.layoutlmv2"].extend(
        [
            "LAYOUTLMV2_PRETRAINED_MODEL_ARCHIVE_LIST",
            "LayoutLMv2ForQuestionAnswering",
            "LayoutLMv2ForSequenceClassification",
            "LayoutLMv2ForTokenClassification",
            "LayoutLMv2Model",
            "LayoutLMv2PreTrainedModel",
        ]
    )
    _import_structure["models.layoutlmv3"].extend(
        [
            "LAYOUTLMV3_PRETRAINED_MODEL_ARCHIVE_LIST",
            "LayoutLMv3ForQuestionAnswering",
            "LayoutLMv3ForSequenceClassification",
            "LayoutLMv3ForTokenClassification",
            "LayoutLMv3Model",
            "LayoutLMv3PreTrainedModel",
        ]
    )
    _import_structure["models.led"].extend(
        [
            "LED_PRETRAINED_MODEL_ARCHIVE_LIST",
            "LEDForConditionalGeneration",
            "LEDForQuestionAnswering",
            "LEDForSequenceClassification",
            "LEDModel",
            "LEDPreTrainedModel",
        ]
    )
    _import_structure["models.levit"].extend(
        [
            "LEVIT_PRETRAINED_MODEL_ARCHIVE_LIST",
            "LevitForImageClassification",
            "LevitForImageClassificationWithTeacher",
            "LevitModel",
            "LevitPreTrainedModel",
        ]
    )
    _import_structure["models.lilt"].extend(
        [
            "LILT_PRETRAINED_MODEL_ARCHIVE_LIST",
            "LiltForQuestionAnswering",
            "LiltForSequenceClassification",
            "LiltForTokenClassification",
            "LiltModel",
            "LiltPreTrainedModel",
        ]
    )
    _import_structure["models.llama"].extend(
        ["LlamaForCausalLM", "LlamaForSequenceClassification", "LlamaModel", "LlamaPreTrainedModel"]
    )
    _import_structure["models.longformer"].extend(
        [
            "LONGFORMER_PRETRAINED_MODEL_ARCHIVE_LIST",
            "LongformerForMaskedLM",
            "LongformerForMultipleChoice",
            "LongformerForQuestionAnswering",
            "LongformerForSequenceClassification",
            "LongformerForTokenClassification",
            "LongformerModel",
            "LongformerPreTrainedModel",
            "LongformerSelfAttention",
        ]
    )
    _import_structure["models.longt5"].extend(
        [
            "LONGT5_PRETRAINED_MODEL_ARCHIVE_LIST",
            "LongT5EncoderModel",
            "LongT5ForConditionalGeneration",
            "LongT5Model",
            "LongT5PreTrainedModel",
        ]
    )
    _import_structure["models.luke"].extend(
        [
            "LUKE_PRETRAINED_MODEL_ARCHIVE_LIST",
            "LukeForEntityClassification",
            "LukeForEntityPairClassification",
            "LukeForEntitySpanClassification",
            "LukeForMaskedLM",
            "LukeForMultipleChoice",
            "LukeForQuestionAnswering",
            "LukeForSequenceClassification",
            "LukeForTokenClassification",
            "LukeModel",
            "LukePreTrainedModel",
        ]
    )
    _import_structure["models.lxmert"].extend(
        [
            "LxmertEncoder",
            "LxmertForPreTraining",
            "LxmertForQuestionAnswering",
            "LxmertModel",
            "LxmertPreTrainedModel",
            "LxmertVisualFeatureEncoder",
            "LxmertXLayer",
        ]
    )
    _import_structure["models.m2m_100"].extend(
        [
            "M2M_100_PRETRAINED_MODEL_ARCHIVE_LIST",
            "M2M100ForConditionalGeneration",
            "M2M100Model",
            "M2M100PreTrainedModel",
        ]
    )
    _import_structure["models.marian"].extend(["MarianForCausalLM", "MarianModel", "MarianMTModel"])
    _import_structure["models.markuplm"].extend(
        [
            "MARKUPLM_PRETRAINED_MODEL_ARCHIVE_LIST",
            "MarkupLMForQuestionAnswering",
            "MarkupLMForSequenceClassification",
            "MarkupLMForTokenClassification",
            "MarkupLMModel",
            "MarkupLMPreTrainedModel",
        ]
    )
    _import_structure["models.mask2former"].extend(
        [
            "MASK2FORMER_PRETRAINED_MODEL_ARCHIVE_LIST",
            "Mask2FormerForUniversalSegmentation",
            "Mask2FormerModel",
            "Mask2FormerPreTrainedModel",
        ]
    )
    _import_structure["models.maskformer"].extend(
        [
            "MASKFORMER_PRETRAINED_MODEL_ARCHIVE_LIST",
            "MaskFormerForInstanceSegmentation",
            "MaskFormerModel",
            "MaskFormerPreTrainedModel",
            "MaskFormerSwinBackbone",
        ]
    )
    _import_structure["models.mbart"].extend(
        [
            "MBartForCausalLM",
            "MBartForConditionalGeneration",
            "MBartForQuestionAnswering",
            "MBartForSequenceClassification",
            "MBartModel",
            "MBartPreTrainedModel",
        ]
    )
    _import_structure["models.mega"].extend(
        [
            "MEGA_PRETRAINED_MODEL_ARCHIVE_LIST",
            "MegaForCausalLM",
            "MegaForMaskedLM",
            "MegaForMultipleChoice",
            "MegaForQuestionAnswering",
            "MegaForSequenceClassification",
            "MegaForTokenClassification",
            "MegaModel",
            "MegaPreTrainedModel",
        ]
    )
    _import_structure["models.megatron_bert"].extend(
        [
            "MEGATRON_BERT_PRETRAINED_MODEL_ARCHIVE_LIST",
            "MegatronBertForCausalLM",
            "MegatronBertForMaskedLM",
            "MegatronBertForMultipleChoice",
            "MegatronBertForNextSentencePrediction",
            "MegatronBertForPreTraining",
            "MegatronBertForQuestionAnswering",
            "MegatronBertForSequenceClassification",
            "MegatronBertForTokenClassification",
            "MegatronBertModel",
            "MegatronBertPreTrainedModel",
        ]
    )
    _import_structure["models.mgp_str"].extend(
        [
            "MGP_STR_PRETRAINED_MODEL_ARCHIVE_LIST",
            "MgpstrForSceneTextRecognition",
            "MgpstrModel",
            "MgpstrPreTrainedModel",
        ]
    )
    _import_structure["models.mistral"].extend(
        ["MistralForCausalLM", "MistralForSequenceClassification", "MistralModel", "MistralPreTrainedModel"]
    )
    _import_structure["models.mobilebert"].extend(
        [
            "MOBILEBERT_PRETRAINED_MODEL_ARCHIVE_LIST",
            "MobileBertForMaskedLM",
            "MobileBertForMultipleChoice",
            "MobileBertForNextSentencePrediction",
            "MobileBertForPreTraining",
            "MobileBertForQuestionAnswering",
            "MobileBertForSequenceClassification",
            "MobileBertForTokenClassification",
            "MobileBertLayer",
            "MobileBertModel",
            "MobileBertPreTrainedModel",
            "load_tf_weights_in_mobilebert",
        ]
    )
    _import_structure["models.mobilenet_v1"].extend(
        [
            "MOBILENET_V1_PRETRAINED_MODEL_ARCHIVE_LIST",
            "MobileNetV1ForImageClassification",
            "MobileNetV1Model",
            "MobileNetV1PreTrainedModel",
            "load_tf_weights_in_mobilenet_v1",
        ]
    )
    _import_structure["models.mobilenet_v2"].extend(
        [
            "MOBILENET_V2_PRETRAINED_MODEL_ARCHIVE_LIST",
            "MobileNetV2ForImageClassification",
            "MobileNetV2ForSemanticSegmentation",
            "MobileNetV2Model",
            "MobileNetV2PreTrainedModel",
            "load_tf_weights_in_mobilenet_v2",
        ]
    )
    _import_structure["models.mobilevit"].extend(
        [
            "MOBILEVIT_PRETRAINED_MODEL_ARCHIVE_LIST",
            "MobileViTForImageClassification",
            "MobileViTForSemanticSegmentation",
            "MobileViTModel",
            "MobileViTPreTrainedModel",
        ]
    )
    _import_structure["models.mobilevitv2"].extend(
        [
            "MOBILEVITV2_PRETRAINED_MODEL_ARCHIVE_LIST",
            "MobileViTV2ForImageClassification",
            "MobileViTV2ForSemanticSegmentation",
            "MobileViTV2Model",
            "MobileViTV2PreTrainedModel",
        ]
    )
    _import_structure["models.mpnet"].extend(
        [
            "MPNET_PRETRAINED_MODEL_ARCHIVE_LIST",
            "MPNetForMaskedLM",
            "MPNetForMultipleChoice",
            "MPNetForQuestionAnswering",
            "MPNetForSequenceClassification",
            "MPNetForTokenClassification",
            "MPNetLayer",
            "MPNetModel",
            "MPNetPreTrainedModel",
        ]
    )
    _import_structure["models.mpt"].extend(
        [
            "MPT_PRETRAINED_MODEL_ARCHIVE_LIST",
            "MptForCausalLM",
            "MptForQuestionAnswering",
            "MptForSequenceClassification",
            "MptForTokenClassification",
            "MptModel",
            "MptPreTrainedModel",
        ]
    )
    _import_structure["models.mra"].extend(
        [
            "MRA_PRETRAINED_MODEL_ARCHIVE_LIST",
            "MraForMaskedLM",
            "MraForMultipleChoice",
            "MraForQuestionAnswering",
            "MraForSequenceClassification",
            "MraForTokenClassification",
            "MraModel",
            "MraPreTrainedModel",
        ]
    )
    _import_structure["models.mt5"].extend(
        [
            "MT5EncoderModel",
            "MT5ForConditionalGeneration",
            "MT5ForQuestionAnswering",
            "MT5ForSequenceClassification",
            "MT5Model",
            "MT5PreTrainedModel",
        ]
    )
    _import_structure["models.musicgen"].extend(
        [
            "MUSICGEN_PRETRAINED_MODEL_ARCHIVE_LIST",
            "MusicgenForCausalLM",
            "MusicgenForConditionalGeneration",
            "MusicgenModel",
            "MusicgenPreTrainedModel",
            "MusicgenProcessor",
        ]
    )
    _import_structure["models.mvp"].extend(
        [
            "MVP_PRETRAINED_MODEL_ARCHIVE_LIST",
            "MvpForCausalLM",
            "MvpForConditionalGeneration",
            "MvpForQuestionAnswering",
            "MvpForSequenceClassification",
            "MvpModel",
            "MvpPreTrainedModel",
        ]
    )
    _import_structure["models.nat"].extend(
        [
            "NAT_PRETRAINED_MODEL_ARCHIVE_LIST",
            "NatBackbone",
            "NatForImageClassification",
            "NatModel",
            "NatPreTrainedModel",
        ]
    )
    _import_structure["models.nezha"].extend(
        [
            "NEZHA_PRETRAINED_MODEL_ARCHIVE_LIST",
            "NezhaForMaskedLM",
            "NezhaForMultipleChoice",
            "NezhaForNextSentencePrediction",
            "NezhaForPreTraining",
            "NezhaForQuestionAnswering",
            "NezhaForSequenceClassification",
            "NezhaForTokenClassification",
            "NezhaModel",
            "NezhaPreTrainedModel",
        ]
    )
    _import_structure["models.nllb_moe"].extend(
        [
            "NLLB_MOE_PRETRAINED_MODEL_ARCHIVE_LIST",
            "NllbMoeForConditionalGeneration",
            "NllbMoeModel",
            "NllbMoePreTrainedModel",
            "NllbMoeSparseMLP",
            "NllbMoeTop2Router",
        ]
    )
    _import_structure["models.nystromformer"].extend(
        [
            "NYSTROMFORMER_PRETRAINED_MODEL_ARCHIVE_LIST",
            "NystromformerForMaskedLM",
            "NystromformerForMultipleChoice",
            "NystromformerForQuestionAnswering",
            "NystromformerForSequenceClassification",
            "NystromformerForTokenClassification",
            "NystromformerLayer",
            "NystromformerModel",
            "NystromformerPreTrainedModel",
        ]
    )
    _import_structure["models.oneformer"].extend(
        [
            "ONEFORMER_PRETRAINED_MODEL_ARCHIVE_LIST",
            "OneFormerForUniversalSegmentation",
            "OneFormerModel",
            "OneFormerPreTrainedModel",
        ]
    )
    _import_structure["models.openai"].extend(
        [
            "OPENAI_GPT_PRETRAINED_MODEL_ARCHIVE_LIST",
            "OpenAIGPTDoubleHeadsModel",
            "OpenAIGPTForSequenceClassification",
            "OpenAIGPTLMHeadModel",
            "OpenAIGPTModel",
            "OpenAIGPTPreTrainedModel",
            "load_tf_weights_in_openai_gpt",
        ]
    )
    _import_structure["models.opt"].extend(
        [
            "OPT_PRETRAINED_MODEL_ARCHIVE_LIST",
            "OPTForCausalLM",
            "OPTForQuestionAnswering",
            "OPTForSequenceClassification",
            "OPTModel",
            "OPTPreTrainedModel",
        ]
    )
    _import_structure["models.owlv2"].extend(
        [
            "OWLV2_PRETRAINED_MODEL_ARCHIVE_LIST",
            "Owlv2ForObjectDetection",
            "Owlv2Model",
            "Owlv2PreTrainedModel",
            "Owlv2TextModel",
            "Owlv2VisionModel",
        ]
    )
    _import_structure["models.owlvit"].extend(
        [
            "OWLVIT_PRETRAINED_MODEL_ARCHIVE_LIST",
            "OwlViTForObjectDetection",
            "OwlViTModel",
            "OwlViTPreTrainedModel",
            "OwlViTTextModel",
            "OwlViTVisionModel",
        ]
    )
<<<<<<< HEAD
    _import_structure["models.patchtsmixer"].extend(
        [
            "PATCHTSMIXER_PRETRAINED_MODEL_ARCHIVE_LIST",
            "PatchTSMixerForClassification",
            "PatchTSMixerForPrediction",
            "PatchTSMixerForPretraining",
            "PatchTSMixerForRegression",
            "PatchTSMixerModel",
            "PatchTSMixerPreTrainedModel",
=======
    _import_structure["models.patchtst"].extend(
        [
            "PATCHTST_PRETRAINED_MODEL_ARCHIVE_LIST",
            "PatchTSTForClassification",
            "PatchTSTForPrediction",
            "PatchTSTForPretraining",
            "PatchTSTForRegression",
            "PatchTSTModel",
            "PatchTSTPreTrainedModel",
>>>>>>> af8acc47
        ]
    )
    _import_structure["models.pegasus"].extend(
        ["PegasusForCausalLM", "PegasusForConditionalGeneration", "PegasusModel", "PegasusPreTrainedModel"]
    )
    _import_structure["models.pegasus_x"].extend(
        [
            "PEGASUS_X_PRETRAINED_MODEL_ARCHIVE_LIST",
            "PegasusXForConditionalGeneration",
            "PegasusXModel",
            "PegasusXPreTrainedModel",
        ]
    )
    _import_structure["models.perceiver"].extend(
        [
            "PERCEIVER_PRETRAINED_MODEL_ARCHIVE_LIST",
            "PerceiverForImageClassificationConvProcessing",
            "PerceiverForImageClassificationFourier",
            "PerceiverForImageClassificationLearned",
            "PerceiverForMaskedLM",
            "PerceiverForMultimodalAutoencoding",
            "PerceiverForOpticalFlow",
            "PerceiverForSequenceClassification",
            "PerceiverLayer",
            "PerceiverModel",
            "PerceiverPreTrainedModel",
        ]
    )
    _import_structure["models.persimmon"].extend(
        ["PersimmonForCausalLM", "PersimmonForSequenceClassification", "PersimmonModel", "PersimmonPreTrainedModel"]
    )
    _import_structure["models.phi"].extend(
        [
            "PHI_PRETRAINED_MODEL_ARCHIVE_LIST",
            "PhiForCausalLM",
            "PhiForSequenceClassification",
            "PhiForTokenClassification",
            "PhiModel",
            "PhiPreTrainedModel",
        ]
    )
    _import_structure["models.pix2struct"].extend(
        [
            "PIX2STRUCT_PRETRAINED_MODEL_ARCHIVE_LIST",
            "Pix2StructForConditionalGeneration",
            "Pix2StructPreTrainedModel",
            "Pix2StructTextModel",
            "Pix2StructVisionModel",
        ]
    )
    _import_structure["models.plbart"].extend(
        [
            "PLBART_PRETRAINED_MODEL_ARCHIVE_LIST",
            "PLBartForCausalLM",
            "PLBartForConditionalGeneration",
            "PLBartForSequenceClassification",
            "PLBartModel",
            "PLBartPreTrainedModel",
        ]
    )
    _import_structure["models.poolformer"].extend(
        [
            "POOLFORMER_PRETRAINED_MODEL_ARCHIVE_LIST",
            "PoolFormerForImageClassification",
            "PoolFormerModel",
            "PoolFormerPreTrainedModel",
        ]
    )
    _import_structure["models.pop2piano"].extend(
        [
            "POP2PIANO_PRETRAINED_MODEL_ARCHIVE_LIST",
            "Pop2PianoForConditionalGeneration",
            "Pop2PianoPreTrainedModel",
        ]
    )
    _import_structure["models.prophetnet"].extend(
        [
            "PROPHETNET_PRETRAINED_MODEL_ARCHIVE_LIST",
            "ProphetNetDecoder",
            "ProphetNetEncoder",
            "ProphetNetForCausalLM",
            "ProphetNetForConditionalGeneration",
            "ProphetNetModel",
            "ProphetNetPreTrainedModel",
        ]
    )
    _import_structure["models.pvt"].extend(
        [
            "PVT_PRETRAINED_MODEL_ARCHIVE_LIST",
            "PvtForImageClassification",
            "PvtModel",
            "PvtPreTrainedModel",
        ]
    )
    _import_structure["models.qdqbert"].extend(
        [
            "QDQBERT_PRETRAINED_MODEL_ARCHIVE_LIST",
            "QDQBertForMaskedLM",
            "QDQBertForMultipleChoice",
            "QDQBertForNextSentencePrediction",
            "QDQBertForQuestionAnswering",
            "QDQBertForSequenceClassification",
            "QDQBertForTokenClassification",
            "QDQBertLayer",
            "QDQBertLMHeadModel",
            "QDQBertModel",
            "QDQBertPreTrainedModel",
            "load_tf_weights_in_qdqbert",
        ]
    )
    _import_structure["models.rag"].extend(
        ["RagModel", "RagPreTrainedModel", "RagSequenceForGeneration", "RagTokenForGeneration"]
    )
    _import_structure["models.realm"].extend(
        [
            "REALM_PRETRAINED_MODEL_ARCHIVE_LIST",
            "RealmEmbedder",
            "RealmForOpenQA",
            "RealmKnowledgeAugEncoder",
            "RealmPreTrainedModel",
            "RealmReader",
            "RealmRetriever",
            "RealmScorer",
            "load_tf_weights_in_realm",
        ]
    )
    _import_structure["models.reformer"].extend(
        [
            "REFORMER_PRETRAINED_MODEL_ARCHIVE_LIST",
            "ReformerAttention",
            "ReformerForMaskedLM",
            "ReformerForQuestionAnswering",
            "ReformerForSequenceClassification",
            "ReformerLayer",
            "ReformerModel",
            "ReformerModelWithLMHead",
            "ReformerPreTrainedModel",
        ]
    )
    _import_structure["models.regnet"].extend(
        [
            "REGNET_PRETRAINED_MODEL_ARCHIVE_LIST",
            "RegNetForImageClassification",
            "RegNetModel",
            "RegNetPreTrainedModel",
        ]
    )
    _import_structure["models.rembert"].extend(
        [
            "REMBERT_PRETRAINED_MODEL_ARCHIVE_LIST",
            "RemBertForCausalLM",
            "RemBertForMaskedLM",
            "RemBertForMultipleChoice",
            "RemBertForQuestionAnswering",
            "RemBertForSequenceClassification",
            "RemBertForTokenClassification",
            "RemBertLayer",
            "RemBertModel",
            "RemBertPreTrainedModel",
            "load_tf_weights_in_rembert",
        ]
    )
    _import_structure["models.resnet"].extend(
        [
            "RESNET_PRETRAINED_MODEL_ARCHIVE_LIST",
            "ResNetBackbone",
            "ResNetForImageClassification",
            "ResNetModel",
            "ResNetPreTrainedModel",
        ]
    )
    _import_structure["models.roberta"].extend(
        [
            "ROBERTA_PRETRAINED_MODEL_ARCHIVE_LIST",
            "RobertaForCausalLM",
            "RobertaForMaskedLM",
            "RobertaForMultipleChoice",
            "RobertaForQuestionAnswering",
            "RobertaForSequenceClassification",
            "RobertaForTokenClassification",
            "RobertaModel",
            "RobertaPreTrainedModel",
        ]
    )
    _import_structure["models.roberta_prelayernorm"].extend(
        [
            "ROBERTA_PRELAYERNORM_PRETRAINED_MODEL_ARCHIVE_LIST",
            "RobertaPreLayerNormForCausalLM",
            "RobertaPreLayerNormForMaskedLM",
            "RobertaPreLayerNormForMultipleChoice",
            "RobertaPreLayerNormForQuestionAnswering",
            "RobertaPreLayerNormForSequenceClassification",
            "RobertaPreLayerNormForTokenClassification",
            "RobertaPreLayerNormModel",
            "RobertaPreLayerNormPreTrainedModel",
        ]
    )
    _import_structure["models.roc_bert"].extend(
        [
            "ROC_BERT_PRETRAINED_MODEL_ARCHIVE_LIST",
            "RoCBertForCausalLM",
            "RoCBertForMaskedLM",
            "RoCBertForMultipleChoice",
            "RoCBertForPreTraining",
            "RoCBertForQuestionAnswering",
            "RoCBertForSequenceClassification",
            "RoCBertForTokenClassification",
            "RoCBertLayer",
            "RoCBertModel",
            "RoCBertPreTrainedModel",
            "load_tf_weights_in_roc_bert",
        ]
    )
    _import_structure["models.roformer"].extend(
        [
            "ROFORMER_PRETRAINED_MODEL_ARCHIVE_LIST",
            "RoFormerForCausalLM",
            "RoFormerForMaskedLM",
            "RoFormerForMultipleChoice",
            "RoFormerForQuestionAnswering",
            "RoFormerForSequenceClassification",
            "RoFormerForTokenClassification",
            "RoFormerLayer",
            "RoFormerModel",
            "RoFormerPreTrainedModel",
            "load_tf_weights_in_roformer",
        ]
    )
    _import_structure["models.rwkv"].extend(
        [
            "RWKV_PRETRAINED_MODEL_ARCHIVE_LIST",
            "RwkvForCausalLM",
            "RwkvModel",
            "RwkvPreTrainedModel",
        ]
    )
    _import_structure["models.sam"].extend(
        [
            "SAM_PRETRAINED_MODEL_ARCHIVE_LIST",
            "SamModel",
            "SamPreTrainedModel",
        ]
    )
    _import_structure["models.seamless_m4t"].extend(
        [
            "SEAMLESS_M4T_PRETRAINED_MODEL_ARCHIVE_LIST",
            "SeamlessM4TCodeHifiGan",
            "SeamlessM4TForSpeechToSpeech",
            "SeamlessM4TForSpeechToText",
            "SeamlessM4TForTextToSpeech",
            "SeamlessM4TForTextToText",
            "SeamlessM4THifiGan",
            "SeamlessM4TModel",
            "SeamlessM4TPreTrainedModel",
            "SeamlessM4TTextToUnitForConditionalGeneration",
            "SeamlessM4TTextToUnitModel",
        ]
    )
    _import_structure["models.segformer"].extend(
        [
            "SEGFORMER_PRETRAINED_MODEL_ARCHIVE_LIST",
            "SegformerDecodeHead",
            "SegformerForImageClassification",
            "SegformerForSemanticSegmentation",
            "SegformerLayer",
            "SegformerModel",
            "SegformerPreTrainedModel",
        ]
    )
    _import_structure["models.sew"].extend(
        [
            "SEW_PRETRAINED_MODEL_ARCHIVE_LIST",
            "SEWForCTC",
            "SEWForSequenceClassification",
            "SEWModel",
            "SEWPreTrainedModel",
        ]
    )
    _import_structure["models.sew_d"].extend(
        [
            "SEW_D_PRETRAINED_MODEL_ARCHIVE_LIST",
            "SEWDForCTC",
            "SEWDForSequenceClassification",
            "SEWDModel",
            "SEWDPreTrainedModel",
        ]
    )
    _import_structure["models.speech_encoder_decoder"].extend(["SpeechEncoderDecoderModel"])
    _import_structure["models.speech_to_text"].extend(
        [
            "SPEECH_TO_TEXT_PRETRAINED_MODEL_ARCHIVE_LIST",
            "Speech2TextForConditionalGeneration",
            "Speech2TextModel",
            "Speech2TextPreTrainedModel",
        ]
    )
    _import_structure["models.speech_to_text_2"].extend(["Speech2Text2ForCausalLM", "Speech2Text2PreTrainedModel"])
    _import_structure["models.speecht5"].extend(
        [
            "SPEECHT5_PRETRAINED_MODEL_ARCHIVE_LIST",
            "SpeechT5ForSpeechToSpeech",
            "SpeechT5ForSpeechToText",
            "SpeechT5ForTextToSpeech",
            "SpeechT5HifiGan",
            "SpeechT5Model",
            "SpeechT5PreTrainedModel",
        ]
    )
    _import_structure["models.splinter"].extend(
        [
            "SPLINTER_PRETRAINED_MODEL_ARCHIVE_LIST",
            "SplinterForPreTraining",
            "SplinterForQuestionAnswering",
            "SplinterLayer",
            "SplinterModel",
            "SplinterPreTrainedModel",
        ]
    )
    _import_structure["models.squeezebert"].extend(
        [
            "SQUEEZEBERT_PRETRAINED_MODEL_ARCHIVE_LIST",
            "SqueezeBertForMaskedLM",
            "SqueezeBertForMultipleChoice",
            "SqueezeBertForQuestionAnswering",
            "SqueezeBertForSequenceClassification",
            "SqueezeBertForTokenClassification",
            "SqueezeBertModel",
            "SqueezeBertModule",
            "SqueezeBertPreTrainedModel",
        ]
    )
    _import_structure["models.swiftformer"].extend(
        [
            "SWIFTFORMER_PRETRAINED_MODEL_ARCHIVE_LIST",
            "SwiftFormerForImageClassification",
            "SwiftFormerModel",
            "SwiftFormerPreTrainedModel",
        ]
    )
    _import_structure["models.swin"].extend(
        [
            "SWIN_PRETRAINED_MODEL_ARCHIVE_LIST",
            "SwinBackbone",
            "SwinForImageClassification",
            "SwinForMaskedImageModeling",
            "SwinModel",
            "SwinPreTrainedModel",
        ]
    )
    _import_structure["models.swin2sr"].extend(
        [
            "SWIN2SR_PRETRAINED_MODEL_ARCHIVE_LIST",
            "Swin2SRForImageSuperResolution",
            "Swin2SRModel",
            "Swin2SRPreTrainedModel",
        ]
    )
    _import_structure["models.swinv2"].extend(
        [
            "SWINV2_PRETRAINED_MODEL_ARCHIVE_LIST",
            "Swinv2ForImageClassification",
            "Swinv2ForMaskedImageModeling",
            "Swinv2Model",
            "Swinv2PreTrainedModel",
        ]
    )
    _import_structure["models.switch_transformers"].extend(
        [
            "SWITCH_TRANSFORMERS_PRETRAINED_MODEL_ARCHIVE_LIST",
            "SwitchTransformersEncoderModel",
            "SwitchTransformersForConditionalGeneration",
            "SwitchTransformersModel",
            "SwitchTransformersPreTrainedModel",
            "SwitchTransformersSparseMLP",
            "SwitchTransformersTop1Router",
        ]
    )
    _import_structure["models.t5"].extend(
        [
            "T5_PRETRAINED_MODEL_ARCHIVE_LIST",
            "T5EncoderModel",
            "T5ForConditionalGeneration",
            "T5ForQuestionAnswering",
            "T5ForSequenceClassification",
            "T5Model",
            "T5PreTrainedModel",
            "load_tf_weights_in_t5",
        ]
    )
    _import_structure["models.table_transformer"].extend(
        [
            "TABLE_TRANSFORMER_PRETRAINED_MODEL_ARCHIVE_LIST",
            "TableTransformerForObjectDetection",
            "TableTransformerModel",
            "TableTransformerPreTrainedModel",
        ]
    )
    _import_structure["models.tapas"].extend(
        [
            "TAPAS_PRETRAINED_MODEL_ARCHIVE_LIST",
            "TapasForMaskedLM",
            "TapasForQuestionAnswering",
            "TapasForSequenceClassification",
            "TapasModel",
            "TapasPreTrainedModel",
            "load_tf_weights_in_tapas",
        ]
    )
    _import_structure["models.time_series_transformer"].extend(
        [
            "TIME_SERIES_TRANSFORMER_PRETRAINED_MODEL_ARCHIVE_LIST",
            "TimeSeriesTransformerForPrediction",
            "TimeSeriesTransformerModel",
            "TimeSeriesTransformerPreTrainedModel",
        ]
    )
    _import_structure["models.timesformer"].extend(
        [
            "TIMESFORMER_PRETRAINED_MODEL_ARCHIVE_LIST",
            "TimesformerForVideoClassification",
            "TimesformerModel",
            "TimesformerPreTrainedModel",
        ]
    )
    _import_structure["models.timm_backbone"].extend(["TimmBackbone"])
    _import_structure["models.trocr"].extend(
        ["TROCR_PRETRAINED_MODEL_ARCHIVE_LIST", "TrOCRForCausalLM", "TrOCRPreTrainedModel"]
    )
    _import_structure["models.tvlt"].extend(
        [
            "TVLT_PRETRAINED_MODEL_ARCHIVE_LIST",
            "TvltForAudioVisualClassification",
            "TvltForPreTraining",
            "TvltModel",
            "TvltPreTrainedModel",
        ]
    )
    _import_structure["models.tvp"].extend(
        [
            "TVP_PRETRAINED_MODEL_ARCHIVE_LIST",
            "TvpForVideoGrounding",
            "TvpModel",
            "TvpPreTrainedModel",
        ]
    )
    _import_structure["models.umt5"].extend(
        [
            "UMT5EncoderModel",
            "UMT5ForConditionalGeneration",
            "UMT5ForQuestionAnswering",
            "UMT5ForSequenceClassification",
            "UMT5Model",
            "UMT5PreTrainedModel",
        ]
    )
    _import_structure["models.unispeech"].extend(
        [
            "UNISPEECH_PRETRAINED_MODEL_ARCHIVE_LIST",
            "UniSpeechForCTC",
            "UniSpeechForPreTraining",
            "UniSpeechForSequenceClassification",
            "UniSpeechModel",
            "UniSpeechPreTrainedModel",
        ]
    )
    _import_structure["models.unispeech_sat"].extend(
        [
            "UNISPEECH_SAT_PRETRAINED_MODEL_ARCHIVE_LIST",
            "UniSpeechSatForAudioFrameClassification",
            "UniSpeechSatForCTC",
            "UniSpeechSatForPreTraining",
            "UniSpeechSatForSequenceClassification",
            "UniSpeechSatForXVector",
            "UniSpeechSatModel",
            "UniSpeechSatPreTrainedModel",
        ]
    )
    _import_structure["models.univnet"].extend(
        [
            "UNIVNET_PRETRAINED_MODEL_ARCHIVE_LIST",
            "UnivNetModel",
        ]
    )
    _import_structure["models.upernet"].extend(
        [
            "UperNetForSemanticSegmentation",
            "UperNetPreTrainedModel",
        ]
    )
    _import_structure["models.videomae"].extend(
        [
            "VIDEOMAE_PRETRAINED_MODEL_ARCHIVE_LIST",
            "VideoMAEForPreTraining",
            "VideoMAEForVideoClassification",
            "VideoMAEModel",
            "VideoMAEPreTrainedModel",
        ]
    )
    _import_structure["models.vilt"].extend(
        [
            "VILT_PRETRAINED_MODEL_ARCHIVE_LIST",
            "ViltForImageAndTextRetrieval",
            "ViltForImagesAndTextClassification",
            "ViltForMaskedLM",
            "ViltForQuestionAnswering",
            "ViltForTokenClassification",
            "ViltLayer",
            "ViltModel",
            "ViltPreTrainedModel",
        ]
    )
    _import_structure["models.vision_encoder_decoder"].extend(["VisionEncoderDecoderModel"])
    _import_structure["models.vision_text_dual_encoder"].extend(["VisionTextDualEncoderModel"])
    _import_structure["models.visual_bert"].extend(
        [
            "VISUAL_BERT_PRETRAINED_MODEL_ARCHIVE_LIST",
            "VisualBertForMultipleChoice",
            "VisualBertForPreTraining",
            "VisualBertForQuestionAnswering",
            "VisualBertForRegionToPhraseAlignment",
            "VisualBertForVisualReasoning",
            "VisualBertLayer",
            "VisualBertModel",
            "VisualBertPreTrainedModel",
        ]
    )
    _import_structure["models.vit"].extend(
        [
            "VIT_PRETRAINED_MODEL_ARCHIVE_LIST",
            "ViTForImageClassification",
            "ViTForMaskedImageModeling",
            "ViTModel",
            "ViTPreTrainedModel",
        ]
    )
    _import_structure["models.vit_hybrid"].extend(
        [
            "VIT_HYBRID_PRETRAINED_MODEL_ARCHIVE_LIST",
            "ViTHybridForImageClassification",
            "ViTHybridModel",
            "ViTHybridPreTrainedModel",
        ]
    )
    _import_structure["models.vit_mae"].extend(
        [
            "VIT_MAE_PRETRAINED_MODEL_ARCHIVE_LIST",
            "ViTMAEForPreTraining",
            "ViTMAELayer",
            "ViTMAEModel",
            "ViTMAEPreTrainedModel",
        ]
    )
    _import_structure["models.vit_msn"].extend(
        [
            "VIT_MSN_PRETRAINED_MODEL_ARCHIVE_LIST",
            "ViTMSNForImageClassification",
            "ViTMSNModel",
            "ViTMSNPreTrainedModel",
        ]
    )
    _import_structure["models.vitdet"].extend(
        [
            "VITDET_PRETRAINED_MODEL_ARCHIVE_LIST",
            "VitDetBackbone",
            "VitDetModel",
            "VitDetPreTrainedModel",
        ]
    )
    _import_structure["models.vitmatte"].extend(
        [
            "VITMATTE_PRETRAINED_MODEL_ARCHIVE_LIST",
            "VitMatteForImageMatting",
            "VitMattePreTrainedModel",
        ]
    )
    _import_structure["models.vits"].extend(
        [
            "VITS_PRETRAINED_MODEL_ARCHIVE_LIST",
            "VitsModel",
            "VitsPreTrainedModel",
        ]
    )
    _import_structure["models.vivit"].extend(
        [
            "VIVIT_PRETRAINED_MODEL_ARCHIVE_LIST",
            "VivitForVideoClassification",
            "VivitModel",
            "VivitPreTrainedModel",
        ]
    )
    _import_structure["models.wav2vec2"].extend(
        [
            "WAV_2_VEC_2_PRETRAINED_MODEL_ARCHIVE_LIST",
            "Wav2Vec2ForAudioFrameClassification",
            "Wav2Vec2ForCTC",
            "Wav2Vec2ForMaskedLM",
            "Wav2Vec2ForPreTraining",
            "Wav2Vec2ForSequenceClassification",
            "Wav2Vec2ForXVector",
            "Wav2Vec2Model",
            "Wav2Vec2PreTrainedModel",
        ]
    )
    _import_structure["models.wav2vec2_conformer"].extend(
        [
            "WAV2VEC2_CONFORMER_PRETRAINED_MODEL_ARCHIVE_LIST",
            "Wav2Vec2ConformerForAudioFrameClassification",
            "Wav2Vec2ConformerForCTC",
            "Wav2Vec2ConformerForPreTraining",
            "Wav2Vec2ConformerForSequenceClassification",
            "Wav2Vec2ConformerForXVector",
            "Wav2Vec2ConformerModel",
            "Wav2Vec2ConformerPreTrainedModel",
        ]
    )
    _import_structure["models.wavlm"].extend(
        [
            "WAVLM_PRETRAINED_MODEL_ARCHIVE_LIST",
            "WavLMForAudioFrameClassification",
            "WavLMForCTC",
            "WavLMForSequenceClassification",
            "WavLMForXVector",
            "WavLMModel",
            "WavLMPreTrainedModel",
        ]
    )
    _import_structure["models.whisper"].extend(
        [
            "WHISPER_PRETRAINED_MODEL_ARCHIVE_LIST",
            "WhisperForAudioClassification",
            "WhisperForCausalLM",
            "WhisperForConditionalGeneration",
            "WhisperModel",
            "WhisperPreTrainedModel",
        ]
    )
    _import_structure["models.x_clip"].extend(
        [
            "XCLIP_PRETRAINED_MODEL_ARCHIVE_LIST",
            "XCLIPModel",
            "XCLIPPreTrainedModel",
            "XCLIPTextModel",
            "XCLIPVisionModel",
        ]
    )
    _import_structure["models.xglm"].extend(
        [
            "XGLM_PRETRAINED_MODEL_ARCHIVE_LIST",
            "XGLMForCausalLM",
            "XGLMModel",
            "XGLMPreTrainedModel",
        ]
    )
    _import_structure["models.xlm"].extend(
        [
            "XLM_PRETRAINED_MODEL_ARCHIVE_LIST",
            "XLMForMultipleChoice",
            "XLMForQuestionAnswering",
            "XLMForQuestionAnsweringSimple",
            "XLMForSequenceClassification",
            "XLMForTokenClassification",
            "XLMModel",
            "XLMPreTrainedModel",
            "XLMWithLMHeadModel",
        ]
    )
    _import_structure["models.xlm_prophetnet"].extend(
        [
            "XLM_PROPHETNET_PRETRAINED_MODEL_ARCHIVE_LIST",
            "XLMProphetNetDecoder",
            "XLMProphetNetEncoder",
            "XLMProphetNetForCausalLM",
            "XLMProphetNetForConditionalGeneration",
            "XLMProphetNetModel",
            "XLMProphetNetPreTrainedModel",
        ]
    )
    _import_structure["models.xlm_roberta"].extend(
        [
            "XLM_ROBERTA_PRETRAINED_MODEL_ARCHIVE_LIST",
            "XLMRobertaForCausalLM",
            "XLMRobertaForMaskedLM",
            "XLMRobertaForMultipleChoice",
            "XLMRobertaForQuestionAnswering",
            "XLMRobertaForSequenceClassification",
            "XLMRobertaForTokenClassification",
            "XLMRobertaModel",
            "XLMRobertaPreTrainedModel",
        ]
    )
    _import_structure["models.xlm_roberta_xl"].extend(
        [
            "XLM_ROBERTA_XL_PRETRAINED_MODEL_ARCHIVE_LIST",
            "XLMRobertaXLForCausalLM",
            "XLMRobertaXLForMaskedLM",
            "XLMRobertaXLForMultipleChoice",
            "XLMRobertaXLForQuestionAnswering",
            "XLMRobertaXLForSequenceClassification",
            "XLMRobertaXLForTokenClassification",
            "XLMRobertaXLModel",
            "XLMRobertaXLPreTrainedModel",
        ]
    )
    _import_structure["models.xlnet"].extend(
        [
            "XLNET_PRETRAINED_MODEL_ARCHIVE_LIST",
            "XLNetForMultipleChoice",
            "XLNetForQuestionAnswering",
            "XLNetForQuestionAnsweringSimple",
            "XLNetForSequenceClassification",
            "XLNetForTokenClassification",
            "XLNetLMHeadModel",
            "XLNetModel",
            "XLNetPreTrainedModel",
            "load_tf_weights_in_xlnet",
        ]
    )
    _import_structure["models.xmod"].extend(
        [
            "XMOD_PRETRAINED_MODEL_ARCHIVE_LIST",
            "XmodForCausalLM",
            "XmodForMaskedLM",
            "XmodForMultipleChoice",
            "XmodForQuestionAnswering",
            "XmodForSequenceClassification",
            "XmodForTokenClassification",
            "XmodModel",
            "XmodPreTrainedModel",
        ]
    )
    _import_structure["models.yolos"].extend(
        [
            "YOLOS_PRETRAINED_MODEL_ARCHIVE_LIST",
            "YolosForObjectDetection",
            "YolosModel",
            "YolosPreTrainedModel",
        ]
    )
    _import_structure["models.yoso"].extend(
        [
            "YOSO_PRETRAINED_MODEL_ARCHIVE_LIST",
            "YosoForMaskedLM",
            "YosoForMultipleChoice",
            "YosoForQuestionAnswering",
            "YosoForSequenceClassification",
            "YosoForTokenClassification",
            "YosoLayer",
            "YosoModel",
            "YosoPreTrainedModel",
        ]
    )
    _import_structure["optimization"] = [
        "Adafactor",
        "AdamW",
        "get_constant_schedule",
        "get_constant_schedule_with_warmup",
        "get_cosine_schedule_with_warmup",
        "get_cosine_with_hard_restarts_schedule_with_warmup",
        "get_inverse_sqrt_schedule",
        "get_linear_schedule_with_warmup",
        "get_polynomial_decay_schedule_with_warmup",
        "get_scheduler",
    ]
    _import_structure["pytorch_utils"] = ["Conv1D", "apply_chunking_to_forward", "prune_layer"]
    _import_structure["sagemaker"] = []
    _import_structure["time_series_utils"] = []
    _import_structure["trainer"] = ["Trainer"]
    _import_structure["trainer_pt_utils"] = ["torch_distributed_zero_first"]
    _import_structure["trainer_seq2seq"] = ["Seq2SeqTrainer"]

# TensorFlow-backed objects
try:
    if not is_tf_available():
        raise OptionalDependencyNotAvailable()
except OptionalDependencyNotAvailable:
    from .utils import dummy_tf_objects

    _import_structure["utils.dummy_tf_objects"] = [name for name in dir(dummy_tf_objects) if not name.startswith("_")]
else:
    _import_structure["activations_tf"] = []
    _import_structure["benchmark.benchmark_args_tf"] = ["TensorFlowBenchmarkArguments"]
    _import_structure["benchmark.benchmark_tf"] = ["TensorFlowBenchmark"]
    _import_structure["generation"].extend(
        [
            "TFForcedBOSTokenLogitsProcessor",
            "TFForcedEOSTokenLogitsProcessor",
            "TFForceTokensLogitsProcessor",
            "TFGenerationMixin",
            "TFLogitsProcessor",
            "TFLogitsProcessorList",
            "TFLogitsWarper",
            "TFMinLengthLogitsProcessor",
            "TFNoBadWordsLogitsProcessor",
            "TFNoRepeatNGramLogitsProcessor",
            "TFRepetitionPenaltyLogitsProcessor",
            "TFSuppressTokensAtBeginLogitsProcessor",
            "TFSuppressTokensLogitsProcessor",
            "TFTemperatureLogitsWarper",
            "TFTopKLogitsWarper",
            "TFTopPLogitsWarper",
            "tf_top_k_top_p_filtering",
        ]
    )
    _import_structure["generation_tf_utils"] = []
    _import_structure["keras_callbacks"] = ["KerasMetricCallback", "PushToHubCallback"]
    _import_structure["modeling_tf_outputs"] = []
    _import_structure["modeling_tf_utils"] = [
        "TFPreTrainedModel",
        "TFSequenceSummary",
        "TFSharedEmbeddings",
        "shape_list",
    ]
    # TensorFlow models structure
    _import_structure["models.albert"].extend(
        [
            "TF_ALBERT_PRETRAINED_MODEL_ARCHIVE_LIST",
            "TFAlbertForMaskedLM",
            "TFAlbertForMultipleChoice",
            "TFAlbertForPreTraining",
            "TFAlbertForQuestionAnswering",
            "TFAlbertForSequenceClassification",
            "TFAlbertForTokenClassification",
            "TFAlbertMainLayer",
            "TFAlbertModel",
            "TFAlbertPreTrainedModel",
        ]
    )
    _import_structure["models.auto"].extend(
        [
            "TF_MODEL_FOR_AUDIO_CLASSIFICATION_MAPPING",
            "TF_MODEL_FOR_CAUSAL_LM_MAPPING",
            "TF_MODEL_FOR_DOCUMENT_QUESTION_ANSWERING_MAPPING",
            "TF_MODEL_FOR_IMAGE_CLASSIFICATION_MAPPING",
            "TF_MODEL_FOR_MASKED_IMAGE_MODELING_MAPPING",
            "TF_MODEL_FOR_MASKED_LM_MAPPING",
            "TF_MODEL_FOR_MASK_GENERATION_MAPPING",
            "TF_MODEL_FOR_MULTIPLE_CHOICE_MAPPING",
            "TF_MODEL_FOR_NEXT_SENTENCE_PREDICTION_MAPPING",
            "TF_MODEL_FOR_PRETRAINING_MAPPING",
            "TF_MODEL_FOR_QUESTION_ANSWERING_MAPPING",
            "TF_MODEL_FOR_SEMANTIC_SEGMENTATION_MAPPING",
            "TF_MODEL_FOR_SEQ_TO_SEQ_CAUSAL_LM_MAPPING",
            "TF_MODEL_FOR_SEQUENCE_CLASSIFICATION_MAPPING",
            "TF_MODEL_FOR_SPEECH_SEQ_2_SEQ_MAPPING",
            "TF_MODEL_FOR_TABLE_QUESTION_ANSWERING_MAPPING",
            "TF_MODEL_FOR_TEXT_ENCODING_MAPPING",
            "TF_MODEL_FOR_TOKEN_CLASSIFICATION_MAPPING",
            "TF_MODEL_FOR_VISION_2_SEQ_MAPPING",
            "TF_MODEL_FOR_ZERO_SHOT_IMAGE_CLASSIFICATION_MAPPING",
            "TF_MODEL_MAPPING",
            "TF_MODEL_WITH_LM_HEAD_MAPPING",
            "TFAutoModel",
            "TFAutoModelForAudioClassification",
            "TFAutoModelForCausalLM",
            "TFAutoModelForDocumentQuestionAnswering",
            "TFAutoModelForImageClassification",
            "TFAutoModelForMaskedImageModeling",
            "TFAutoModelForMaskedLM",
            "TFAutoModelForMaskGeneration",
            "TFAutoModelForMultipleChoice",
            "TFAutoModelForNextSentencePrediction",
            "TFAutoModelForPreTraining",
            "TFAutoModelForQuestionAnswering",
            "TFAutoModelForSemanticSegmentation",
            "TFAutoModelForSeq2SeqLM",
            "TFAutoModelForSequenceClassification",
            "TFAutoModelForSpeechSeq2Seq",
            "TFAutoModelForTableQuestionAnswering",
            "TFAutoModelForTextEncoding",
            "TFAutoModelForTokenClassification",
            "TFAutoModelForVision2Seq",
            "TFAutoModelForZeroShotImageClassification",
            "TFAutoModelWithLMHead",
        ]
    )
    _import_structure["models.bart"].extend(
        ["TFBartForConditionalGeneration", "TFBartForSequenceClassification", "TFBartModel", "TFBartPretrainedModel"]
    )
    _import_structure["models.bert"].extend(
        [
            "TF_BERT_PRETRAINED_MODEL_ARCHIVE_LIST",
            "TFBertEmbeddings",
            "TFBertForMaskedLM",
            "TFBertForMultipleChoice",
            "TFBertForNextSentencePrediction",
            "TFBertForPreTraining",
            "TFBertForQuestionAnswering",
            "TFBertForSequenceClassification",
            "TFBertForTokenClassification",
            "TFBertLMHeadModel",
            "TFBertMainLayer",
            "TFBertModel",
            "TFBertPreTrainedModel",
        ]
    )
    _import_structure["models.blenderbot"].extend(
        ["TFBlenderbotForConditionalGeneration", "TFBlenderbotModel", "TFBlenderbotPreTrainedModel"]
    )
    _import_structure["models.blenderbot_small"].extend(
        ["TFBlenderbotSmallForConditionalGeneration", "TFBlenderbotSmallModel", "TFBlenderbotSmallPreTrainedModel"]
    )
    _import_structure["models.blip"].extend(
        [
            "TF_BLIP_PRETRAINED_MODEL_ARCHIVE_LIST",
            "TFBlipForConditionalGeneration",
            "TFBlipForImageTextRetrieval",
            "TFBlipForQuestionAnswering",
            "TFBlipModel",
            "TFBlipPreTrainedModel",
            "TFBlipTextModel",
            "TFBlipVisionModel",
        ]
    )
    _import_structure["models.camembert"].extend(
        [
            "TF_CAMEMBERT_PRETRAINED_MODEL_ARCHIVE_LIST",
            "TFCamembertForCausalLM",
            "TFCamembertForMaskedLM",
            "TFCamembertForMultipleChoice",
            "TFCamembertForQuestionAnswering",
            "TFCamembertForSequenceClassification",
            "TFCamembertForTokenClassification",
            "TFCamembertModel",
            "TFCamembertPreTrainedModel",
        ]
    )
    _import_structure["models.clip"].extend(
        [
            "TF_CLIP_PRETRAINED_MODEL_ARCHIVE_LIST",
            "TFCLIPModel",
            "TFCLIPPreTrainedModel",
            "TFCLIPTextModel",
            "TFCLIPVisionModel",
        ]
    )
    _import_structure["models.convbert"].extend(
        [
            "TF_CONVBERT_PRETRAINED_MODEL_ARCHIVE_LIST",
            "TFConvBertForMaskedLM",
            "TFConvBertForMultipleChoice",
            "TFConvBertForQuestionAnswering",
            "TFConvBertForSequenceClassification",
            "TFConvBertForTokenClassification",
            "TFConvBertLayer",
            "TFConvBertModel",
            "TFConvBertPreTrainedModel",
        ]
    )
    _import_structure["models.convnext"].extend(
        [
            "TFConvNextForImageClassification",
            "TFConvNextModel",
            "TFConvNextPreTrainedModel",
        ]
    )
    _import_structure["models.convnextv2"].extend(
        [
            "TFConvNextV2ForImageClassification",
            "TFConvNextV2Model",
            "TFConvNextV2PreTrainedModel",
        ]
    )
    _import_structure["models.ctrl"].extend(
        [
            "TF_CTRL_PRETRAINED_MODEL_ARCHIVE_LIST",
            "TFCTRLForSequenceClassification",
            "TFCTRLLMHeadModel",
            "TFCTRLModel",
            "TFCTRLPreTrainedModel",
        ]
    )
    _import_structure["models.cvt"].extend(
        [
            "TF_CVT_PRETRAINED_MODEL_ARCHIVE_LIST",
            "TFCvtForImageClassification",
            "TFCvtModel",
            "TFCvtPreTrainedModel",
        ]
    )
    _import_structure["models.data2vec"].extend(
        [
            "TFData2VecVisionForImageClassification",
            "TFData2VecVisionForSemanticSegmentation",
            "TFData2VecVisionModel",
            "TFData2VecVisionPreTrainedModel",
        ]
    )
    _import_structure["models.deberta"].extend(
        [
            "TF_DEBERTA_PRETRAINED_MODEL_ARCHIVE_LIST",
            "TFDebertaForMaskedLM",
            "TFDebertaForQuestionAnswering",
            "TFDebertaForSequenceClassification",
            "TFDebertaForTokenClassification",
            "TFDebertaModel",
            "TFDebertaPreTrainedModel",
        ]
    )
    _import_structure["models.deberta_v2"].extend(
        [
            "TF_DEBERTA_V2_PRETRAINED_MODEL_ARCHIVE_LIST",
            "TFDebertaV2ForMaskedLM",
            "TFDebertaV2ForMultipleChoice",
            "TFDebertaV2ForQuestionAnswering",
            "TFDebertaV2ForSequenceClassification",
            "TFDebertaV2ForTokenClassification",
            "TFDebertaV2Model",
            "TFDebertaV2PreTrainedModel",
        ]
    )
    _import_structure["models.deit"].extend(
        [
            "TF_DEIT_PRETRAINED_MODEL_ARCHIVE_LIST",
            "TFDeiTForImageClassification",
            "TFDeiTForImageClassificationWithTeacher",
            "TFDeiTForMaskedImageModeling",
            "TFDeiTModel",
            "TFDeiTPreTrainedModel",
        ]
    )
    _import_structure["models.deprecated.transfo_xl"].extend(
        [
            "TF_TRANSFO_XL_PRETRAINED_MODEL_ARCHIVE_LIST",
            "TFAdaptiveEmbedding",
            "TFTransfoXLForSequenceClassification",
            "TFTransfoXLLMHeadModel",
            "TFTransfoXLMainLayer",
            "TFTransfoXLModel",
            "TFTransfoXLPreTrainedModel",
        ]
    )
    _import_structure["models.distilbert"].extend(
        [
            "TF_DISTILBERT_PRETRAINED_MODEL_ARCHIVE_LIST",
            "TFDistilBertForMaskedLM",
            "TFDistilBertForMultipleChoice",
            "TFDistilBertForQuestionAnswering",
            "TFDistilBertForSequenceClassification",
            "TFDistilBertForTokenClassification",
            "TFDistilBertMainLayer",
            "TFDistilBertModel",
            "TFDistilBertPreTrainedModel",
        ]
    )
    _import_structure["models.dpr"].extend(
        [
            "TF_DPR_CONTEXT_ENCODER_PRETRAINED_MODEL_ARCHIVE_LIST",
            "TF_DPR_QUESTION_ENCODER_PRETRAINED_MODEL_ARCHIVE_LIST",
            "TF_DPR_READER_PRETRAINED_MODEL_ARCHIVE_LIST",
            "TFDPRContextEncoder",
            "TFDPRPretrainedContextEncoder",
            "TFDPRPretrainedQuestionEncoder",
            "TFDPRPretrainedReader",
            "TFDPRQuestionEncoder",
            "TFDPRReader",
        ]
    )
    _import_structure["models.efficientformer"].extend(
        [
            "TF_EFFICIENTFORMER_PRETRAINED_MODEL_ARCHIVE_LIST",
            "TFEfficientFormerForImageClassification",
            "TFEfficientFormerForImageClassificationWithTeacher",
            "TFEfficientFormerModel",
            "TFEfficientFormerPreTrainedModel",
        ]
    )
    _import_structure["models.electra"].extend(
        [
            "TF_ELECTRA_PRETRAINED_MODEL_ARCHIVE_LIST",
            "TFElectraForMaskedLM",
            "TFElectraForMultipleChoice",
            "TFElectraForPreTraining",
            "TFElectraForQuestionAnswering",
            "TFElectraForSequenceClassification",
            "TFElectraForTokenClassification",
            "TFElectraModel",
            "TFElectraPreTrainedModel",
        ]
    )
    _import_structure["models.encoder_decoder"].append("TFEncoderDecoderModel")
    _import_structure["models.esm"].extend(
        [
            "ESM_PRETRAINED_MODEL_ARCHIVE_LIST",
            "TFEsmForMaskedLM",
            "TFEsmForSequenceClassification",
            "TFEsmForTokenClassification",
            "TFEsmModel",
            "TFEsmPreTrainedModel",
        ]
    )
    _import_structure["models.flaubert"].extend(
        [
            "TF_FLAUBERT_PRETRAINED_MODEL_ARCHIVE_LIST",
            "TFFlaubertForMultipleChoice",
            "TFFlaubertForQuestionAnsweringSimple",
            "TFFlaubertForSequenceClassification",
            "TFFlaubertForTokenClassification",
            "TFFlaubertModel",
            "TFFlaubertPreTrainedModel",
            "TFFlaubertWithLMHeadModel",
        ]
    )
    _import_structure["models.funnel"].extend(
        [
            "TF_FUNNEL_PRETRAINED_MODEL_ARCHIVE_LIST",
            "TFFunnelBaseModel",
            "TFFunnelForMaskedLM",
            "TFFunnelForMultipleChoice",
            "TFFunnelForPreTraining",
            "TFFunnelForQuestionAnswering",
            "TFFunnelForSequenceClassification",
            "TFFunnelForTokenClassification",
            "TFFunnelModel",
            "TFFunnelPreTrainedModel",
        ]
    )
    _import_structure["models.gpt2"].extend(
        [
            "TF_GPT2_PRETRAINED_MODEL_ARCHIVE_LIST",
            "TFGPT2DoubleHeadsModel",
            "TFGPT2ForSequenceClassification",
            "TFGPT2LMHeadModel",
            "TFGPT2MainLayer",
            "TFGPT2Model",
            "TFGPT2PreTrainedModel",
        ]
    )
    _import_structure["models.gptj"].extend(
        [
            "TFGPTJForCausalLM",
            "TFGPTJForQuestionAnswering",
            "TFGPTJForSequenceClassification",
            "TFGPTJModel",
            "TFGPTJPreTrainedModel",
        ]
    )
    _import_structure["models.groupvit"].extend(
        [
            "TF_GROUPVIT_PRETRAINED_MODEL_ARCHIVE_LIST",
            "TFGroupViTModel",
            "TFGroupViTPreTrainedModel",
            "TFGroupViTTextModel",
            "TFGroupViTVisionModel",
        ]
    )
    _import_structure["models.hubert"].extend(
        [
            "TF_HUBERT_PRETRAINED_MODEL_ARCHIVE_LIST",
            "TFHubertForCTC",
            "TFHubertModel",
            "TFHubertPreTrainedModel",
        ]
    )
    _import_structure["models.layoutlm"].extend(
        [
            "TF_LAYOUTLM_PRETRAINED_MODEL_ARCHIVE_LIST",
            "TFLayoutLMForMaskedLM",
            "TFLayoutLMForQuestionAnswering",
            "TFLayoutLMForSequenceClassification",
            "TFLayoutLMForTokenClassification",
            "TFLayoutLMMainLayer",
            "TFLayoutLMModel",
            "TFLayoutLMPreTrainedModel",
        ]
    )
    _import_structure["models.layoutlmv3"].extend(
        [
            "TF_LAYOUTLMV3_PRETRAINED_MODEL_ARCHIVE_LIST",
            "TFLayoutLMv3ForQuestionAnswering",
            "TFLayoutLMv3ForSequenceClassification",
            "TFLayoutLMv3ForTokenClassification",
            "TFLayoutLMv3Model",
            "TFLayoutLMv3PreTrainedModel",
        ]
    )
    _import_structure["models.led"].extend(["TFLEDForConditionalGeneration", "TFLEDModel", "TFLEDPreTrainedModel"])
    _import_structure["models.longformer"].extend(
        [
            "TF_LONGFORMER_PRETRAINED_MODEL_ARCHIVE_LIST",
            "TFLongformerForMaskedLM",
            "TFLongformerForMultipleChoice",
            "TFLongformerForQuestionAnswering",
            "TFLongformerForSequenceClassification",
            "TFLongformerForTokenClassification",
            "TFLongformerModel",
            "TFLongformerPreTrainedModel",
            "TFLongformerSelfAttention",
        ]
    )
    _import_structure["models.lxmert"].extend(
        [
            "TF_LXMERT_PRETRAINED_MODEL_ARCHIVE_LIST",
            "TFLxmertForPreTraining",
            "TFLxmertMainLayer",
            "TFLxmertModel",
            "TFLxmertPreTrainedModel",
            "TFLxmertVisualFeatureEncoder",
        ]
    )
    _import_structure["models.marian"].extend(["TFMarianModel", "TFMarianMTModel", "TFMarianPreTrainedModel"])
    _import_structure["models.mbart"].extend(
        ["TFMBartForConditionalGeneration", "TFMBartModel", "TFMBartPreTrainedModel"]
    )
    _import_structure["models.mobilebert"].extend(
        [
            "TF_MOBILEBERT_PRETRAINED_MODEL_ARCHIVE_LIST",
            "TFMobileBertForMaskedLM",
            "TFMobileBertForMultipleChoice",
            "TFMobileBertForNextSentencePrediction",
            "TFMobileBertForPreTraining",
            "TFMobileBertForQuestionAnswering",
            "TFMobileBertForSequenceClassification",
            "TFMobileBertForTokenClassification",
            "TFMobileBertMainLayer",
            "TFMobileBertModel",
            "TFMobileBertPreTrainedModel",
        ]
    )
    _import_structure["models.mobilevit"].extend(
        [
            "TF_MOBILEVIT_PRETRAINED_MODEL_ARCHIVE_LIST",
            "TFMobileViTForImageClassification",
            "TFMobileViTForSemanticSegmentation",
            "TFMobileViTModel",
            "TFMobileViTPreTrainedModel",
        ]
    )
    _import_structure["models.mpnet"].extend(
        [
            "TF_MPNET_PRETRAINED_MODEL_ARCHIVE_LIST",
            "TFMPNetForMaskedLM",
            "TFMPNetForMultipleChoice",
            "TFMPNetForQuestionAnswering",
            "TFMPNetForSequenceClassification",
            "TFMPNetForTokenClassification",
            "TFMPNetMainLayer",
            "TFMPNetModel",
            "TFMPNetPreTrainedModel",
        ]
    )
    _import_structure["models.mt5"].extend(["TFMT5EncoderModel", "TFMT5ForConditionalGeneration", "TFMT5Model"])
    _import_structure["models.openai"].extend(
        [
            "TF_OPENAI_GPT_PRETRAINED_MODEL_ARCHIVE_LIST",
            "TFOpenAIGPTDoubleHeadsModel",
            "TFOpenAIGPTForSequenceClassification",
            "TFOpenAIGPTLMHeadModel",
            "TFOpenAIGPTMainLayer",
            "TFOpenAIGPTModel",
            "TFOpenAIGPTPreTrainedModel",
        ]
    )
    _import_structure["models.opt"].extend(
        [
            "TFOPTForCausalLM",
            "TFOPTModel",
            "TFOPTPreTrainedModel",
        ]
    )
    _import_structure["models.pegasus"].extend(
        ["TFPegasusForConditionalGeneration", "TFPegasusModel", "TFPegasusPreTrainedModel"]
    )
    _import_structure["models.rag"].extend(
        [
            "TFRagModel",
            "TFRagPreTrainedModel",
            "TFRagSequenceForGeneration",
            "TFRagTokenForGeneration",
        ]
    )
    _import_structure["models.regnet"].extend(
        [
            "TF_REGNET_PRETRAINED_MODEL_ARCHIVE_LIST",
            "TFRegNetForImageClassification",
            "TFRegNetModel",
            "TFRegNetPreTrainedModel",
        ]
    )
    _import_structure["models.rembert"].extend(
        [
            "TF_REMBERT_PRETRAINED_MODEL_ARCHIVE_LIST",
            "TFRemBertForCausalLM",
            "TFRemBertForMaskedLM",
            "TFRemBertForMultipleChoice",
            "TFRemBertForQuestionAnswering",
            "TFRemBertForSequenceClassification",
            "TFRemBertForTokenClassification",
            "TFRemBertLayer",
            "TFRemBertModel",
            "TFRemBertPreTrainedModel",
        ]
    )
    _import_structure["models.resnet"].extend(
        [
            "TF_RESNET_PRETRAINED_MODEL_ARCHIVE_LIST",
            "TFResNetForImageClassification",
            "TFResNetModel",
            "TFResNetPreTrainedModel",
        ]
    )
    _import_structure["models.roberta"].extend(
        [
            "TF_ROBERTA_PRETRAINED_MODEL_ARCHIVE_LIST",
            "TFRobertaForCausalLM",
            "TFRobertaForMaskedLM",
            "TFRobertaForMultipleChoice",
            "TFRobertaForQuestionAnswering",
            "TFRobertaForSequenceClassification",
            "TFRobertaForTokenClassification",
            "TFRobertaMainLayer",
            "TFRobertaModel",
            "TFRobertaPreTrainedModel",
        ]
    )
    _import_structure["models.roberta_prelayernorm"].extend(
        [
            "TF_ROBERTA_PRELAYERNORM_PRETRAINED_MODEL_ARCHIVE_LIST",
            "TFRobertaPreLayerNormForCausalLM",
            "TFRobertaPreLayerNormForMaskedLM",
            "TFRobertaPreLayerNormForMultipleChoice",
            "TFRobertaPreLayerNormForQuestionAnswering",
            "TFRobertaPreLayerNormForSequenceClassification",
            "TFRobertaPreLayerNormForTokenClassification",
            "TFRobertaPreLayerNormMainLayer",
            "TFRobertaPreLayerNormModel",
            "TFRobertaPreLayerNormPreTrainedModel",
        ]
    )
    _import_structure["models.roformer"].extend(
        [
            "TF_ROFORMER_PRETRAINED_MODEL_ARCHIVE_LIST",
            "TFRoFormerForCausalLM",
            "TFRoFormerForMaskedLM",
            "TFRoFormerForMultipleChoice",
            "TFRoFormerForQuestionAnswering",
            "TFRoFormerForSequenceClassification",
            "TFRoFormerForTokenClassification",
            "TFRoFormerLayer",
            "TFRoFormerModel",
            "TFRoFormerPreTrainedModel",
        ]
    )
    _import_structure["models.sam"].extend(
        [
            "TF_SAM_PRETRAINED_MODEL_ARCHIVE_LIST",
            "TFSamModel",
            "TFSamPreTrainedModel",
        ]
    )
    _import_structure["models.segformer"].extend(
        [
            "TF_SEGFORMER_PRETRAINED_MODEL_ARCHIVE_LIST",
            "TFSegformerDecodeHead",
            "TFSegformerForImageClassification",
            "TFSegformerForSemanticSegmentation",
            "TFSegformerModel",
            "TFSegformerPreTrainedModel",
        ]
    )
    _import_structure["models.speech_to_text"].extend(
        [
            "TF_SPEECH_TO_TEXT_PRETRAINED_MODEL_ARCHIVE_LIST",
            "TFSpeech2TextForConditionalGeneration",
            "TFSpeech2TextModel",
            "TFSpeech2TextPreTrainedModel",
        ]
    )
    _import_structure["models.swin"].extend(
        [
            "TF_SWIN_PRETRAINED_MODEL_ARCHIVE_LIST",
            "TFSwinForImageClassification",
            "TFSwinForMaskedImageModeling",
            "TFSwinModel",
            "TFSwinPreTrainedModel",
        ]
    )
    _import_structure["models.t5"].extend(
        [
            "TF_T5_PRETRAINED_MODEL_ARCHIVE_LIST",
            "TFT5EncoderModel",
            "TFT5ForConditionalGeneration",
            "TFT5Model",
            "TFT5PreTrainedModel",
        ]
    )
    _import_structure["models.tapas"].extend(
        [
            "TF_TAPAS_PRETRAINED_MODEL_ARCHIVE_LIST",
            "TFTapasForMaskedLM",
            "TFTapasForQuestionAnswering",
            "TFTapasForSequenceClassification",
            "TFTapasModel",
            "TFTapasPreTrainedModel",
        ]
    )
    _import_structure["models.vision_encoder_decoder"].extend(["TFVisionEncoderDecoderModel"])
    _import_structure["models.vision_text_dual_encoder"].extend(["TFVisionTextDualEncoderModel"])
    _import_structure["models.vit"].extend(
        [
            "TFViTForImageClassification",
            "TFViTModel",
            "TFViTPreTrainedModel",
        ]
    )
    _import_structure["models.vit_mae"].extend(
        [
            "TFViTMAEForPreTraining",
            "TFViTMAEModel",
            "TFViTMAEPreTrainedModel",
        ]
    )
    _import_structure["models.wav2vec2"].extend(
        [
            "TF_WAV_2_VEC_2_PRETRAINED_MODEL_ARCHIVE_LIST",
            "TFWav2Vec2ForCTC",
            "TFWav2Vec2ForSequenceClassification",
            "TFWav2Vec2Model",
            "TFWav2Vec2PreTrainedModel",
        ]
    )
    _import_structure["models.whisper"].extend(
        [
            "TF_WHISPER_PRETRAINED_MODEL_ARCHIVE_LIST",
            "TFWhisperForConditionalGeneration",
            "TFWhisperModel",
            "TFWhisperPreTrainedModel",
        ]
    )
    _import_structure["models.xglm"].extend(
        [
            "TF_XGLM_PRETRAINED_MODEL_ARCHIVE_LIST",
            "TFXGLMForCausalLM",
            "TFXGLMModel",
            "TFXGLMPreTrainedModel",
        ]
    )
    _import_structure["models.xlm"].extend(
        [
            "TF_XLM_PRETRAINED_MODEL_ARCHIVE_LIST",
            "TFXLMForMultipleChoice",
            "TFXLMForQuestionAnsweringSimple",
            "TFXLMForSequenceClassification",
            "TFXLMForTokenClassification",
            "TFXLMMainLayer",
            "TFXLMModel",
            "TFXLMPreTrainedModel",
            "TFXLMWithLMHeadModel",
        ]
    )
    _import_structure["models.xlm_roberta"].extend(
        [
            "TF_XLM_ROBERTA_PRETRAINED_MODEL_ARCHIVE_LIST",
            "TFXLMRobertaForCausalLM",
            "TFXLMRobertaForMaskedLM",
            "TFXLMRobertaForMultipleChoice",
            "TFXLMRobertaForQuestionAnswering",
            "TFXLMRobertaForSequenceClassification",
            "TFXLMRobertaForTokenClassification",
            "TFXLMRobertaModel",
            "TFXLMRobertaPreTrainedModel",
        ]
    )
    _import_structure["models.xlnet"].extend(
        [
            "TF_XLNET_PRETRAINED_MODEL_ARCHIVE_LIST",
            "TFXLNetForMultipleChoice",
            "TFXLNetForQuestionAnsweringSimple",
            "TFXLNetForSequenceClassification",
            "TFXLNetForTokenClassification",
            "TFXLNetLMHeadModel",
            "TFXLNetMainLayer",
            "TFXLNetModel",
            "TFXLNetPreTrainedModel",
        ]
    )
    _import_structure["optimization_tf"] = ["AdamWeightDecay", "GradientAccumulator", "WarmUp", "create_optimizer"]
    _import_structure["tf_utils"] = []
    _import_structure["trainer_tf"] = ["TFTrainer"]


try:
    if not (
        is_librosa_available()
        and is_essentia_available()
        and is_scipy_available()
        and is_torch_available()
        and is_pretty_midi_available()
    ):
        raise OptionalDependencyNotAvailable()
except OptionalDependencyNotAvailable:
    from .utils import dummy_essentia_and_librosa_and_pretty_midi_and_scipy_and_torch_objects

    _import_structure["utils.dummy_essentia_and_librosa_and_pretty_midi_and_scipy_and_torch_objects"] = [
        name
        for name in dir(dummy_essentia_and_librosa_and_pretty_midi_and_scipy_and_torch_objects)
        if not name.startswith("_")
    ]
else:
    _import_structure["models.pop2piano"].append("Pop2PianoFeatureExtractor")
    _import_structure["models.pop2piano"].append("Pop2PianoTokenizer")
    _import_structure["models.pop2piano"].append("Pop2PianoProcessor")


# FLAX-backed objects
try:
    if not is_flax_available():
        raise OptionalDependencyNotAvailable()
except OptionalDependencyNotAvailable:
    from .utils import dummy_flax_objects

    _import_structure["utils.dummy_flax_objects"] = [
        name for name in dir(dummy_flax_objects) if not name.startswith("_")
    ]
else:
    _import_structure["generation"].extend(
        [
            "FlaxForcedBOSTokenLogitsProcessor",
            "FlaxForcedEOSTokenLogitsProcessor",
            "FlaxForceTokensLogitsProcessor",
            "FlaxGenerationMixin",
            "FlaxLogitsProcessor",
            "FlaxLogitsProcessorList",
            "FlaxLogitsWarper",
            "FlaxMinLengthLogitsProcessor",
            "FlaxTemperatureLogitsWarper",
            "FlaxSuppressTokensAtBeginLogitsProcessor",
            "FlaxSuppressTokensLogitsProcessor",
            "FlaxTopKLogitsWarper",
            "FlaxTopPLogitsWarper",
            "FlaxWhisperTimeStampLogitsProcessor",
        ]
    )
    _import_structure["generation_flax_utils"] = []
    _import_structure["modeling_flax_outputs"] = []
    _import_structure["modeling_flax_utils"] = ["FlaxPreTrainedModel"]
    _import_structure["models.albert"].extend(
        [
            "FlaxAlbertForMaskedLM",
            "FlaxAlbertForMultipleChoice",
            "FlaxAlbertForPreTraining",
            "FlaxAlbertForQuestionAnswering",
            "FlaxAlbertForSequenceClassification",
            "FlaxAlbertForTokenClassification",
            "FlaxAlbertModel",
            "FlaxAlbertPreTrainedModel",
        ]
    )
    _import_structure["models.auto"].extend(
        [
            "FLAX_MODEL_FOR_AUDIO_CLASSIFICATION_MAPPING",
            "FLAX_MODEL_FOR_CAUSAL_LM_MAPPING",
            "FLAX_MODEL_FOR_IMAGE_CLASSIFICATION_MAPPING",
            "FLAX_MODEL_FOR_MASKED_LM_MAPPING",
            "FLAX_MODEL_FOR_MULTIPLE_CHOICE_MAPPING",
            "FLAX_MODEL_FOR_NEXT_SENTENCE_PREDICTION_MAPPING",
            "FLAX_MODEL_FOR_PRETRAINING_MAPPING",
            "FLAX_MODEL_FOR_QUESTION_ANSWERING_MAPPING",
            "FLAX_MODEL_FOR_SEQ_TO_SEQ_CAUSAL_LM_MAPPING",
            "FLAX_MODEL_FOR_SEQUENCE_CLASSIFICATION_MAPPING",
            "FLAX_MODEL_FOR_SPEECH_SEQ_2_SEQ_MAPPING",
            "FLAX_MODEL_FOR_TOKEN_CLASSIFICATION_MAPPING",
            "FLAX_MODEL_FOR_VISION_2_SEQ_MAPPING",
            "FLAX_MODEL_MAPPING",
            "FlaxAutoModel",
            "FlaxAutoModelForCausalLM",
            "FlaxAutoModelForImageClassification",
            "FlaxAutoModelForMaskedLM",
            "FlaxAutoModelForMultipleChoice",
            "FlaxAutoModelForNextSentencePrediction",
            "FlaxAutoModelForPreTraining",
            "FlaxAutoModelForQuestionAnswering",
            "FlaxAutoModelForSeq2SeqLM",
            "FlaxAutoModelForSequenceClassification",
            "FlaxAutoModelForSpeechSeq2Seq",
            "FlaxAutoModelForTokenClassification",
            "FlaxAutoModelForVision2Seq",
        ]
    )

    # Flax models structure

    _import_structure["models.bart"].extend(
        [
            "FlaxBartDecoderPreTrainedModel",
            "FlaxBartForCausalLM",
            "FlaxBartForConditionalGeneration",
            "FlaxBartForQuestionAnswering",
            "FlaxBartForSequenceClassification",
            "FlaxBartModel",
            "FlaxBartPreTrainedModel",
        ]
    )
    _import_structure["models.beit"].extend(
        [
            "FlaxBeitForImageClassification",
            "FlaxBeitForMaskedImageModeling",
            "FlaxBeitModel",
            "FlaxBeitPreTrainedModel",
        ]
    )

    _import_structure["models.bert"].extend(
        [
            "FlaxBertForCausalLM",
            "FlaxBertForMaskedLM",
            "FlaxBertForMultipleChoice",
            "FlaxBertForNextSentencePrediction",
            "FlaxBertForPreTraining",
            "FlaxBertForQuestionAnswering",
            "FlaxBertForSequenceClassification",
            "FlaxBertForTokenClassification",
            "FlaxBertModel",
            "FlaxBertPreTrainedModel",
        ]
    )
    _import_structure["models.big_bird"].extend(
        [
            "FlaxBigBirdForCausalLM",
            "FlaxBigBirdForMaskedLM",
            "FlaxBigBirdForMultipleChoice",
            "FlaxBigBirdForPreTraining",
            "FlaxBigBirdForQuestionAnswering",
            "FlaxBigBirdForSequenceClassification",
            "FlaxBigBirdForTokenClassification",
            "FlaxBigBirdModel",
            "FlaxBigBirdPreTrainedModel",
        ]
    )
    _import_structure["models.blenderbot"].extend(
        ["FlaxBlenderbotForConditionalGeneration", "FlaxBlenderbotModel", "FlaxBlenderbotPreTrainedModel"]
    )
    _import_structure["models.blenderbot_small"].extend(
        [
            "FlaxBlenderbotSmallForConditionalGeneration",
            "FlaxBlenderbotSmallModel",
            "FlaxBlenderbotSmallPreTrainedModel",
        ]
    )
    _import_structure["models.bloom"].extend(
        [
            "FlaxBloomForCausalLM",
            "FlaxBloomModel",
            "FlaxBloomPreTrainedModel",
        ]
    )
    _import_structure["models.clip"].extend(
        [
            "FlaxCLIPModel",
            "FlaxCLIPPreTrainedModel",
            "FlaxCLIPTextModel",
            "FlaxCLIPTextPreTrainedModel",
            "FlaxCLIPTextModelWithProjection",
            "FlaxCLIPVisionModel",
            "FlaxCLIPVisionPreTrainedModel",
        ]
    )
    _import_structure["models.distilbert"].extend(
        [
            "FlaxDistilBertForMaskedLM",
            "FlaxDistilBertForMultipleChoice",
            "FlaxDistilBertForQuestionAnswering",
            "FlaxDistilBertForSequenceClassification",
            "FlaxDistilBertForTokenClassification",
            "FlaxDistilBertModel",
            "FlaxDistilBertPreTrainedModel",
        ]
    )
    _import_structure["models.electra"].extend(
        [
            "FlaxElectraForCausalLM",
            "FlaxElectraForMaskedLM",
            "FlaxElectraForMultipleChoice",
            "FlaxElectraForPreTraining",
            "FlaxElectraForQuestionAnswering",
            "FlaxElectraForSequenceClassification",
            "FlaxElectraForTokenClassification",
            "FlaxElectraModel",
            "FlaxElectraPreTrainedModel",
        ]
    )
    _import_structure["models.encoder_decoder"].append("FlaxEncoderDecoderModel")
    _import_structure["models.gpt2"].extend(["FlaxGPT2LMHeadModel", "FlaxGPT2Model", "FlaxGPT2PreTrainedModel"])
    _import_structure["models.gpt_neo"].extend(
        ["FlaxGPTNeoForCausalLM", "FlaxGPTNeoModel", "FlaxGPTNeoPreTrainedModel"]
    )
    _import_structure["models.gptj"].extend(["FlaxGPTJForCausalLM", "FlaxGPTJModel", "FlaxGPTJPreTrainedModel"])
    _import_structure["models.longt5"].extend(
        ["FlaxLongT5ForConditionalGeneration", "FlaxLongT5Model", "FlaxLongT5PreTrainedModel"]
    )
    _import_structure["models.marian"].extend(
        [
            "FlaxMarianModel",
            "FlaxMarianMTModel",
            "FlaxMarianPreTrainedModel",
        ]
    )
    _import_structure["models.mbart"].extend(
        [
            "FlaxMBartForConditionalGeneration",
            "FlaxMBartForQuestionAnswering",
            "FlaxMBartForSequenceClassification",
            "FlaxMBartModel",
            "FlaxMBartPreTrainedModel",
        ]
    )
    _import_structure["models.mt5"].extend(["FlaxMT5EncoderModel", "FlaxMT5ForConditionalGeneration", "FlaxMT5Model"])
    _import_structure["models.opt"].extend(
        [
            "FlaxOPTForCausalLM",
            "FlaxOPTModel",
            "FlaxOPTPreTrainedModel",
        ]
    )
    _import_structure["models.pegasus"].extend(
        [
            "FlaxPegasusForConditionalGeneration",
            "FlaxPegasusModel",
            "FlaxPegasusPreTrainedModel",
        ]
    )
    _import_structure["models.regnet"].extend(
        ["FlaxRegNetForImageClassification", "FlaxRegNetModel", "FlaxRegNetPreTrainedModel"]
    )
    _import_structure["models.resnet"].extend(
        ["FlaxResNetForImageClassification", "FlaxResNetModel", "FlaxResNetPreTrainedModel"]
    )
    _import_structure["models.roberta"].extend(
        [
            "FlaxRobertaForCausalLM",
            "FlaxRobertaForMaskedLM",
            "FlaxRobertaForMultipleChoice",
            "FlaxRobertaForQuestionAnswering",
            "FlaxRobertaForSequenceClassification",
            "FlaxRobertaForTokenClassification",
            "FlaxRobertaModel",
            "FlaxRobertaPreTrainedModel",
        ]
    )
    _import_structure["models.roberta_prelayernorm"].extend(
        [
            "FlaxRobertaPreLayerNormForCausalLM",
            "FlaxRobertaPreLayerNormForMaskedLM",
            "FlaxRobertaPreLayerNormForMultipleChoice",
            "FlaxRobertaPreLayerNormForQuestionAnswering",
            "FlaxRobertaPreLayerNormForSequenceClassification",
            "FlaxRobertaPreLayerNormForTokenClassification",
            "FlaxRobertaPreLayerNormModel",
            "FlaxRobertaPreLayerNormPreTrainedModel",
        ]
    )
    _import_structure["models.roformer"].extend(
        [
            "FlaxRoFormerForMaskedLM",
            "FlaxRoFormerForMultipleChoice",
            "FlaxRoFormerForQuestionAnswering",
            "FlaxRoFormerForSequenceClassification",
            "FlaxRoFormerForTokenClassification",
            "FlaxRoFormerModel",
            "FlaxRoFormerPreTrainedModel",
        ]
    )
    _import_structure["models.speech_encoder_decoder"].append("FlaxSpeechEncoderDecoderModel")
    _import_structure["models.t5"].extend(
        ["FlaxT5EncoderModel", "FlaxT5ForConditionalGeneration", "FlaxT5Model", "FlaxT5PreTrainedModel"]
    )
    _import_structure["models.vision_encoder_decoder"].append("FlaxVisionEncoderDecoderModel")
    _import_structure["models.vision_text_dual_encoder"].extend(["FlaxVisionTextDualEncoderModel"])
    _import_structure["models.vit"].extend(["FlaxViTForImageClassification", "FlaxViTModel", "FlaxViTPreTrainedModel"])
    _import_structure["models.wav2vec2"].extend(
        ["FlaxWav2Vec2ForCTC", "FlaxWav2Vec2ForPreTraining", "FlaxWav2Vec2Model", "FlaxWav2Vec2PreTrainedModel"]
    )
    _import_structure["models.whisper"].extend(
        [
            "FlaxWhisperForConditionalGeneration",
            "FlaxWhisperModel",
            "FlaxWhisperPreTrainedModel",
            "FlaxWhisperForAudioClassification",
        ]
    )
    _import_structure["models.xglm"].extend(
        [
            "FlaxXGLMForCausalLM",
            "FlaxXGLMModel",
            "FlaxXGLMPreTrainedModel",
        ]
    )
    _import_structure["models.xlm_roberta"].extend(
        [
            "FLAX_XLM_ROBERTA_PRETRAINED_MODEL_ARCHIVE_LIST",
            "FlaxXLMRobertaForMaskedLM",
            "FlaxXLMRobertaForMultipleChoice",
            "FlaxXLMRobertaForQuestionAnswering",
            "FlaxXLMRobertaForSequenceClassification",
            "FlaxXLMRobertaForTokenClassification",
            "FlaxXLMRobertaModel",
            "FlaxXLMRobertaForCausalLM",
            "FlaxXLMRobertaPreTrainedModel",
        ]
    )


# Direct imports for type-checking
if TYPE_CHECKING:
    # Configuration
    from .configuration_utils import PretrainedConfig

    # Data
    from .data import (
        DataProcessor,
        InputExample,
        InputFeatures,
        SingleSentenceClassificationProcessor,
        SquadExample,
        SquadFeatures,
        SquadV1Processor,
        SquadV2Processor,
        glue_compute_metrics,
        glue_convert_examples_to_features,
        glue_output_modes,
        glue_processors,
        glue_tasks_num_labels,
        squad_convert_examples_to_features,
        xnli_compute_metrics,
        xnli_output_modes,
        xnli_processors,
        xnli_tasks_num_labels,
    )
    from .data.data_collator import (
        DataCollator,
        DataCollatorForLanguageModeling,
        DataCollatorForPermutationLanguageModeling,
        DataCollatorForSeq2Seq,
        DataCollatorForSOP,
        DataCollatorForTokenClassification,
        DataCollatorForWholeWordMask,
        DataCollatorWithPadding,
        DefaultDataCollator,
        default_data_collator,
    )
    from .feature_extraction_sequence_utils import SequenceFeatureExtractor

    # Feature Extractor
    from .feature_extraction_utils import BatchFeature, FeatureExtractionMixin

    # Generation
    from .generation import GenerationConfig, TextIteratorStreamer, TextStreamer
    from .hf_argparser import HfArgumentParser

    # Integrations
    from .integrations import (
        is_clearml_available,
        is_comet_available,
        is_dvclive_available,
        is_neptune_available,
        is_optuna_available,
        is_ray_available,
        is_ray_tune_available,
        is_sigopt_available,
        is_tensorboard_available,
        is_wandb_available,
    )

    # Model Cards
    from .modelcard import ModelCard

    # TF 2.0 <=> PyTorch conversion utilities
    from .modeling_tf_pytorch_utils import (
        convert_tf_weight_name_to_pt_weight_name,
        load_pytorch_checkpoint_in_tf2_model,
        load_pytorch_model_in_tf2_model,
        load_pytorch_weights_in_tf2_model,
        load_tf2_checkpoint_in_pytorch_model,
        load_tf2_model_in_pytorch_model,
        load_tf2_weights_in_pytorch_model,
    )
    from .models.albert import ALBERT_PRETRAINED_CONFIG_ARCHIVE_MAP, AlbertConfig
    from .models.align import (
        ALIGN_PRETRAINED_CONFIG_ARCHIVE_MAP,
        AlignConfig,
        AlignProcessor,
        AlignTextConfig,
        AlignVisionConfig,
    )
    from .models.altclip import (
        ALTCLIP_PRETRAINED_CONFIG_ARCHIVE_MAP,
        AltCLIPConfig,
        AltCLIPProcessor,
        AltCLIPTextConfig,
        AltCLIPVisionConfig,
    )
    from .models.audio_spectrogram_transformer import (
        AUDIO_SPECTROGRAM_TRANSFORMER_PRETRAINED_CONFIG_ARCHIVE_MAP,
        ASTConfig,
        ASTFeatureExtractor,
    )
    from .models.auto import (
        ALL_PRETRAINED_CONFIG_ARCHIVE_MAP,
        CONFIG_MAPPING,
        FEATURE_EXTRACTOR_MAPPING,
        IMAGE_PROCESSOR_MAPPING,
        MODEL_NAMES_MAPPING,
        PROCESSOR_MAPPING,
        TOKENIZER_MAPPING,
        AutoConfig,
        AutoFeatureExtractor,
        AutoImageProcessor,
        AutoProcessor,
        AutoTokenizer,
    )
    from .models.autoformer import (
        AUTOFORMER_PRETRAINED_CONFIG_ARCHIVE_MAP,
        AutoformerConfig,
    )
    from .models.bark import (
        BarkCoarseConfig,
        BarkConfig,
        BarkFineConfig,
        BarkProcessor,
        BarkSemanticConfig,
    )
    from .models.bart import BartConfig, BartTokenizer
    from .models.beit import BEIT_PRETRAINED_CONFIG_ARCHIVE_MAP, BeitConfig
    from .models.bert import (
        BERT_PRETRAINED_CONFIG_ARCHIVE_MAP,
        BasicTokenizer,
        BertConfig,
        BertTokenizer,
        WordpieceTokenizer,
    )
    from .models.bert_generation import BertGenerationConfig
    from .models.bert_japanese import BertJapaneseTokenizer, CharacterTokenizer, MecabTokenizer
    from .models.bertweet import BertweetTokenizer
    from .models.big_bird import BIG_BIRD_PRETRAINED_CONFIG_ARCHIVE_MAP, BigBirdConfig
    from .models.bigbird_pegasus import BIGBIRD_PEGASUS_PRETRAINED_CONFIG_ARCHIVE_MAP, BigBirdPegasusConfig
    from .models.biogpt import BIOGPT_PRETRAINED_CONFIG_ARCHIVE_MAP, BioGptConfig, BioGptTokenizer
    from .models.bit import BIT_PRETRAINED_CONFIG_ARCHIVE_MAP, BitConfig
    from .models.blenderbot import BLENDERBOT_PRETRAINED_CONFIG_ARCHIVE_MAP, BlenderbotConfig, BlenderbotTokenizer
    from .models.blenderbot_small import (
        BLENDERBOT_SMALL_PRETRAINED_CONFIG_ARCHIVE_MAP,
        BlenderbotSmallConfig,
        BlenderbotSmallTokenizer,
    )
    from .models.blip import (
        BLIP_PRETRAINED_CONFIG_ARCHIVE_MAP,
        BlipConfig,
        BlipProcessor,
        BlipTextConfig,
        BlipVisionConfig,
    )
    from .models.blip_2 import (
        BLIP_2_PRETRAINED_CONFIG_ARCHIVE_MAP,
        Blip2Config,
        Blip2Processor,
        Blip2QFormerConfig,
        Blip2VisionConfig,
    )
    from .models.bloom import BLOOM_PRETRAINED_CONFIG_ARCHIVE_MAP, BloomConfig
    from .models.bridgetower import (
        BRIDGETOWER_PRETRAINED_CONFIG_ARCHIVE_MAP,
        BridgeTowerConfig,
        BridgeTowerProcessor,
        BridgeTowerTextConfig,
        BridgeTowerVisionConfig,
    )
    from .models.bros import BROS_PRETRAINED_CONFIG_ARCHIVE_MAP, BrosConfig, BrosProcessor
    from .models.byt5 import ByT5Tokenizer
    from .models.camembert import CAMEMBERT_PRETRAINED_CONFIG_ARCHIVE_MAP, CamembertConfig
    from .models.canine import CANINE_PRETRAINED_CONFIG_ARCHIVE_MAP, CanineConfig, CanineTokenizer
    from .models.chinese_clip import (
        CHINESE_CLIP_PRETRAINED_CONFIG_ARCHIVE_MAP,
        ChineseCLIPConfig,
        ChineseCLIPProcessor,
        ChineseCLIPTextConfig,
        ChineseCLIPVisionConfig,
    )
    from .models.clap import (
        CLAP_PRETRAINED_MODEL_ARCHIVE_LIST,
        ClapAudioConfig,
        ClapConfig,
        ClapProcessor,
        ClapTextConfig,
    )
    from .models.clip import (
        CLIP_PRETRAINED_CONFIG_ARCHIVE_MAP,
        CLIPConfig,
        CLIPProcessor,
        CLIPTextConfig,
        CLIPTokenizer,
        CLIPVisionConfig,
    )
    from .models.clipseg import (
        CLIPSEG_PRETRAINED_CONFIG_ARCHIVE_MAP,
        CLIPSegConfig,
        CLIPSegProcessor,
        CLIPSegTextConfig,
        CLIPSegVisionConfig,
    )
    from .models.clvp import (
        CLVP_PRETRAINED_CONFIG_ARCHIVE_MAP,
        ClvpConfig,
        ClvpDecoderConfig,
        ClvpEncoderConfig,
        ClvpFeatureExtractor,
        ClvpProcessor,
        ClvpTokenizer,
    )
    from .models.codegen import CODEGEN_PRETRAINED_CONFIG_ARCHIVE_MAP, CodeGenConfig, CodeGenTokenizer
    from .models.conditional_detr import CONDITIONAL_DETR_PRETRAINED_CONFIG_ARCHIVE_MAP, ConditionalDetrConfig
    from .models.convbert import CONVBERT_PRETRAINED_CONFIG_ARCHIVE_MAP, ConvBertConfig, ConvBertTokenizer
    from .models.convnext import CONVNEXT_PRETRAINED_CONFIG_ARCHIVE_MAP, ConvNextConfig
    from .models.convnextv2 import CONVNEXTV2_PRETRAINED_CONFIG_ARCHIVE_MAP, ConvNextV2Config
    from .models.cpmant import CPMANT_PRETRAINED_CONFIG_ARCHIVE_MAP, CpmAntConfig, CpmAntTokenizer
    from .models.ctrl import CTRL_PRETRAINED_CONFIG_ARCHIVE_MAP, CTRLConfig, CTRLTokenizer
    from .models.cvt import CVT_PRETRAINED_CONFIG_ARCHIVE_MAP, CvtConfig
    from .models.data2vec import (
        DATA2VEC_TEXT_PRETRAINED_CONFIG_ARCHIVE_MAP,
        DATA2VEC_VISION_PRETRAINED_CONFIG_ARCHIVE_MAP,
        Data2VecAudioConfig,
        Data2VecTextConfig,
        Data2VecVisionConfig,
    )
    from .models.deberta import DEBERTA_PRETRAINED_CONFIG_ARCHIVE_MAP, DebertaConfig, DebertaTokenizer
    from .models.deberta_v2 import DEBERTA_V2_PRETRAINED_CONFIG_ARCHIVE_MAP, DebertaV2Config
    from .models.decision_transformer import (
        DECISION_TRANSFORMER_PRETRAINED_CONFIG_ARCHIVE_MAP,
        DecisionTransformerConfig,
    )
    from .models.deformable_detr import DEFORMABLE_DETR_PRETRAINED_CONFIG_ARCHIVE_MAP, DeformableDetrConfig
    from .models.deit import DEIT_PRETRAINED_CONFIG_ARCHIVE_MAP, DeiTConfig
    from .models.deprecated.mctct import (
        MCTCT_PRETRAINED_CONFIG_ARCHIVE_MAP,
        MCTCTConfig,
        MCTCTFeatureExtractor,
        MCTCTProcessor,
    )
    from .models.deprecated.mmbt import MMBTConfig
    from .models.deprecated.open_llama import OPEN_LLAMA_PRETRAINED_CONFIG_ARCHIVE_MAP, OpenLlamaConfig
    from .models.deprecated.retribert import (
        RETRIBERT_PRETRAINED_CONFIG_ARCHIVE_MAP,
        RetriBertConfig,
        RetriBertTokenizer,
    )
    from .models.deprecated.tapex import TapexTokenizer
    from .models.deprecated.trajectory_transformer import (
        TRAJECTORY_TRANSFORMER_PRETRAINED_CONFIG_ARCHIVE_MAP,
        TrajectoryTransformerConfig,
    )
    from .models.deprecated.transfo_xl import (
        TRANSFO_XL_PRETRAINED_CONFIG_ARCHIVE_MAP,
        TransfoXLConfig,
        TransfoXLCorpus,
        TransfoXLTokenizer,
    )
    from .models.deprecated.van import VAN_PRETRAINED_CONFIG_ARCHIVE_MAP, VanConfig
    from .models.deta import DETA_PRETRAINED_CONFIG_ARCHIVE_MAP, DetaConfig
    from .models.detr import DETR_PRETRAINED_CONFIG_ARCHIVE_MAP, DetrConfig
    from .models.dinat import DINAT_PRETRAINED_CONFIG_ARCHIVE_MAP, DinatConfig
    from .models.dinov2 import DINOV2_PRETRAINED_CONFIG_ARCHIVE_MAP, Dinov2Config
    from .models.distilbert import DISTILBERT_PRETRAINED_CONFIG_ARCHIVE_MAP, DistilBertConfig, DistilBertTokenizer
    from .models.donut import DONUT_SWIN_PRETRAINED_CONFIG_ARCHIVE_MAP, DonutProcessor, DonutSwinConfig
    from .models.dpr import (
        DPR_PRETRAINED_CONFIG_ARCHIVE_MAP,
        DPRConfig,
        DPRContextEncoderTokenizer,
        DPRQuestionEncoderTokenizer,
        DPRReaderOutput,
        DPRReaderTokenizer,
    )
    from .models.dpt import DPT_PRETRAINED_CONFIG_ARCHIVE_MAP, DPTConfig
    from .models.efficientformer import EFFICIENTFORMER_PRETRAINED_CONFIG_ARCHIVE_MAP, EfficientFormerConfig
    from .models.efficientnet import EFFICIENTNET_PRETRAINED_CONFIG_ARCHIVE_MAP, EfficientNetConfig
    from .models.electra import ELECTRA_PRETRAINED_CONFIG_ARCHIVE_MAP, ElectraConfig, ElectraTokenizer
    from .models.encodec import (
        ENCODEC_PRETRAINED_CONFIG_ARCHIVE_MAP,
        EncodecConfig,
        EncodecFeatureExtractor,
    )
    from .models.encoder_decoder import EncoderDecoderConfig
    from .models.ernie import ERNIE_PRETRAINED_CONFIG_ARCHIVE_MAP, ErnieConfig
    from .models.ernie_m import ERNIE_M_PRETRAINED_CONFIG_ARCHIVE_MAP, ErnieMConfig
    from .models.esm import ESM_PRETRAINED_CONFIG_ARCHIVE_MAP, EsmConfig, EsmTokenizer
    from .models.falcon import FALCON_PRETRAINED_CONFIG_ARCHIVE_MAP, FalconConfig
    from .models.flaubert import FLAUBERT_PRETRAINED_CONFIG_ARCHIVE_MAP, FlaubertConfig, FlaubertTokenizer
    from .models.flava import (
        FLAVA_PRETRAINED_CONFIG_ARCHIVE_MAP,
        FlavaConfig,
        FlavaImageCodebookConfig,
        FlavaImageConfig,
        FlavaMultimodalConfig,
        FlavaTextConfig,
    )
    from .models.fnet import FNET_PRETRAINED_CONFIG_ARCHIVE_MAP, FNetConfig
    from .models.focalnet import FOCALNET_PRETRAINED_CONFIG_ARCHIVE_MAP, FocalNetConfig
    from .models.fsmt import FSMT_PRETRAINED_CONFIG_ARCHIVE_MAP, FSMTConfig, FSMTTokenizer
    from .models.funnel import FUNNEL_PRETRAINED_CONFIG_ARCHIVE_MAP, FunnelConfig, FunnelTokenizer
    from .models.fuyu import FUYU_PRETRAINED_CONFIG_ARCHIVE_MAP, FuyuConfig
    from .models.git import GIT_PRETRAINED_CONFIG_ARCHIVE_MAP, GitConfig, GitProcessor, GitVisionConfig
    from .models.glpn import GLPN_PRETRAINED_CONFIG_ARCHIVE_MAP, GLPNConfig
    from .models.gpt2 import GPT2_PRETRAINED_CONFIG_ARCHIVE_MAP, GPT2Config, GPT2Tokenizer
    from .models.gpt_bigcode import GPT_BIGCODE_PRETRAINED_CONFIG_ARCHIVE_MAP, GPTBigCodeConfig
    from .models.gpt_neo import GPT_NEO_PRETRAINED_CONFIG_ARCHIVE_MAP, GPTNeoConfig
    from .models.gpt_neox import GPT_NEOX_PRETRAINED_CONFIG_ARCHIVE_MAP, GPTNeoXConfig
    from .models.gpt_neox_japanese import GPT_NEOX_JAPANESE_PRETRAINED_CONFIG_ARCHIVE_MAP, GPTNeoXJapaneseConfig
    from .models.gptj import GPTJ_PRETRAINED_CONFIG_ARCHIVE_MAP, GPTJConfig
    from .models.gptsan_japanese import (
        GPTSAN_JAPANESE_PRETRAINED_CONFIG_ARCHIVE_MAP,
        GPTSanJapaneseConfig,
        GPTSanJapaneseTokenizer,
    )
    from .models.graphormer import GRAPHORMER_PRETRAINED_CONFIG_ARCHIVE_MAP, GraphormerConfig
    from .models.groupvit import (
        GROUPVIT_PRETRAINED_CONFIG_ARCHIVE_MAP,
        GroupViTConfig,
        GroupViTTextConfig,
        GroupViTVisionConfig,
    )
    from .models.herbert import HerbertTokenizer
    from .models.hubert import HUBERT_PRETRAINED_CONFIG_ARCHIVE_MAP, HubertConfig
    from .models.ibert import IBERT_PRETRAINED_CONFIG_ARCHIVE_MAP, IBertConfig
    from .models.idefics import (
        IDEFICS_PRETRAINED_CONFIG_ARCHIVE_MAP,
        IdeficsConfig,
    )
    from .models.imagegpt import IMAGEGPT_PRETRAINED_CONFIG_ARCHIVE_MAP, ImageGPTConfig
    from .models.informer import INFORMER_PRETRAINED_CONFIG_ARCHIVE_MAP, InformerConfig
    from .models.instructblip import (
        INSTRUCTBLIP_PRETRAINED_CONFIG_ARCHIVE_MAP,
        InstructBlipConfig,
        InstructBlipProcessor,
        InstructBlipQFormerConfig,
        InstructBlipVisionConfig,
    )
    from .models.jukebox import (
        JUKEBOX_PRETRAINED_CONFIG_ARCHIVE_MAP,
        JukeboxConfig,
        JukeboxPriorConfig,
        JukeboxTokenizer,
        JukeboxVQVAEConfig,
    )
    from .models.kosmos2 import (
        KOSMOS2_PRETRAINED_CONFIG_ARCHIVE_MAP,
        Kosmos2Config,
        Kosmos2Processor,
    )
    from .models.layoutlm import LAYOUTLM_PRETRAINED_CONFIG_ARCHIVE_MAP, LayoutLMConfig, LayoutLMTokenizer
    from .models.layoutlmv2 import (
        LAYOUTLMV2_PRETRAINED_CONFIG_ARCHIVE_MAP,
        LayoutLMv2Config,
        LayoutLMv2FeatureExtractor,
        LayoutLMv2ImageProcessor,
        LayoutLMv2Processor,
        LayoutLMv2Tokenizer,
    )
    from .models.layoutlmv3 import (
        LAYOUTLMV3_PRETRAINED_CONFIG_ARCHIVE_MAP,
        LayoutLMv3Config,
        LayoutLMv3FeatureExtractor,
        LayoutLMv3ImageProcessor,
        LayoutLMv3Processor,
        LayoutLMv3Tokenizer,
    )
    from .models.layoutxlm import LayoutXLMProcessor
    from .models.led import LED_PRETRAINED_CONFIG_ARCHIVE_MAP, LEDConfig, LEDTokenizer
    from .models.levit import LEVIT_PRETRAINED_CONFIG_ARCHIVE_MAP, LevitConfig
    from .models.lilt import LILT_PRETRAINED_CONFIG_ARCHIVE_MAP, LiltConfig
    from .models.llama import LLAMA_PRETRAINED_CONFIG_ARCHIVE_MAP, LlamaConfig
    from .models.longformer import LONGFORMER_PRETRAINED_CONFIG_ARCHIVE_MAP, LongformerConfig, LongformerTokenizer
    from .models.longt5 import LONGT5_PRETRAINED_CONFIG_ARCHIVE_MAP, LongT5Config
    from .models.luke import LUKE_PRETRAINED_CONFIG_ARCHIVE_MAP, LukeConfig, LukeTokenizer
    from .models.lxmert import LXMERT_PRETRAINED_CONFIG_ARCHIVE_MAP, LxmertConfig, LxmertTokenizer
    from .models.m2m_100 import M2M_100_PRETRAINED_CONFIG_ARCHIVE_MAP, M2M100Config
    from .models.marian import MarianConfig
    from .models.markuplm import (
        MARKUPLM_PRETRAINED_CONFIG_ARCHIVE_MAP,
        MarkupLMConfig,
        MarkupLMFeatureExtractor,
        MarkupLMProcessor,
        MarkupLMTokenizer,
    )
    from .models.mask2former import MASK2FORMER_PRETRAINED_CONFIG_ARCHIVE_MAP, Mask2FormerConfig
    from .models.maskformer import MASKFORMER_PRETRAINED_CONFIG_ARCHIVE_MAP, MaskFormerConfig, MaskFormerSwinConfig
    from .models.mbart import MBartConfig
    from .models.mega import MEGA_PRETRAINED_CONFIG_ARCHIVE_MAP, MegaConfig
    from .models.megatron_bert import MEGATRON_BERT_PRETRAINED_CONFIG_ARCHIVE_MAP, MegatronBertConfig
    from .models.mgp_str import MGP_STR_PRETRAINED_CONFIG_ARCHIVE_MAP, MgpstrConfig, MgpstrProcessor, MgpstrTokenizer
    from .models.mistral import MISTRAL_PRETRAINED_CONFIG_ARCHIVE_MAP, MistralConfig
    from .models.mobilebert import MOBILEBERT_PRETRAINED_CONFIG_ARCHIVE_MAP, MobileBertConfig, MobileBertTokenizer
    from .models.mobilenet_v1 import MOBILENET_V1_PRETRAINED_CONFIG_ARCHIVE_MAP, MobileNetV1Config
    from .models.mobilenet_v2 import MOBILENET_V2_PRETRAINED_CONFIG_ARCHIVE_MAP, MobileNetV2Config
    from .models.mobilevit import MOBILEVIT_PRETRAINED_CONFIG_ARCHIVE_MAP, MobileViTConfig
    from .models.mobilevitv2 import MOBILEVITV2_PRETRAINED_CONFIG_ARCHIVE_MAP, MobileViTV2Config
    from .models.mpnet import MPNET_PRETRAINED_CONFIG_ARCHIVE_MAP, MPNetConfig, MPNetTokenizer
    from .models.mpt import MPT_PRETRAINED_CONFIG_ARCHIVE_MAP, MptConfig
    from .models.mra import MRA_PRETRAINED_CONFIG_ARCHIVE_MAP, MraConfig
    from .models.mt5 import MT5Config
    from .models.musicgen import (
        MUSICGEN_PRETRAINED_CONFIG_ARCHIVE_MAP,
        MusicgenConfig,
        MusicgenDecoderConfig,
    )
    from .models.mvp import MvpConfig, MvpTokenizer
    from .models.nat import NAT_PRETRAINED_CONFIG_ARCHIVE_MAP, NatConfig
    from .models.nezha import NEZHA_PRETRAINED_CONFIG_ARCHIVE_MAP, NezhaConfig
    from .models.nllb_moe import NLLB_MOE_PRETRAINED_CONFIG_ARCHIVE_MAP, NllbMoeConfig
    from .models.nougat import NougatProcessor
    from .models.nystromformer import NYSTROMFORMER_PRETRAINED_CONFIG_ARCHIVE_MAP, NystromformerConfig
    from .models.oneformer import ONEFORMER_PRETRAINED_CONFIG_ARCHIVE_MAP, OneFormerConfig, OneFormerProcessor
    from .models.openai import OPENAI_GPT_PRETRAINED_CONFIG_ARCHIVE_MAP, OpenAIGPTConfig, OpenAIGPTTokenizer
    from .models.opt import OPTConfig
    from .models.owlv2 import (
        OWLV2_PRETRAINED_CONFIG_ARCHIVE_MAP,
        Owlv2Config,
        Owlv2Processor,
        Owlv2TextConfig,
        Owlv2VisionConfig,
    )
    from .models.owlvit import (
        OWLVIT_PRETRAINED_CONFIG_ARCHIVE_MAP,
        OwlViTConfig,
        OwlViTProcessor,
        OwlViTTextConfig,
        OwlViTVisionConfig,
    )
<<<<<<< HEAD
    from .models.patchtsmixer import PATCHTSMIXER_PRETRAINED_CONFIG_ARCHIVE_MAP, PatchTSMixerConfig
=======
    from .models.patchtst import PATCHTST_PRETRAINED_CONFIG_ARCHIVE_MAP, PatchTSTConfig
>>>>>>> af8acc47
    from .models.pegasus import PEGASUS_PRETRAINED_CONFIG_ARCHIVE_MAP, PegasusConfig, PegasusTokenizer
    from .models.pegasus_x import PEGASUS_X_PRETRAINED_CONFIG_ARCHIVE_MAP, PegasusXConfig
    from .models.perceiver import PERCEIVER_PRETRAINED_CONFIG_ARCHIVE_MAP, PerceiverConfig, PerceiverTokenizer
    from .models.persimmon import PERSIMMON_PRETRAINED_CONFIG_ARCHIVE_MAP, PersimmonConfig
    from .models.phi import PHI_PRETRAINED_CONFIG_ARCHIVE_MAP, PhiConfig
    from .models.phobert import PhobertTokenizer
    from .models.pix2struct import (
        PIX2STRUCT_PRETRAINED_CONFIG_ARCHIVE_MAP,
        Pix2StructConfig,
        Pix2StructProcessor,
        Pix2StructTextConfig,
        Pix2StructVisionConfig,
    )
    from .models.plbart import PLBART_PRETRAINED_CONFIG_ARCHIVE_MAP, PLBartConfig
    from .models.poolformer import POOLFORMER_PRETRAINED_CONFIG_ARCHIVE_MAP, PoolFormerConfig
    from .models.pop2piano import (
        POP2PIANO_PRETRAINED_CONFIG_ARCHIVE_MAP,
        Pop2PianoConfig,
    )
    from .models.prophetnet import PROPHETNET_PRETRAINED_CONFIG_ARCHIVE_MAP, ProphetNetConfig, ProphetNetTokenizer
    from .models.pvt import PVT_PRETRAINED_CONFIG_ARCHIVE_MAP, PvtConfig
    from .models.qdqbert import QDQBERT_PRETRAINED_CONFIG_ARCHIVE_MAP, QDQBertConfig
    from .models.rag import RagConfig, RagRetriever, RagTokenizer
    from .models.realm import REALM_PRETRAINED_CONFIG_ARCHIVE_MAP, RealmConfig, RealmTokenizer
    from .models.reformer import REFORMER_PRETRAINED_CONFIG_ARCHIVE_MAP, ReformerConfig
    from .models.regnet import REGNET_PRETRAINED_CONFIG_ARCHIVE_MAP, RegNetConfig
    from .models.rembert import REMBERT_PRETRAINED_CONFIG_ARCHIVE_MAP, RemBertConfig
    from .models.resnet import RESNET_PRETRAINED_CONFIG_ARCHIVE_MAP, ResNetConfig
    from .models.roberta import ROBERTA_PRETRAINED_CONFIG_ARCHIVE_MAP, RobertaConfig, RobertaTokenizer
    from .models.roberta_prelayernorm import (
        ROBERTA_PRELAYERNORM_PRETRAINED_CONFIG_ARCHIVE_MAP,
        RobertaPreLayerNormConfig,
    )
    from .models.roc_bert import ROC_BERT_PRETRAINED_CONFIG_ARCHIVE_MAP, RoCBertConfig, RoCBertTokenizer
    from .models.roformer import ROFORMER_PRETRAINED_CONFIG_ARCHIVE_MAP, RoFormerConfig, RoFormerTokenizer
    from .models.rwkv import RWKV_PRETRAINED_CONFIG_ARCHIVE_MAP, RwkvConfig
    from .models.sam import (
        SAM_PRETRAINED_CONFIG_ARCHIVE_MAP,
        SamConfig,
        SamMaskDecoderConfig,
        SamProcessor,
        SamPromptEncoderConfig,
        SamVisionConfig,
    )
    from .models.seamless_m4t import (
        SEAMLESS_M4T_PRETRAINED_CONFIG_ARCHIVE_MAP,
        SeamlessM4TConfig,
        SeamlessM4TFeatureExtractor,
        SeamlessM4TProcessor,
    )
    from .models.segformer import SEGFORMER_PRETRAINED_CONFIG_ARCHIVE_MAP, SegformerConfig
    from .models.sew import SEW_PRETRAINED_CONFIG_ARCHIVE_MAP, SEWConfig
    from .models.sew_d import SEW_D_PRETRAINED_CONFIG_ARCHIVE_MAP, SEWDConfig
    from .models.speech_encoder_decoder import SpeechEncoderDecoderConfig
    from .models.speech_to_text import (
        SPEECH_TO_TEXT_PRETRAINED_CONFIG_ARCHIVE_MAP,
        Speech2TextConfig,
        Speech2TextFeatureExtractor,
        Speech2TextProcessor,
    )
    from .models.speech_to_text_2 import (
        SPEECH_TO_TEXT_2_PRETRAINED_CONFIG_ARCHIVE_MAP,
        Speech2Text2Config,
        Speech2Text2Processor,
        Speech2Text2Tokenizer,
    )
    from .models.speecht5 import (
        SPEECHT5_PRETRAINED_CONFIG_ARCHIVE_MAP,
        SPEECHT5_PRETRAINED_HIFIGAN_CONFIG_ARCHIVE_MAP,
        SpeechT5Config,
        SpeechT5FeatureExtractor,
        SpeechT5HifiGanConfig,
        SpeechT5Processor,
    )
    from .models.splinter import SPLINTER_PRETRAINED_CONFIG_ARCHIVE_MAP, SplinterConfig, SplinterTokenizer
    from .models.squeezebert import SQUEEZEBERT_PRETRAINED_CONFIG_ARCHIVE_MAP, SqueezeBertConfig, SqueezeBertTokenizer
    from .models.swiftformer import SWIFTFORMER_PRETRAINED_CONFIG_ARCHIVE_MAP, SwiftFormerConfig
    from .models.swin import SWIN_PRETRAINED_CONFIG_ARCHIVE_MAP, SwinConfig
    from .models.swin2sr import SWIN2SR_PRETRAINED_CONFIG_ARCHIVE_MAP, Swin2SRConfig
    from .models.swinv2 import SWINV2_PRETRAINED_CONFIG_ARCHIVE_MAP, Swinv2Config
    from .models.switch_transformers import SWITCH_TRANSFORMERS_PRETRAINED_CONFIG_ARCHIVE_MAP, SwitchTransformersConfig
    from .models.t5 import T5_PRETRAINED_CONFIG_ARCHIVE_MAP, T5Config
    from .models.table_transformer import TABLE_TRANSFORMER_PRETRAINED_CONFIG_ARCHIVE_MAP, TableTransformerConfig
    from .models.tapas import TAPAS_PRETRAINED_CONFIG_ARCHIVE_MAP, TapasConfig, TapasTokenizer
    from .models.time_series_transformer import (
        TIME_SERIES_TRANSFORMER_PRETRAINED_CONFIG_ARCHIVE_MAP,
        TimeSeriesTransformerConfig,
    )
    from .models.timesformer import TIMESFORMER_PRETRAINED_CONFIG_ARCHIVE_MAP, TimesformerConfig
    from .models.timm_backbone import TimmBackboneConfig
    from .models.trocr import TROCR_PRETRAINED_CONFIG_ARCHIVE_MAP, TrOCRConfig, TrOCRProcessor
    from .models.tvlt import TVLT_PRETRAINED_CONFIG_ARCHIVE_MAP, TvltConfig, TvltFeatureExtractor, TvltProcessor
    from .models.tvp import (
        TVP_PRETRAINED_CONFIG_ARCHIVE_MAP,
        TvpConfig,
        TvpProcessor,
    )
    from .models.umt5 import UMT5Config
    from .models.unispeech import UNISPEECH_PRETRAINED_CONFIG_ARCHIVE_MAP, UniSpeechConfig
    from .models.unispeech_sat import UNISPEECH_SAT_PRETRAINED_CONFIG_ARCHIVE_MAP, UniSpeechSatConfig
    from .models.univnet import (
        UNIVNET_PRETRAINED_CONFIG_ARCHIVE_MAP,
        UnivNetConfig,
        UnivNetFeatureExtractor,
    )
    from .models.upernet import UperNetConfig
    from .models.videomae import VIDEOMAE_PRETRAINED_CONFIG_ARCHIVE_MAP, VideoMAEConfig
    from .models.vilt import (
        VILT_PRETRAINED_CONFIG_ARCHIVE_MAP,
        ViltConfig,
        ViltFeatureExtractor,
        ViltImageProcessor,
        ViltProcessor,
    )
    from .models.vision_encoder_decoder import VisionEncoderDecoderConfig
    from .models.vision_text_dual_encoder import VisionTextDualEncoderConfig, VisionTextDualEncoderProcessor
    from .models.visual_bert import VISUAL_BERT_PRETRAINED_CONFIG_ARCHIVE_MAP, VisualBertConfig
    from .models.vit import VIT_PRETRAINED_CONFIG_ARCHIVE_MAP, ViTConfig
    from .models.vit_hybrid import VIT_HYBRID_PRETRAINED_CONFIG_ARCHIVE_MAP, ViTHybridConfig
    from .models.vit_mae import VIT_MAE_PRETRAINED_CONFIG_ARCHIVE_MAP, ViTMAEConfig
    from .models.vit_msn import VIT_MSN_PRETRAINED_CONFIG_ARCHIVE_MAP, ViTMSNConfig
    from .models.vitdet import VITDET_PRETRAINED_CONFIG_ARCHIVE_MAP, VitDetConfig
    from .models.vitmatte import VITMATTE_PRETRAINED_CONFIG_ARCHIVE_MAP, VitMatteConfig
    from .models.vits import (
        VITS_PRETRAINED_CONFIG_ARCHIVE_MAP,
        VitsConfig,
        VitsTokenizer,
    )
    from .models.vivit import VIVIT_PRETRAINED_CONFIG_ARCHIVE_MAP, VivitConfig
    from .models.wav2vec2 import (
        WAV_2_VEC_2_PRETRAINED_CONFIG_ARCHIVE_MAP,
        Wav2Vec2Config,
        Wav2Vec2CTCTokenizer,
        Wav2Vec2FeatureExtractor,
        Wav2Vec2Processor,
        Wav2Vec2Tokenizer,
    )
    from .models.wav2vec2_conformer import WAV2VEC2_CONFORMER_PRETRAINED_CONFIG_ARCHIVE_MAP, Wav2Vec2ConformerConfig
    from .models.wav2vec2_phoneme import Wav2Vec2PhonemeCTCTokenizer
    from .models.wav2vec2_with_lm import Wav2Vec2ProcessorWithLM
    from .models.wavlm import WAVLM_PRETRAINED_CONFIG_ARCHIVE_MAP, WavLMConfig
    from .models.whisper import (
        WHISPER_PRETRAINED_CONFIG_ARCHIVE_MAP,
        WhisperConfig,
        WhisperFeatureExtractor,
        WhisperProcessor,
        WhisperTokenizer,
    )
    from .models.x_clip import (
        XCLIP_PRETRAINED_CONFIG_ARCHIVE_MAP,
        XCLIPConfig,
        XCLIPProcessor,
        XCLIPTextConfig,
        XCLIPVisionConfig,
    )
    from .models.xglm import XGLM_PRETRAINED_CONFIG_ARCHIVE_MAP, XGLMConfig
    from .models.xlm import XLM_PRETRAINED_CONFIG_ARCHIVE_MAP, XLMConfig, XLMTokenizer
    from .models.xlm_prophetnet import XLM_PROPHETNET_PRETRAINED_CONFIG_ARCHIVE_MAP, XLMProphetNetConfig
    from .models.xlm_roberta import XLM_ROBERTA_PRETRAINED_CONFIG_ARCHIVE_MAP, XLMRobertaConfig
    from .models.xlm_roberta_xl import XLM_ROBERTA_XL_PRETRAINED_CONFIG_ARCHIVE_MAP, XLMRobertaXLConfig
    from .models.xlnet import XLNET_PRETRAINED_CONFIG_ARCHIVE_MAP, XLNetConfig
    from .models.xmod import XMOD_PRETRAINED_CONFIG_ARCHIVE_MAP, XmodConfig
    from .models.yolos import YOLOS_PRETRAINED_CONFIG_ARCHIVE_MAP, YolosConfig
    from .models.yoso import YOSO_PRETRAINED_CONFIG_ARCHIVE_MAP, YosoConfig

    # Pipelines
    from .pipelines import (
        AudioClassificationPipeline,
        AutomaticSpeechRecognitionPipeline,
        Conversation,
        ConversationalPipeline,
        CsvPipelineDataFormat,
        DepthEstimationPipeline,
        DocumentQuestionAnsweringPipeline,
        FeatureExtractionPipeline,
        FillMaskPipeline,
        ImageClassificationPipeline,
        ImageSegmentationPipeline,
        ImageToImagePipeline,
        ImageToTextPipeline,
        JsonPipelineDataFormat,
        MaskGenerationPipeline,
        NerPipeline,
        ObjectDetectionPipeline,
        PipedPipelineDataFormat,
        Pipeline,
        PipelineDataFormat,
        QuestionAnsweringPipeline,
        SummarizationPipeline,
        TableQuestionAnsweringPipeline,
        Text2TextGenerationPipeline,
        TextClassificationPipeline,
        TextGenerationPipeline,
        TextToAudioPipeline,
        TokenClassificationPipeline,
        TranslationPipeline,
        VideoClassificationPipeline,
        VisualQuestionAnsweringPipeline,
        ZeroShotAudioClassificationPipeline,
        ZeroShotClassificationPipeline,
        ZeroShotImageClassificationPipeline,
        ZeroShotObjectDetectionPipeline,
        pipeline,
    )
    from .processing_utils import ProcessorMixin

    # Tokenization
    from .tokenization_utils import PreTrainedTokenizer
    from .tokenization_utils_base import (
        AddedToken,
        BatchEncoding,
        CharSpan,
        PreTrainedTokenizerBase,
        SpecialTokensMixin,
        TokenSpan,
    )

    # Tools
    from .tools import (
        Agent,
        AzureOpenAiAgent,
        HfAgent,
        LocalAgent,
        OpenAiAgent,
        PipelineTool,
        RemoteTool,
        Tool,
        launch_gradio_demo,
        load_tool,
    )

    # Trainer
    from .trainer_callback import (
        DefaultFlowCallback,
        EarlyStoppingCallback,
        PrinterCallback,
        ProgressCallback,
        TrainerCallback,
        TrainerControl,
        TrainerState,
    )
    from .trainer_utils import EvalPrediction, IntervalStrategy, SchedulerType, enable_full_determinism, set_seed
    from .training_args import TrainingArguments
    from .training_args_seq2seq import Seq2SeqTrainingArguments
    from .training_args_tf import TFTrainingArguments

    # Files and general utilities
    from .utils import (
        CONFIG_NAME,
        MODEL_CARD_NAME,
        PYTORCH_PRETRAINED_BERT_CACHE,
        PYTORCH_TRANSFORMERS_CACHE,
        SPIECE_UNDERLINE,
        TF2_WEIGHTS_NAME,
        TF_WEIGHTS_NAME,
        TRANSFORMERS_CACHE,
        WEIGHTS_NAME,
        TensorType,
        add_end_docstrings,
        add_start_docstrings,
        is_apex_available,
        is_bitsandbytes_available,
        is_datasets_available,
        is_decord_available,
        is_faiss_available,
        is_flax_available,
        is_keras_nlp_available,
        is_phonemizer_available,
        is_psutil_available,
        is_py3nvml_available,
        is_pyctcdecode_available,
        is_safetensors_available,
        is_scipy_available,
        is_sentencepiece_available,
        is_sklearn_available,
        is_speech_available,
        is_tensorflow_text_available,
        is_tf_available,
        is_timm_available,
        is_tokenizers_available,
        is_torch_available,
        is_torch_neuroncore_available,
        is_torch_npu_available,
        is_torch_tpu_available,
        is_torch_xpu_available,
        is_torchvision_available,
        is_vision_available,
        logging,
    )

    # bitsandbytes config
    from .utils.quantization_config import AwqConfig, BitsAndBytesConfig, GPTQConfig

    try:
        if not is_sentencepiece_available():
            raise OptionalDependencyNotAvailable()
    except OptionalDependencyNotAvailable:
        from .utils.dummy_sentencepiece_objects import *
    else:
        from .models.albert import AlbertTokenizer
        from .models.barthez import BarthezTokenizer
        from .models.bartpho import BartphoTokenizer
        from .models.bert_generation import BertGenerationTokenizer
        from .models.big_bird import BigBirdTokenizer
        from .models.camembert import CamembertTokenizer
        from .models.code_llama import CodeLlamaTokenizer
        from .models.cpm import CpmTokenizer
        from .models.deberta_v2 import DebertaV2Tokenizer
        from .models.ernie_m import ErnieMTokenizer
        from .models.fnet import FNetTokenizer
        from .models.gpt_sw3 import GPTSw3Tokenizer
        from .models.layoutxlm import LayoutXLMTokenizer
        from .models.llama import LlamaTokenizer
        from .models.m2m_100 import M2M100Tokenizer
        from .models.marian import MarianTokenizer
        from .models.mbart import MBart50Tokenizer, MBartTokenizer
        from .models.mluke import MLukeTokenizer
        from .models.mt5 import MT5Tokenizer
        from .models.nllb import NllbTokenizer
        from .models.pegasus import PegasusTokenizer
        from .models.plbart import PLBartTokenizer
        from .models.reformer import ReformerTokenizer
        from .models.rembert import RemBertTokenizer
        from .models.seamless_m4t import SeamlessM4TTokenizer
        from .models.speech_to_text import Speech2TextTokenizer
        from .models.speecht5 import SpeechT5Tokenizer
        from .models.t5 import T5Tokenizer
        from .models.xglm import XGLMTokenizer
        from .models.xlm_prophetnet import XLMProphetNetTokenizer
        from .models.xlm_roberta import XLMRobertaTokenizer
        from .models.xlnet import XLNetTokenizer

    try:
        if not is_tokenizers_available():
            raise OptionalDependencyNotAvailable()
    except OptionalDependencyNotAvailable:
        from .utils.dummy_tokenizers_objects import *
    else:
        # Fast tokenizers imports
        from .models.albert import AlbertTokenizerFast
        from .models.bart import BartTokenizerFast
        from .models.barthez import BarthezTokenizerFast
        from .models.bert import BertTokenizerFast
        from .models.big_bird import BigBirdTokenizerFast
        from .models.blenderbot import BlenderbotTokenizerFast
        from .models.blenderbot_small import BlenderbotSmallTokenizerFast
        from .models.bloom import BloomTokenizerFast
        from .models.camembert import CamembertTokenizerFast
        from .models.clip import CLIPTokenizerFast
        from .models.code_llama import CodeLlamaTokenizerFast
        from .models.codegen import CodeGenTokenizerFast
        from .models.convbert import ConvBertTokenizerFast
        from .models.cpm import CpmTokenizerFast
        from .models.deberta import DebertaTokenizerFast
        from .models.deberta_v2 import DebertaV2TokenizerFast
        from .models.deprecated.retribert import RetriBertTokenizerFast
        from .models.distilbert import DistilBertTokenizerFast
        from .models.dpr import DPRContextEncoderTokenizerFast, DPRQuestionEncoderTokenizerFast, DPRReaderTokenizerFast
        from .models.electra import ElectraTokenizerFast
        from .models.fnet import FNetTokenizerFast
        from .models.funnel import FunnelTokenizerFast
        from .models.gpt2 import GPT2TokenizerFast
        from .models.gpt_neox import GPTNeoXTokenizerFast
        from .models.gpt_neox_japanese import GPTNeoXJapaneseTokenizer
        from .models.herbert import HerbertTokenizerFast
        from .models.layoutlm import LayoutLMTokenizerFast
        from .models.layoutlmv2 import LayoutLMv2TokenizerFast
        from .models.layoutlmv3 import LayoutLMv3TokenizerFast
        from .models.layoutxlm import LayoutXLMTokenizerFast
        from .models.led import LEDTokenizerFast
        from .models.llama import LlamaTokenizerFast
        from .models.longformer import LongformerTokenizerFast
        from .models.lxmert import LxmertTokenizerFast
        from .models.markuplm import MarkupLMTokenizerFast
        from .models.mbart import MBartTokenizerFast
        from .models.mbart50 import MBart50TokenizerFast
        from .models.mobilebert import MobileBertTokenizerFast
        from .models.mpnet import MPNetTokenizerFast
        from .models.mt5 import MT5TokenizerFast
        from .models.mvp import MvpTokenizerFast
        from .models.nllb import NllbTokenizerFast
        from .models.nougat import NougatTokenizerFast
        from .models.openai import OpenAIGPTTokenizerFast
        from .models.pegasus import PegasusTokenizerFast
        from .models.realm import RealmTokenizerFast
        from .models.reformer import ReformerTokenizerFast
        from .models.rembert import RemBertTokenizerFast
        from .models.roberta import RobertaTokenizerFast
        from .models.roformer import RoFormerTokenizerFast
        from .models.seamless_m4t import SeamlessM4TTokenizerFast
        from .models.splinter import SplinterTokenizerFast
        from .models.squeezebert import SqueezeBertTokenizerFast
        from .models.t5 import T5TokenizerFast
        from .models.whisper import WhisperTokenizerFast
        from .models.xglm import XGLMTokenizerFast
        from .models.xlm_roberta import XLMRobertaTokenizerFast
        from .models.xlnet import XLNetTokenizerFast
        from .tokenization_utils_fast import PreTrainedTokenizerFast

    try:
        if not (is_sentencepiece_available() and is_tokenizers_available()):
            raise OptionalDependencyNotAvailable()
    except OptionalDependencyNotAvailable:
        from .utils.dummies_sentencepiece_and_tokenizers_objects import *
    else:
        from .convert_slow_tokenizer import SLOW_TO_FAST_CONVERTERS, convert_slow_tokenizer

    try:
        if not is_tensorflow_text_available():
            raise OptionalDependencyNotAvailable()
    except OptionalDependencyNotAvailable:
        from .utils.dummy_tensorflow_text_objects import *
    else:
        from .models.bert import TFBertTokenizer

    try:
        if not is_keras_nlp_available():
            raise OptionalDependencyNotAvailable()
    except OptionalDependencyNotAvailable:
        from .utils.dummy_keras_nlp_objects import *
    else:
        from .models.gpt2 import TFGPT2Tokenizer

    try:
        if not is_vision_available():
            raise OptionalDependencyNotAvailable()
    except OptionalDependencyNotAvailable:
        from .utils.dummy_vision_objects import *
    else:
        from .image_processing_utils import ImageProcessingMixin
        from .image_utils import ImageFeatureExtractionMixin
        from .models.beit import BeitFeatureExtractor, BeitImageProcessor
        from .models.bit import BitImageProcessor
        from .models.blip import BlipImageProcessor
        from .models.bridgetower import BridgeTowerImageProcessor
        from .models.chinese_clip import ChineseCLIPFeatureExtractor, ChineseCLIPImageProcessor
        from .models.clip import CLIPFeatureExtractor, CLIPImageProcessor
        from .models.conditional_detr import ConditionalDetrFeatureExtractor, ConditionalDetrImageProcessor
        from .models.convnext import ConvNextFeatureExtractor, ConvNextImageProcessor
        from .models.deformable_detr import DeformableDetrFeatureExtractor, DeformableDetrImageProcessor
        from .models.deit import DeiTFeatureExtractor, DeiTImageProcessor
        from .models.deta import DetaImageProcessor
        from .models.detr import DetrFeatureExtractor, DetrImageProcessor
        from .models.donut import DonutFeatureExtractor, DonutImageProcessor
        from .models.dpt import DPTFeatureExtractor, DPTImageProcessor
        from .models.efficientformer import EfficientFormerImageProcessor
        from .models.efficientnet import EfficientNetImageProcessor
        from .models.flava import FlavaFeatureExtractor, FlavaImageProcessor, FlavaProcessor
        from .models.fuyu import FuyuImageProcessor, FuyuProcessor
        from .models.glpn import GLPNFeatureExtractor, GLPNImageProcessor
        from .models.idefics import IdeficsImageProcessor
        from .models.imagegpt import ImageGPTFeatureExtractor, ImageGPTImageProcessor
        from .models.layoutlmv2 import LayoutLMv2FeatureExtractor, LayoutLMv2ImageProcessor
        from .models.layoutlmv3 import LayoutLMv3FeatureExtractor, LayoutLMv3ImageProcessor
        from .models.levit import LevitFeatureExtractor, LevitImageProcessor
        from .models.mask2former import Mask2FormerImageProcessor
        from .models.maskformer import MaskFormerFeatureExtractor, MaskFormerImageProcessor
        from .models.mobilenet_v1 import MobileNetV1FeatureExtractor, MobileNetV1ImageProcessor
        from .models.mobilenet_v2 import MobileNetV2FeatureExtractor, MobileNetV2ImageProcessor
        from .models.mobilevit import MobileViTFeatureExtractor, MobileViTImageProcessor
        from .models.nougat import NougatImageProcessor
        from .models.oneformer import OneFormerImageProcessor
        from .models.owlv2 import Owlv2ImageProcessor
        from .models.owlvit import OwlViTFeatureExtractor, OwlViTImageProcessor
        from .models.perceiver import PerceiverFeatureExtractor, PerceiverImageProcessor
        from .models.pix2struct import Pix2StructImageProcessor
        from .models.poolformer import PoolFormerFeatureExtractor, PoolFormerImageProcessor
        from .models.pvt import PvtImageProcessor
        from .models.sam import SamImageProcessor
        from .models.segformer import SegformerFeatureExtractor, SegformerImageProcessor
        from .models.swin2sr import Swin2SRImageProcessor
        from .models.tvlt import TvltImageProcessor
        from .models.tvp import TvpImageProcessor
        from .models.videomae import VideoMAEFeatureExtractor, VideoMAEImageProcessor
        from .models.vilt import ViltFeatureExtractor, ViltImageProcessor, ViltProcessor
        from .models.vit import ViTFeatureExtractor, ViTImageProcessor
        from .models.vit_hybrid import ViTHybridImageProcessor
        from .models.vitmatte import VitMatteImageProcessor
        from .models.vivit import VivitImageProcessor
        from .models.yolos import YolosFeatureExtractor, YolosImageProcessor

    # Modeling
    try:
        if not is_torch_available():
            raise OptionalDependencyNotAvailable()
    except OptionalDependencyNotAvailable:
        from .utils.dummy_pt_objects import *
    else:
        # Benchmarks
        from .benchmark.benchmark import PyTorchBenchmark
        from .benchmark.benchmark_args import PyTorchBenchmarkArguments
        from .data.datasets import (
            GlueDataset,
            GlueDataTrainingArguments,
            LineByLineTextDataset,
            LineByLineWithRefDataset,
            LineByLineWithSOPTextDataset,
            SquadDataset,
            SquadDataTrainingArguments,
            TextDataset,
            TextDatasetForNextSentencePrediction,
        )
        from .generation import (
            AlternatingCodebooksLogitsProcessor,
            BeamScorer,
            BeamSearchScorer,
            ClassifierFreeGuidanceLogitsProcessor,
            ConstrainedBeamSearchScorer,
            Constraint,
            ConstraintListState,
            DisjunctiveConstraint,
            EncoderNoRepeatNGramLogitsProcessor,
            EncoderRepetitionPenaltyLogitsProcessor,
            EpsilonLogitsWarper,
            EtaLogitsWarper,
            ExponentialDecayLengthPenalty,
            ForcedBOSTokenLogitsProcessor,
            ForcedEOSTokenLogitsProcessor,
            ForceTokensLogitsProcessor,
            GenerationMixin,
            HammingDiversityLogitsProcessor,
            InfNanRemoveLogitsProcessor,
            LogitNormalization,
            LogitsProcessor,
            LogitsProcessorList,
            LogitsWarper,
            MaxLengthCriteria,
            MaxTimeCriteria,
            MinLengthLogitsProcessor,
            MinNewTokensLengthLogitsProcessor,
            NoBadWordsLogitsProcessor,
            NoRepeatNGramLogitsProcessor,
            PhrasalConstraint,
            PrefixConstrainedLogitsProcessor,
            RepetitionPenaltyLogitsProcessor,
            SequenceBiasLogitsProcessor,
            StoppingCriteria,
            StoppingCriteriaList,
            SuppressTokensAtBeginLogitsProcessor,
            SuppressTokensLogitsProcessor,
            TemperatureLogitsWarper,
            TopKLogitsWarper,
            TopPLogitsWarper,
            TypicalLogitsWarper,
            UnbatchedClassifierFreeGuidanceLogitsProcessor,
            WhisperTimeStampLogitsProcessor,
            top_k_top_p_filtering,
        )
        from .modeling_utils import PreTrainedModel
        from .models.albert import (
            ALBERT_PRETRAINED_MODEL_ARCHIVE_LIST,
            AlbertForMaskedLM,
            AlbertForMultipleChoice,
            AlbertForPreTraining,
            AlbertForQuestionAnswering,
            AlbertForSequenceClassification,
            AlbertForTokenClassification,
            AlbertModel,
            AlbertPreTrainedModel,
            load_tf_weights_in_albert,
        )
        from .models.align import (
            ALIGN_PRETRAINED_MODEL_ARCHIVE_LIST,
            AlignModel,
            AlignPreTrainedModel,
            AlignTextModel,
            AlignVisionModel,
        )
        from .models.altclip import (
            ALTCLIP_PRETRAINED_MODEL_ARCHIVE_LIST,
            AltCLIPModel,
            AltCLIPPreTrainedModel,
            AltCLIPTextModel,
            AltCLIPVisionModel,
        )
        from .models.audio_spectrogram_transformer import (
            AUDIO_SPECTROGRAM_TRANSFORMER_PRETRAINED_MODEL_ARCHIVE_LIST,
            ASTForAudioClassification,
            ASTModel,
            ASTPreTrainedModel,
        )
        from .models.auto import (
            MODEL_FOR_AUDIO_CLASSIFICATION_MAPPING,
            MODEL_FOR_AUDIO_FRAME_CLASSIFICATION_MAPPING,
            MODEL_FOR_AUDIO_XVECTOR_MAPPING,
            MODEL_FOR_BACKBONE_MAPPING,
            MODEL_FOR_CAUSAL_IMAGE_MODELING_MAPPING,
            MODEL_FOR_CAUSAL_LM_MAPPING,
            MODEL_FOR_CTC_MAPPING,
            MODEL_FOR_DEPTH_ESTIMATION_MAPPING,
            MODEL_FOR_DOCUMENT_QUESTION_ANSWERING_MAPPING,
            MODEL_FOR_IMAGE_CLASSIFICATION_MAPPING,
            MODEL_FOR_IMAGE_SEGMENTATION_MAPPING,
            MODEL_FOR_IMAGE_TO_IMAGE_MAPPING,
            MODEL_FOR_INSTANCE_SEGMENTATION_MAPPING,
            MODEL_FOR_MASK_GENERATION_MAPPING,
            MODEL_FOR_MASKED_IMAGE_MODELING_MAPPING,
            MODEL_FOR_MASKED_LM_MAPPING,
            MODEL_FOR_MULTIPLE_CHOICE_MAPPING,
            MODEL_FOR_NEXT_SENTENCE_PREDICTION_MAPPING,
            MODEL_FOR_OBJECT_DETECTION_MAPPING,
            MODEL_FOR_PRETRAINING_MAPPING,
            MODEL_FOR_QUESTION_ANSWERING_MAPPING,
            MODEL_FOR_SEMANTIC_SEGMENTATION_MAPPING,
            MODEL_FOR_SEQ_TO_SEQ_CAUSAL_LM_MAPPING,
            MODEL_FOR_SEQUENCE_CLASSIFICATION_MAPPING,
            MODEL_FOR_SPEECH_SEQ_2_SEQ_MAPPING,
            MODEL_FOR_TABLE_QUESTION_ANSWERING_MAPPING,
            MODEL_FOR_TEXT_ENCODING_MAPPING,
            MODEL_FOR_TEXT_TO_SPECTROGRAM_MAPPING,
            MODEL_FOR_TEXT_TO_WAVEFORM_MAPPING,
            MODEL_FOR_TIME_SERIES_CLASSIFICATION_MAPPING,
            MODEL_FOR_TIME_SERIES_REGRESSION_MAPPING,
            MODEL_FOR_TOKEN_CLASSIFICATION_MAPPING,
            MODEL_FOR_UNIVERSAL_SEGMENTATION_MAPPING,
            MODEL_FOR_VIDEO_CLASSIFICATION_MAPPING,
            MODEL_FOR_VISION_2_SEQ_MAPPING,
            MODEL_FOR_VISUAL_QUESTION_ANSWERING_MAPPING,
            MODEL_FOR_ZERO_SHOT_IMAGE_CLASSIFICATION_MAPPING,
            MODEL_FOR_ZERO_SHOT_OBJECT_DETECTION_MAPPING,
            MODEL_MAPPING,
            MODEL_WITH_LM_HEAD_MAPPING,
            AutoBackbone,
            AutoModel,
            AutoModelForAudioClassification,
            AutoModelForAudioFrameClassification,
            AutoModelForAudioXVector,
            AutoModelForCausalLM,
            AutoModelForCTC,
            AutoModelForDepthEstimation,
            AutoModelForDocumentQuestionAnswering,
            AutoModelForImageClassification,
            AutoModelForImageSegmentation,
            AutoModelForImageToImage,
            AutoModelForInstanceSegmentation,
            AutoModelForMaskedImageModeling,
            AutoModelForMaskedLM,
            AutoModelForMaskGeneration,
            AutoModelForMultipleChoice,
            AutoModelForNextSentencePrediction,
            AutoModelForObjectDetection,
            AutoModelForPreTraining,
            AutoModelForQuestionAnswering,
            AutoModelForSemanticSegmentation,
            AutoModelForSeq2SeqLM,
            AutoModelForSequenceClassification,
            AutoModelForSpeechSeq2Seq,
            AutoModelForTableQuestionAnswering,
            AutoModelForTextEncoding,
            AutoModelForTextToSpectrogram,
            AutoModelForTextToWaveform,
            AutoModelForTokenClassification,
            AutoModelForUniversalSegmentation,
            AutoModelForVideoClassification,
            AutoModelForVision2Seq,
            AutoModelForVisualQuestionAnswering,
            AutoModelForZeroShotImageClassification,
            AutoModelForZeroShotObjectDetection,
            AutoModelWithLMHead,
        )
        from .models.autoformer import (
            AUTOFORMER_PRETRAINED_MODEL_ARCHIVE_LIST,
            AutoformerForPrediction,
            AutoformerModel,
            AutoformerPreTrainedModel,
        )
        from .models.bark import (
            BARK_PRETRAINED_MODEL_ARCHIVE_LIST,
            BarkCausalModel,
            BarkCoarseModel,
            BarkFineModel,
            BarkModel,
            BarkPreTrainedModel,
            BarkSemanticModel,
        )
        from .models.bart import (
            BART_PRETRAINED_MODEL_ARCHIVE_LIST,
            BartForCausalLM,
            BartForConditionalGeneration,
            BartForQuestionAnswering,
            BartForSequenceClassification,
            BartModel,
            BartPreTrainedModel,
            BartPretrainedModel,
            PretrainedBartModel,
        )
        from .models.beit import (
            BEIT_PRETRAINED_MODEL_ARCHIVE_LIST,
            BeitBackbone,
            BeitForImageClassification,
            BeitForMaskedImageModeling,
            BeitForSemanticSegmentation,
            BeitModel,
            BeitPreTrainedModel,
        )
        from .models.bert import (
            BERT_PRETRAINED_MODEL_ARCHIVE_LIST,
            BertForMaskedLM,
            BertForMultipleChoice,
            BertForNextSentencePrediction,
            BertForPreTraining,
            BertForQuestionAnswering,
            BertForSequenceClassification,
            BertForTokenClassification,
            BertLayer,
            BertLMHeadModel,
            BertModel,
            BertPreTrainedModel,
            load_tf_weights_in_bert,
        )
        from .models.bert_generation import (
            BertGenerationDecoder,
            BertGenerationEncoder,
            BertGenerationPreTrainedModel,
            load_tf_weights_in_bert_generation,
        )
        from .models.big_bird import (
            BIG_BIRD_PRETRAINED_MODEL_ARCHIVE_LIST,
            BigBirdForCausalLM,
            BigBirdForMaskedLM,
            BigBirdForMultipleChoice,
            BigBirdForPreTraining,
            BigBirdForQuestionAnswering,
            BigBirdForSequenceClassification,
            BigBirdForTokenClassification,
            BigBirdLayer,
            BigBirdModel,
            BigBirdPreTrainedModel,
            load_tf_weights_in_big_bird,
        )
        from .models.bigbird_pegasus import (
            BIGBIRD_PEGASUS_PRETRAINED_MODEL_ARCHIVE_LIST,
            BigBirdPegasusForCausalLM,
            BigBirdPegasusForConditionalGeneration,
            BigBirdPegasusForQuestionAnswering,
            BigBirdPegasusForSequenceClassification,
            BigBirdPegasusModel,
            BigBirdPegasusPreTrainedModel,
        )
        from .models.biogpt import (
            BIOGPT_PRETRAINED_MODEL_ARCHIVE_LIST,
            BioGptForCausalLM,
            BioGptForSequenceClassification,
            BioGptForTokenClassification,
            BioGptModel,
            BioGptPreTrainedModel,
        )
        from .models.bit import (
            BIT_PRETRAINED_MODEL_ARCHIVE_LIST,
            BitBackbone,
            BitForImageClassification,
            BitModel,
            BitPreTrainedModel,
        )
        from .models.blenderbot import (
            BLENDERBOT_PRETRAINED_MODEL_ARCHIVE_LIST,
            BlenderbotForCausalLM,
            BlenderbotForConditionalGeneration,
            BlenderbotModel,
            BlenderbotPreTrainedModel,
        )
        from .models.blenderbot_small import (
            BLENDERBOT_SMALL_PRETRAINED_MODEL_ARCHIVE_LIST,
            BlenderbotSmallForCausalLM,
            BlenderbotSmallForConditionalGeneration,
            BlenderbotSmallModel,
            BlenderbotSmallPreTrainedModel,
        )
        from .models.blip import (
            BLIP_PRETRAINED_MODEL_ARCHIVE_LIST,
            BlipForConditionalGeneration,
            BlipForImageTextRetrieval,
            BlipForQuestionAnswering,
            BlipModel,
            BlipPreTrainedModel,
            BlipTextModel,
            BlipVisionModel,
        )
        from .models.blip_2 import (
            BLIP_2_PRETRAINED_MODEL_ARCHIVE_LIST,
            Blip2ForConditionalGeneration,
            Blip2Model,
            Blip2PreTrainedModel,
            Blip2QFormerModel,
            Blip2VisionModel,
        )
        from .models.bloom import (
            BLOOM_PRETRAINED_MODEL_ARCHIVE_LIST,
            BloomForCausalLM,
            BloomForQuestionAnswering,
            BloomForSequenceClassification,
            BloomForTokenClassification,
            BloomModel,
            BloomPreTrainedModel,
        )
        from .models.bridgetower import (
            BRIDGETOWER_PRETRAINED_MODEL_ARCHIVE_LIST,
            BridgeTowerForContrastiveLearning,
            BridgeTowerForImageAndTextRetrieval,
            BridgeTowerForMaskedLM,
            BridgeTowerModel,
            BridgeTowerPreTrainedModel,
        )
        from .models.bros import (
            BROS_PRETRAINED_MODEL_ARCHIVE_LIST,
            BrosForTokenClassification,
            BrosModel,
            BrosPreTrainedModel,
            BrosProcessor,
            BrosSpadeEEForTokenClassification,
            BrosSpadeELForTokenClassification,
        )
        from .models.camembert import (
            CAMEMBERT_PRETRAINED_MODEL_ARCHIVE_LIST,
            CamembertForCausalLM,
            CamembertForMaskedLM,
            CamembertForMultipleChoice,
            CamembertForQuestionAnswering,
            CamembertForSequenceClassification,
            CamembertForTokenClassification,
            CamembertModel,
            CamembertPreTrainedModel,
        )
        from .models.canine import (
            CANINE_PRETRAINED_MODEL_ARCHIVE_LIST,
            CanineForMultipleChoice,
            CanineForQuestionAnswering,
            CanineForSequenceClassification,
            CanineForTokenClassification,
            CanineLayer,
            CanineModel,
            CaninePreTrainedModel,
            load_tf_weights_in_canine,
        )
        from .models.chinese_clip import (
            CHINESE_CLIP_PRETRAINED_MODEL_ARCHIVE_LIST,
            ChineseCLIPModel,
            ChineseCLIPPreTrainedModel,
            ChineseCLIPTextModel,
            ChineseCLIPVisionModel,
        )
        from .models.clap import (
            CLAP_PRETRAINED_MODEL_ARCHIVE_LIST,
            ClapAudioModel,
            ClapAudioModelWithProjection,
            ClapFeatureExtractor,
            ClapModel,
            ClapPreTrainedModel,
            ClapTextModel,
            ClapTextModelWithProjection,
        )
        from .models.clip import (
            CLIP_PRETRAINED_MODEL_ARCHIVE_LIST,
            CLIPModel,
            CLIPPreTrainedModel,
            CLIPTextModel,
            CLIPTextModelWithProjection,
            CLIPVisionModel,
            CLIPVisionModelWithProjection,
        )
        from .models.clipseg import (
            CLIPSEG_PRETRAINED_MODEL_ARCHIVE_LIST,
            CLIPSegForImageSegmentation,
            CLIPSegModel,
            CLIPSegPreTrainedModel,
            CLIPSegTextModel,
            CLIPSegVisionModel,
        )
        from .models.clvp import (
            CLVP_PRETRAINED_MODEL_ARCHIVE_LIST,
            ClvpDecoder,
            ClvpEncoder,
            ClvpForCausalLM,
            ClvpModel,
            ClvpModelForConditionalGeneration,
            ClvpPreTrainedModel,
        )
        from .models.codegen import (
            CODEGEN_PRETRAINED_MODEL_ARCHIVE_LIST,
            CodeGenForCausalLM,
            CodeGenModel,
            CodeGenPreTrainedModel,
        )
        from .models.conditional_detr import (
            CONDITIONAL_DETR_PRETRAINED_MODEL_ARCHIVE_LIST,
            ConditionalDetrForObjectDetection,
            ConditionalDetrForSegmentation,
            ConditionalDetrModel,
            ConditionalDetrPreTrainedModel,
        )
        from .models.convbert import (
            CONVBERT_PRETRAINED_MODEL_ARCHIVE_LIST,
            ConvBertForMaskedLM,
            ConvBertForMultipleChoice,
            ConvBertForQuestionAnswering,
            ConvBertForSequenceClassification,
            ConvBertForTokenClassification,
            ConvBertLayer,
            ConvBertModel,
            ConvBertPreTrainedModel,
            load_tf_weights_in_convbert,
        )
        from .models.convnext import (
            CONVNEXT_PRETRAINED_MODEL_ARCHIVE_LIST,
            ConvNextBackbone,
            ConvNextForImageClassification,
            ConvNextModel,
            ConvNextPreTrainedModel,
        )
        from .models.convnextv2 import (
            CONVNEXTV2_PRETRAINED_MODEL_ARCHIVE_LIST,
            ConvNextV2Backbone,
            ConvNextV2ForImageClassification,
            ConvNextV2Model,
            ConvNextV2PreTrainedModel,
        )
        from .models.cpmant import (
            CPMANT_PRETRAINED_MODEL_ARCHIVE_LIST,
            CpmAntForCausalLM,
            CpmAntModel,
            CpmAntPreTrainedModel,
        )
        from .models.ctrl import (
            CTRL_PRETRAINED_MODEL_ARCHIVE_LIST,
            CTRLForSequenceClassification,
            CTRLLMHeadModel,
            CTRLModel,
            CTRLPreTrainedModel,
        )
        from .models.cvt import (
            CVT_PRETRAINED_MODEL_ARCHIVE_LIST,
            CvtForImageClassification,
            CvtModel,
            CvtPreTrainedModel,
        )
        from .models.data2vec import (
            DATA2VEC_AUDIO_PRETRAINED_MODEL_ARCHIVE_LIST,
            DATA2VEC_TEXT_PRETRAINED_MODEL_ARCHIVE_LIST,
            DATA2VEC_VISION_PRETRAINED_MODEL_ARCHIVE_LIST,
            Data2VecAudioForAudioFrameClassification,
            Data2VecAudioForCTC,
            Data2VecAudioForSequenceClassification,
            Data2VecAudioForXVector,
            Data2VecAudioModel,
            Data2VecAudioPreTrainedModel,
            Data2VecTextForCausalLM,
            Data2VecTextForMaskedLM,
            Data2VecTextForMultipleChoice,
            Data2VecTextForQuestionAnswering,
            Data2VecTextForSequenceClassification,
            Data2VecTextForTokenClassification,
            Data2VecTextModel,
            Data2VecTextPreTrainedModel,
            Data2VecVisionForImageClassification,
            Data2VecVisionForSemanticSegmentation,
            Data2VecVisionModel,
            Data2VecVisionPreTrainedModel,
        )
        from .models.deberta import (
            DEBERTA_PRETRAINED_MODEL_ARCHIVE_LIST,
            DebertaForMaskedLM,
            DebertaForQuestionAnswering,
            DebertaForSequenceClassification,
            DebertaForTokenClassification,
            DebertaModel,
            DebertaPreTrainedModel,
        )
        from .models.deberta_v2 import (
            DEBERTA_V2_PRETRAINED_MODEL_ARCHIVE_LIST,
            DebertaV2ForMaskedLM,
            DebertaV2ForMultipleChoice,
            DebertaV2ForQuestionAnswering,
            DebertaV2ForSequenceClassification,
            DebertaV2ForTokenClassification,
            DebertaV2Model,
            DebertaV2PreTrainedModel,
        )
        from .models.decision_transformer import (
            DECISION_TRANSFORMER_PRETRAINED_MODEL_ARCHIVE_LIST,
            DecisionTransformerGPT2Model,
            DecisionTransformerGPT2PreTrainedModel,
            DecisionTransformerModel,
            DecisionTransformerPreTrainedModel,
        )
        from .models.deformable_detr import (
            DEFORMABLE_DETR_PRETRAINED_MODEL_ARCHIVE_LIST,
            DeformableDetrForObjectDetection,
            DeformableDetrModel,
            DeformableDetrPreTrainedModel,
        )
        from .models.deit import (
            DEIT_PRETRAINED_MODEL_ARCHIVE_LIST,
            DeiTForImageClassification,
            DeiTForImageClassificationWithTeacher,
            DeiTForMaskedImageModeling,
            DeiTModel,
            DeiTPreTrainedModel,
        )
        from .models.deprecated.mctct import (
            MCTCT_PRETRAINED_MODEL_ARCHIVE_LIST,
            MCTCTForCTC,
            MCTCTModel,
            MCTCTPreTrainedModel,
        )
        from .models.deprecated.mmbt import MMBTForClassification, MMBTModel, ModalEmbeddings
        from .models.deprecated.open_llama import (
            OpenLlamaForCausalLM,
            OpenLlamaForSequenceClassification,
            OpenLlamaModel,
            OpenLlamaPreTrainedModel,
        )
        from .models.deprecated.retribert import (
            RETRIBERT_PRETRAINED_MODEL_ARCHIVE_LIST,
            RetriBertModel,
            RetriBertPreTrainedModel,
        )
        from .models.deprecated.trajectory_transformer import (
            TRAJECTORY_TRANSFORMER_PRETRAINED_MODEL_ARCHIVE_LIST,
            TrajectoryTransformerModel,
            TrajectoryTransformerPreTrainedModel,
        )
        from .models.deprecated.transfo_xl import (
            TRANSFO_XL_PRETRAINED_MODEL_ARCHIVE_LIST,
            AdaptiveEmbedding,
            TransfoXLForSequenceClassification,
            TransfoXLLMHeadModel,
            TransfoXLModel,
            TransfoXLPreTrainedModel,
            load_tf_weights_in_transfo_xl,
        )
        from .models.deprecated.van import (
            VAN_PRETRAINED_MODEL_ARCHIVE_LIST,
            VanForImageClassification,
            VanModel,
            VanPreTrainedModel,
        )
        from .models.deta import (
            DETA_PRETRAINED_MODEL_ARCHIVE_LIST,
            DetaForObjectDetection,
            DetaModel,
            DetaPreTrainedModel,
        )
        from .models.detr import (
            DETR_PRETRAINED_MODEL_ARCHIVE_LIST,
            DetrForObjectDetection,
            DetrForSegmentation,
            DetrModel,
            DetrPreTrainedModel,
        )
        from .models.dinat import (
            DINAT_PRETRAINED_MODEL_ARCHIVE_LIST,
            DinatBackbone,
            DinatForImageClassification,
            DinatModel,
            DinatPreTrainedModel,
        )
        from .models.dinov2 import (
            DINOV2_PRETRAINED_MODEL_ARCHIVE_LIST,
            Dinov2Backbone,
            Dinov2ForImageClassification,
            Dinov2Model,
            Dinov2PreTrainedModel,
        )
        from .models.distilbert import (
            DISTILBERT_PRETRAINED_MODEL_ARCHIVE_LIST,
            DistilBertForMaskedLM,
            DistilBertForMultipleChoice,
            DistilBertForQuestionAnswering,
            DistilBertForSequenceClassification,
            DistilBertForTokenClassification,
            DistilBertModel,
            DistilBertPreTrainedModel,
        )
        from .models.donut import DONUT_SWIN_PRETRAINED_MODEL_ARCHIVE_LIST, DonutSwinModel, DonutSwinPreTrainedModel
        from .models.dpr import (
            DPR_CONTEXT_ENCODER_PRETRAINED_MODEL_ARCHIVE_LIST,
            DPR_QUESTION_ENCODER_PRETRAINED_MODEL_ARCHIVE_LIST,
            DPR_READER_PRETRAINED_MODEL_ARCHIVE_LIST,
            DPRContextEncoder,
            DPRPretrainedContextEncoder,
            DPRPreTrainedModel,
            DPRPretrainedQuestionEncoder,
            DPRPretrainedReader,
            DPRQuestionEncoder,
            DPRReader,
        )
        from .models.dpt import (
            DPT_PRETRAINED_MODEL_ARCHIVE_LIST,
            DPTForDepthEstimation,
            DPTForSemanticSegmentation,
            DPTModel,
            DPTPreTrainedModel,
        )
        from .models.efficientformer import (
            EFFICIENTFORMER_PRETRAINED_MODEL_ARCHIVE_LIST,
            EfficientFormerForImageClassification,
            EfficientFormerForImageClassificationWithTeacher,
            EfficientFormerModel,
            EfficientFormerPreTrainedModel,
        )
        from .models.efficientnet import (
            EFFICIENTNET_PRETRAINED_MODEL_ARCHIVE_LIST,
            EfficientNetForImageClassification,
            EfficientNetModel,
            EfficientNetPreTrainedModel,
        )
        from .models.electra import (
            ELECTRA_PRETRAINED_MODEL_ARCHIVE_LIST,
            ElectraForCausalLM,
            ElectraForMaskedLM,
            ElectraForMultipleChoice,
            ElectraForPreTraining,
            ElectraForQuestionAnswering,
            ElectraForSequenceClassification,
            ElectraForTokenClassification,
            ElectraModel,
            ElectraPreTrainedModel,
            load_tf_weights_in_electra,
        )
        from .models.encodec import (
            ENCODEC_PRETRAINED_MODEL_ARCHIVE_LIST,
            EncodecModel,
            EncodecPreTrainedModel,
        )
        from .models.encoder_decoder import EncoderDecoderModel
        from .models.ernie import (
            ERNIE_PRETRAINED_MODEL_ARCHIVE_LIST,
            ErnieForCausalLM,
            ErnieForMaskedLM,
            ErnieForMultipleChoice,
            ErnieForNextSentencePrediction,
            ErnieForPreTraining,
            ErnieForQuestionAnswering,
            ErnieForSequenceClassification,
            ErnieForTokenClassification,
            ErnieModel,
            ErniePreTrainedModel,
        )
        from .models.ernie_m import (
            ERNIE_M_PRETRAINED_MODEL_ARCHIVE_LIST,
            ErnieMForInformationExtraction,
            ErnieMForMultipleChoice,
            ErnieMForQuestionAnswering,
            ErnieMForSequenceClassification,
            ErnieMForTokenClassification,
            ErnieMModel,
            ErnieMPreTrainedModel,
        )
        from .models.esm import (
            ESM_PRETRAINED_MODEL_ARCHIVE_LIST,
            EsmFoldPreTrainedModel,
            EsmForMaskedLM,
            EsmForProteinFolding,
            EsmForSequenceClassification,
            EsmForTokenClassification,
            EsmModel,
            EsmPreTrainedModel,
        )
        from .models.falcon import (
            FALCON_PRETRAINED_MODEL_ARCHIVE_LIST,
            FalconForCausalLM,
            FalconForQuestionAnswering,
            FalconForSequenceClassification,
            FalconForTokenClassification,
            FalconModel,
            FalconPreTrainedModel,
        )
        from .models.flaubert import (
            FLAUBERT_PRETRAINED_MODEL_ARCHIVE_LIST,
            FlaubertForMultipleChoice,
            FlaubertForQuestionAnswering,
            FlaubertForQuestionAnsweringSimple,
            FlaubertForSequenceClassification,
            FlaubertForTokenClassification,
            FlaubertModel,
            FlaubertPreTrainedModel,
            FlaubertWithLMHeadModel,
        )
        from .models.flava import (
            FLAVA_PRETRAINED_MODEL_ARCHIVE_LIST,
            FlavaForPreTraining,
            FlavaImageCodebook,
            FlavaImageModel,
            FlavaModel,
            FlavaMultimodalModel,
            FlavaPreTrainedModel,
            FlavaTextModel,
        )
        from .models.fnet import (
            FNET_PRETRAINED_MODEL_ARCHIVE_LIST,
            FNetForMaskedLM,
            FNetForMultipleChoice,
            FNetForNextSentencePrediction,
            FNetForPreTraining,
            FNetForQuestionAnswering,
            FNetForSequenceClassification,
            FNetForTokenClassification,
            FNetLayer,
            FNetModel,
            FNetPreTrainedModel,
        )
        from .models.focalnet import (
            FOCALNET_PRETRAINED_MODEL_ARCHIVE_LIST,
            FocalNetBackbone,
            FocalNetForImageClassification,
            FocalNetForMaskedImageModeling,
            FocalNetModel,
            FocalNetPreTrainedModel,
        )
        from .models.fsmt import FSMTForConditionalGeneration, FSMTModel, PretrainedFSMTModel
        from .models.funnel import (
            FUNNEL_PRETRAINED_MODEL_ARCHIVE_LIST,
            FunnelBaseModel,
            FunnelForMaskedLM,
            FunnelForMultipleChoice,
            FunnelForPreTraining,
            FunnelForQuestionAnswering,
            FunnelForSequenceClassification,
            FunnelForTokenClassification,
            FunnelModel,
            FunnelPreTrainedModel,
            load_tf_weights_in_funnel,
        )
        from .models.fuyu import (
            FuyuForCausalLM,
            FuyuPreTrainedModel,
        )
        from .models.git import (
            GIT_PRETRAINED_MODEL_ARCHIVE_LIST,
            GitForCausalLM,
            GitModel,
            GitPreTrainedModel,
            GitVisionModel,
        )
        from .models.glpn import (
            GLPN_PRETRAINED_MODEL_ARCHIVE_LIST,
            GLPNForDepthEstimation,
            GLPNModel,
            GLPNPreTrainedModel,
        )
        from .models.gpt2 import (
            GPT2_PRETRAINED_MODEL_ARCHIVE_LIST,
            GPT2DoubleHeadsModel,
            GPT2ForQuestionAnswering,
            GPT2ForSequenceClassification,
            GPT2ForTokenClassification,
            GPT2LMHeadModel,
            GPT2Model,
            GPT2PreTrainedModel,
            load_tf_weights_in_gpt2,
        )
        from .models.gpt_bigcode import (
            GPT_BIGCODE_PRETRAINED_MODEL_ARCHIVE_LIST,
            GPTBigCodeForCausalLM,
            GPTBigCodeForSequenceClassification,
            GPTBigCodeForTokenClassification,
            GPTBigCodeModel,
            GPTBigCodePreTrainedModel,
        )
        from .models.gpt_neo import (
            GPT_NEO_PRETRAINED_MODEL_ARCHIVE_LIST,
            GPTNeoForCausalLM,
            GPTNeoForQuestionAnswering,
            GPTNeoForSequenceClassification,
            GPTNeoForTokenClassification,
            GPTNeoModel,
            GPTNeoPreTrainedModel,
            load_tf_weights_in_gpt_neo,
        )
        from .models.gpt_neox import (
            GPT_NEOX_PRETRAINED_MODEL_ARCHIVE_LIST,
            GPTNeoXForCausalLM,
            GPTNeoXForQuestionAnswering,
            GPTNeoXForSequenceClassification,
            GPTNeoXForTokenClassification,
            GPTNeoXLayer,
            GPTNeoXModel,
            GPTNeoXPreTrainedModel,
        )
        from .models.gpt_neox_japanese import (
            GPT_NEOX_JAPANESE_PRETRAINED_MODEL_ARCHIVE_LIST,
            GPTNeoXJapaneseForCausalLM,
            GPTNeoXJapaneseLayer,
            GPTNeoXJapaneseModel,
            GPTNeoXJapanesePreTrainedModel,
        )
        from .models.gptj import (
            GPTJ_PRETRAINED_MODEL_ARCHIVE_LIST,
            GPTJForCausalLM,
            GPTJForQuestionAnswering,
            GPTJForSequenceClassification,
            GPTJModel,
            GPTJPreTrainedModel,
        )
        from .models.gptsan_japanese import (
            GPTSAN_JAPANESE_PRETRAINED_MODEL_ARCHIVE_LIST,
            GPTSanJapaneseForConditionalGeneration,
            GPTSanJapaneseModel,
            GPTSanJapanesePreTrainedModel,
        )
        from .models.graphormer import (
            GRAPHORMER_PRETRAINED_MODEL_ARCHIVE_LIST,
            GraphormerForGraphClassification,
            GraphormerModel,
            GraphormerPreTrainedModel,
        )
        from .models.groupvit import (
            GROUPVIT_PRETRAINED_MODEL_ARCHIVE_LIST,
            GroupViTModel,
            GroupViTPreTrainedModel,
            GroupViTTextModel,
            GroupViTVisionModel,
        )
        from .models.hubert import (
            HUBERT_PRETRAINED_MODEL_ARCHIVE_LIST,
            HubertForCTC,
            HubertForSequenceClassification,
            HubertModel,
            HubertPreTrainedModel,
        )
        from .models.ibert import (
            IBERT_PRETRAINED_MODEL_ARCHIVE_LIST,
            IBertForMaskedLM,
            IBertForMultipleChoice,
            IBertForQuestionAnswering,
            IBertForSequenceClassification,
            IBertForTokenClassification,
            IBertModel,
            IBertPreTrainedModel,
        )
        from .models.idefics import (
            IDEFICS_PRETRAINED_MODEL_ARCHIVE_LIST,
            IdeficsForVisionText2Text,
            IdeficsModel,
            IdeficsPreTrainedModel,
            IdeficsProcessor,
        )
        from .models.imagegpt import (
            IMAGEGPT_PRETRAINED_MODEL_ARCHIVE_LIST,
            ImageGPTForCausalImageModeling,
            ImageGPTForImageClassification,
            ImageGPTModel,
            ImageGPTPreTrainedModel,
            load_tf_weights_in_imagegpt,
        )
        from .models.informer import (
            INFORMER_PRETRAINED_MODEL_ARCHIVE_LIST,
            InformerForPrediction,
            InformerModel,
            InformerPreTrainedModel,
        )
        from .models.instructblip import (
            INSTRUCTBLIP_PRETRAINED_MODEL_ARCHIVE_LIST,
            InstructBlipForConditionalGeneration,
            InstructBlipPreTrainedModel,
            InstructBlipQFormerModel,
            InstructBlipVisionModel,
        )
        from .models.jukebox import (
            JUKEBOX_PRETRAINED_MODEL_ARCHIVE_LIST,
            JukeboxModel,
            JukeboxPreTrainedModel,
            JukeboxPrior,
            JukeboxVQVAE,
        )
        from .models.kosmos2 import (
            KOSMOS2_PRETRAINED_MODEL_ARCHIVE_LIST,
            Kosmos2ForConditionalGeneration,
            Kosmos2Model,
            Kosmos2PreTrainedModel,
        )
        from .models.layoutlm import (
            LAYOUTLM_PRETRAINED_MODEL_ARCHIVE_LIST,
            LayoutLMForMaskedLM,
            LayoutLMForQuestionAnswering,
            LayoutLMForSequenceClassification,
            LayoutLMForTokenClassification,
            LayoutLMModel,
            LayoutLMPreTrainedModel,
        )
        from .models.layoutlmv2 import (
            LAYOUTLMV2_PRETRAINED_MODEL_ARCHIVE_LIST,
            LayoutLMv2ForQuestionAnswering,
            LayoutLMv2ForSequenceClassification,
            LayoutLMv2ForTokenClassification,
            LayoutLMv2Model,
            LayoutLMv2PreTrainedModel,
        )
        from .models.layoutlmv3 import (
            LAYOUTLMV3_PRETRAINED_MODEL_ARCHIVE_LIST,
            LayoutLMv3ForQuestionAnswering,
            LayoutLMv3ForSequenceClassification,
            LayoutLMv3ForTokenClassification,
            LayoutLMv3Model,
            LayoutLMv3PreTrainedModel,
        )
        from .models.led import (
            LED_PRETRAINED_MODEL_ARCHIVE_LIST,
            LEDForConditionalGeneration,
            LEDForQuestionAnswering,
            LEDForSequenceClassification,
            LEDModel,
            LEDPreTrainedModel,
        )
        from .models.levit import (
            LEVIT_PRETRAINED_MODEL_ARCHIVE_LIST,
            LevitForImageClassification,
            LevitForImageClassificationWithTeacher,
            LevitModel,
            LevitPreTrainedModel,
        )
        from .models.lilt import (
            LILT_PRETRAINED_MODEL_ARCHIVE_LIST,
            LiltForQuestionAnswering,
            LiltForSequenceClassification,
            LiltForTokenClassification,
            LiltModel,
            LiltPreTrainedModel,
        )
        from .models.llama import LlamaForCausalLM, LlamaForSequenceClassification, LlamaModel, LlamaPreTrainedModel
        from .models.longformer import (
            LONGFORMER_PRETRAINED_MODEL_ARCHIVE_LIST,
            LongformerForMaskedLM,
            LongformerForMultipleChoice,
            LongformerForQuestionAnswering,
            LongformerForSequenceClassification,
            LongformerForTokenClassification,
            LongformerModel,
            LongformerPreTrainedModel,
            LongformerSelfAttention,
        )
        from .models.longt5 import (
            LONGT5_PRETRAINED_MODEL_ARCHIVE_LIST,
            LongT5EncoderModel,
            LongT5ForConditionalGeneration,
            LongT5Model,
            LongT5PreTrainedModel,
        )
        from .models.luke import (
            LUKE_PRETRAINED_MODEL_ARCHIVE_LIST,
            LukeForEntityClassification,
            LukeForEntityPairClassification,
            LukeForEntitySpanClassification,
            LukeForMaskedLM,
            LukeForMultipleChoice,
            LukeForQuestionAnswering,
            LukeForSequenceClassification,
            LukeForTokenClassification,
            LukeModel,
            LukePreTrainedModel,
        )
        from .models.lxmert import (
            LxmertEncoder,
            LxmertForPreTraining,
            LxmertForQuestionAnswering,
            LxmertModel,
            LxmertPreTrainedModel,
            LxmertVisualFeatureEncoder,
            LxmertXLayer,
        )
        from .models.m2m_100 import (
            M2M_100_PRETRAINED_MODEL_ARCHIVE_LIST,
            M2M100ForConditionalGeneration,
            M2M100Model,
            M2M100PreTrainedModel,
        )
        from .models.marian import MarianForCausalLM, MarianModel, MarianMTModel
        from .models.markuplm import (
            MARKUPLM_PRETRAINED_MODEL_ARCHIVE_LIST,
            MarkupLMForQuestionAnswering,
            MarkupLMForSequenceClassification,
            MarkupLMForTokenClassification,
            MarkupLMModel,
            MarkupLMPreTrainedModel,
        )
        from .models.mask2former import (
            MASK2FORMER_PRETRAINED_MODEL_ARCHIVE_LIST,
            Mask2FormerForUniversalSegmentation,
            Mask2FormerModel,
            Mask2FormerPreTrainedModel,
        )
        from .models.maskformer import (
            MASKFORMER_PRETRAINED_MODEL_ARCHIVE_LIST,
            MaskFormerForInstanceSegmentation,
            MaskFormerModel,
            MaskFormerPreTrainedModel,
            MaskFormerSwinBackbone,
        )
        from .models.mbart import (
            MBartForCausalLM,
            MBartForConditionalGeneration,
            MBartForQuestionAnswering,
            MBartForSequenceClassification,
            MBartModel,
            MBartPreTrainedModel,
        )
        from .models.mega import (
            MEGA_PRETRAINED_MODEL_ARCHIVE_LIST,
            MegaForCausalLM,
            MegaForMaskedLM,
            MegaForMultipleChoice,
            MegaForQuestionAnswering,
            MegaForSequenceClassification,
            MegaForTokenClassification,
            MegaModel,
            MegaPreTrainedModel,
        )
        from .models.megatron_bert import (
            MEGATRON_BERT_PRETRAINED_MODEL_ARCHIVE_LIST,
            MegatronBertForCausalLM,
            MegatronBertForMaskedLM,
            MegatronBertForMultipleChoice,
            MegatronBertForNextSentencePrediction,
            MegatronBertForPreTraining,
            MegatronBertForQuestionAnswering,
            MegatronBertForSequenceClassification,
            MegatronBertForTokenClassification,
            MegatronBertModel,
            MegatronBertPreTrainedModel,
        )
        from .models.mgp_str import (
            MGP_STR_PRETRAINED_MODEL_ARCHIVE_LIST,
            MgpstrForSceneTextRecognition,
            MgpstrModel,
            MgpstrPreTrainedModel,
        )
        from .models.mistral import (
            MistralForCausalLM,
            MistralForSequenceClassification,
            MistralModel,
            MistralPreTrainedModel,
        )
        from .models.mobilebert import (
            MOBILEBERT_PRETRAINED_MODEL_ARCHIVE_LIST,
            MobileBertForMaskedLM,
            MobileBertForMultipleChoice,
            MobileBertForNextSentencePrediction,
            MobileBertForPreTraining,
            MobileBertForQuestionAnswering,
            MobileBertForSequenceClassification,
            MobileBertForTokenClassification,
            MobileBertLayer,
            MobileBertModel,
            MobileBertPreTrainedModel,
            load_tf_weights_in_mobilebert,
        )
        from .models.mobilenet_v1 import (
            MOBILENET_V1_PRETRAINED_MODEL_ARCHIVE_LIST,
            MobileNetV1ForImageClassification,
            MobileNetV1Model,
            MobileNetV1PreTrainedModel,
            load_tf_weights_in_mobilenet_v1,
        )
        from .models.mobilenet_v2 import (
            MOBILENET_V2_PRETRAINED_MODEL_ARCHIVE_LIST,
            MobileNetV2ForImageClassification,
            MobileNetV2ForSemanticSegmentation,
            MobileNetV2Model,
            MobileNetV2PreTrainedModel,
            load_tf_weights_in_mobilenet_v2,
        )
        from .models.mobilevit import (
            MOBILEVIT_PRETRAINED_MODEL_ARCHIVE_LIST,
            MobileViTForImageClassification,
            MobileViTForSemanticSegmentation,
            MobileViTModel,
            MobileViTPreTrainedModel,
        )
        from .models.mobilevitv2 import (
            MOBILEVITV2_PRETRAINED_MODEL_ARCHIVE_LIST,
            MobileViTV2ForImageClassification,
            MobileViTV2ForSemanticSegmentation,
            MobileViTV2Model,
            MobileViTV2PreTrainedModel,
        )
        from .models.mpnet import (
            MPNET_PRETRAINED_MODEL_ARCHIVE_LIST,
            MPNetForMaskedLM,
            MPNetForMultipleChoice,
            MPNetForQuestionAnswering,
            MPNetForSequenceClassification,
            MPNetForTokenClassification,
            MPNetLayer,
            MPNetModel,
            MPNetPreTrainedModel,
        )
        from .models.mpt import (
            MPT_PRETRAINED_MODEL_ARCHIVE_LIST,
            MptForCausalLM,
            MptForQuestionAnswering,
            MptForSequenceClassification,
            MptForTokenClassification,
            MptModel,
            MptPreTrainedModel,
        )
        from .models.mra import (
            MRA_PRETRAINED_MODEL_ARCHIVE_LIST,
            MraForMaskedLM,
            MraForMultipleChoice,
            MraForQuestionAnswering,
            MraForSequenceClassification,
            MraForTokenClassification,
            MraModel,
            MraPreTrainedModel,
        )
        from .models.mt5 import (
            MT5EncoderModel,
            MT5ForConditionalGeneration,
            MT5ForQuestionAnswering,
            MT5ForSequenceClassification,
            MT5Model,
            MT5PreTrainedModel,
        )
        from .models.musicgen import (
            MUSICGEN_PRETRAINED_MODEL_ARCHIVE_LIST,
            MusicgenForCausalLM,
            MusicgenForConditionalGeneration,
            MusicgenModel,
            MusicgenPreTrainedModel,
            MusicgenProcessor,
        )
        from .models.mvp import (
            MVP_PRETRAINED_MODEL_ARCHIVE_LIST,
            MvpForCausalLM,
            MvpForConditionalGeneration,
            MvpForQuestionAnswering,
            MvpForSequenceClassification,
            MvpModel,
            MvpPreTrainedModel,
        )
        from .models.nat import (
            NAT_PRETRAINED_MODEL_ARCHIVE_LIST,
            NatBackbone,
            NatForImageClassification,
            NatModel,
            NatPreTrainedModel,
        )
        from .models.nezha import (
            NEZHA_PRETRAINED_MODEL_ARCHIVE_LIST,
            NezhaForMaskedLM,
            NezhaForMultipleChoice,
            NezhaForNextSentencePrediction,
            NezhaForPreTraining,
            NezhaForQuestionAnswering,
            NezhaForSequenceClassification,
            NezhaForTokenClassification,
            NezhaModel,
            NezhaPreTrainedModel,
        )
        from .models.nllb_moe import (
            NLLB_MOE_PRETRAINED_MODEL_ARCHIVE_LIST,
            NllbMoeForConditionalGeneration,
            NllbMoeModel,
            NllbMoePreTrainedModel,
            NllbMoeSparseMLP,
            NllbMoeTop2Router,
        )
        from .models.nystromformer import (
            NYSTROMFORMER_PRETRAINED_MODEL_ARCHIVE_LIST,
            NystromformerForMaskedLM,
            NystromformerForMultipleChoice,
            NystromformerForQuestionAnswering,
            NystromformerForSequenceClassification,
            NystromformerForTokenClassification,
            NystromformerLayer,
            NystromformerModel,
            NystromformerPreTrainedModel,
        )
        from .models.oneformer import (
            ONEFORMER_PRETRAINED_MODEL_ARCHIVE_LIST,
            OneFormerForUniversalSegmentation,
            OneFormerModel,
            OneFormerPreTrainedModel,
        )
        from .models.openai import (
            OPENAI_GPT_PRETRAINED_MODEL_ARCHIVE_LIST,
            OpenAIGPTDoubleHeadsModel,
            OpenAIGPTForSequenceClassification,
            OpenAIGPTLMHeadModel,
            OpenAIGPTModel,
            OpenAIGPTPreTrainedModel,
            load_tf_weights_in_openai_gpt,
        )
        from .models.opt import (
            OPT_PRETRAINED_MODEL_ARCHIVE_LIST,
            OPTForCausalLM,
            OPTForQuestionAnswering,
            OPTForSequenceClassification,
            OPTModel,
            OPTPreTrainedModel,
        )
        from .models.owlv2 import (
            OWLV2_PRETRAINED_MODEL_ARCHIVE_LIST,
            Owlv2ForObjectDetection,
            Owlv2Model,
            Owlv2PreTrainedModel,
            Owlv2TextModel,
            Owlv2VisionModel,
        )
        from .models.owlvit import (
            OWLVIT_PRETRAINED_MODEL_ARCHIVE_LIST,
            OwlViTForObjectDetection,
            OwlViTModel,
            OwlViTPreTrainedModel,
            OwlViTTextModel,
            OwlViTVisionModel,
        )
<<<<<<< HEAD
        from .models.patchtsmixer import (
            PATCHTSMIXER_PRETRAINED_MODEL_ARCHIVE_LIST,
            PatchTSMixerForClassification,
            PatchTSMixerForPrediction,
            PatchTSMixerForPretraining,
            PatchTSMixerForRegression,
            PatchTSMixerModel,
            PatchTSMixerPreTrainedModel,
=======
        from .models.patchtst import (
            PATCHTST_PRETRAINED_MODEL_ARCHIVE_LIST,
            PatchTSTForClassification,
            PatchTSTForPrediction,
            PatchTSTForPretraining,
            PatchTSTForRegression,
            PatchTSTModel,
            PatchTSTPreTrainedModel,
>>>>>>> af8acc47
        )
        from .models.pegasus import (
            PegasusForCausalLM,
            PegasusForConditionalGeneration,
            PegasusModel,
            PegasusPreTrainedModel,
        )
        from .models.pegasus_x import (
            PEGASUS_X_PRETRAINED_MODEL_ARCHIVE_LIST,
            PegasusXForConditionalGeneration,
            PegasusXModel,
            PegasusXPreTrainedModel,
        )
        from .models.perceiver import (
            PERCEIVER_PRETRAINED_MODEL_ARCHIVE_LIST,
            PerceiverForImageClassificationConvProcessing,
            PerceiverForImageClassificationFourier,
            PerceiverForImageClassificationLearned,
            PerceiverForMaskedLM,
            PerceiverForMultimodalAutoencoding,
            PerceiverForOpticalFlow,
            PerceiverForSequenceClassification,
            PerceiverLayer,
            PerceiverModel,
            PerceiverPreTrainedModel,
        )
        from .models.persimmon import (
            PersimmonForCausalLM,
            PersimmonForSequenceClassification,
            PersimmonModel,
            PersimmonPreTrainedModel,
        )
        from .models.phi import (
            PHI_PRETRAINED_MODEL_ARCHIVE_LIST,
            PhiForCausalLM,
            PhiForSequenceClassification,
            PhiForTokenClassification,
            PhiModel,
            PhiPreTrainedModel,
        )
        from .models.pix2struct import (
            PIX2STRUCT_PRETRAINED_MODEL_ARCHIVE_LIST,
            Pix2StructForConditionalGeneration,
            Pix2StructPreTrainedModel,
            Pix2StructTextModel,
            Pix2StructVisionModel,
        )
        from .models.plbart import (
            PLBART_PRETRAINED_MODEL_ARCHIVE_LIST,
            PLBartForCausalLM,
            PLBartForConditionalGeneration,
            PLBartForSequenceClassification,
            PLBartModel,
            PLBartPreTrainedModel,
        )
        from .models.poolformer import (
            POOLFORMER_PRETRAINED_MODEL_ARCHIVE_LIST,
            PoolFormerForImageClassification,
            PoolFormerModel,
            PoolFormerPreTrainedModel,
        )
        from .models.pop2piano import (
            POP2PIANO_PRETRAINED_MODEL_ARCHIVE_LIST,
            Pop2PianoForConditionalGeneration,
            Pop2PianoPreTrainedModel,
        )
        from .models.prophetnet import (
            PROPHETNET_PRETRAINED_MODEL_ARCHIVE_LIST,
            ProphetNetDecoder,
            ProphetNetEncoder,
            ProphetNetForCausalLM,
            ProphetNetForConditionalGeneration,
            ProphetNetModel,
            ProphetNetPreTrainedModel,
        )
        from .models.pvt import (
            PVT_PRETRAINED_MODEL_ARCHIVE_LIST,
            PvtForImageClassification,
            PvtModel,
            PvtPreTrainedModel,
        )
        from .models.qdqbert import (
            QDQBERT_PRETRAINED_MODEL_ARCHIVE_LIST,
            QDQBertForMaskedLM,
            QDQBertForMultipleChoice,
            QDQBertForNextSentencePrediction,
            QDQBertForQuestionAnswering,
            QDQBertForSequenceClassification,
            QDQBertForTokenClassification,
            QDQBertLayer,
            QDQBertLMHeadModel,
            QDQBertModel,
            QDQBertPreTrainedModel,
            load_tf_weights_in_qdqbert,
        )
        from .models.rag import RagModel, RagPreTrainedModel, RagSequenceForGeneration, RagTokenForGeneration
        from .models.realm import (
            REALM_PRETRAINED_MODEL_ARCHIVE_LIST,
            RealmEmbedder,
            RealmForOpenQA,
            RealmKnowledgeAugEncoder,
            RealmPreTrainedModel,
            RealmReader,
            RealmRetriever,
            RealmScorer,
            load_tf_weights_in_realm,
        )
        from .models.reformer import (
            REFORMER_PRETRAINED_MODEL_ARCHIVE_LIST,
            ReformerAttention,
            ReformerForMaskedLM,
            ReformerForQuestionAnswering,
            ReformerForSequenceClassification,
            ReformerLayer,
            ReformerModel,
            ReformerModelWithLMHead,
            ReformerPreTrainedModel,
        )
        from .models.regnet import (
            REGNET_PRETRAINED_MODEL_ARCHIVE_LIST,
            RegNetForImageClassification,
            RegNetModel,
            RegNetPreTrainedModel,
        )
        from .models.rembert import (
            REMBERT_PRETRAINED_MODEL_ARCHIVE_LIST,
            RemBertForCausalLM,
            RemBertForMaskedLM,
            RemBertForMultipleChoice,
            RemBertForQuestionAnswering,
            RemBertForSequenceClassification,
            RemBertForTokenClassification,
            RemBertLayer,
            RemBertModel,
            RemBertPreTrainedModel,
            load_tf_weights_in_rembert,
        )
        from .models.resnet import (
            RESNET_PRETRAINED_MODEL_ARCHIVE_LIST,
            ResNetBackbone,
            ResNetForImageClassification,
            ResNetModel,
            ResNetPreTrainedModel,
        )
        from .models.roberta import (
            ROBERTA_PRETRAINED_MODEL_ARCHIVE_LIST,
            RobertaForCausalLM,
            RobertaForMaskedLM,
            RobertaForMultipleChoice,
            RobertaForQuestionAnswering,
            RobertaForSequenceClassification,
            RobertaForTokenClassification,
            RobertaModel,
            RobertaPreTrainedModel,
        )
        from .models.roberta_prelayernorm import (
            ROBERTA_PRELAYERNORM_PRETRAINED_MODEL_ARCHIVE_LIST,
            RobertaPreLayerNormForCausalLM,
            RobertaPreLayerNormForMaskedLM,
            RobertaPreLayerNormForMultipleChoice,
            RobertaPreLayerNormForQuestionAnswering,
            RobertaPreLayerNormForSequenceClassification,
            RobertaPreLayerNormForTokenClassification,
            RobertaPreLayerNormModel,
            RobertaPreLayerNormPreTrainedModel,
        )
        from .models.roc_bert import (
            ROC_BERT_PRETRAINED_MODEL_ARCHIVE_LIST,
            RoCBertForCausalLM,
            RoCBertForMaskedLM,
            RoCBertForMultipleChoice,
            RoCBertForPreTraining,
            RoCBertForQuestionAnswering,
            RoCBertForSequenceClassification,
            RoCBertForTokenClassification,
            RoCBertLayer,
            RoCBertModel,
            RoCBertPreTrainedModel,
            load_tf_weights_in_roc_bert,
        )
        from .models.roformer import (
            ROFORMER_PRETRAINED_MODEL_ARCHIVE_LIST,
            RoFormerForCausalLM,
            RoFormerForMaskedLM,
            RoFormerForMultipleChoice,
            RoFormerForQuestionAnswering,
            RoFormerForSequenceClassification,
            RoFormerForTokenClassification,
            RoFormerLayer,
            RoFormerModel,
            RoFormerPreTrainedModel,
            load_tf_weights_in_roformer,
        )
        from .models.rwkv import (
            RWKV_PRETRAINED_MODEL_ARCHIVE_LIST,
            RwkvForCausalLM,
            RwkvModel,
            RwkvPreTrainedModel,
        )
        from .models.sam import (
            SAM_PRETRAINED_MODEL_ARCHIVE_LIST,
            SamModel,
            SamPreTrainedModel,
        )

        # PyTorch model imports
        from .models.seamless_m4t import (
            SEAMLESS_M4T_PRETRAINED_MODEL_ARCHIVE_LIST,
            SeamlessM4TCodeHifiGan,
            SeamlessM4TForSpeechToSpeech,
            SeamlessM4TForSpeechToText,
            SeamlessM4TForTextToSpeech,
            SeamlessM4TForTextToText,
            SeamlessM4THifiGan,
            SeamlessM4TModel,
            SeamlessM4TPreTrainedModel,
            SeamlessM4TTextToUnitForConditionalGeneration,
            SeamlessM4TTextToUnitModel,
        )
        from .models.segformer import (
            SEGFORMER_PRETRAINED_MODEL_ARCHIVE_LIST,
            SegformerDecodeHead,
            SegformerForImageClassification,
            SegformerForSemanticSegmentation,
            SegformerLayer,
            SegformerModel,
            SegformerPreTrainedModel,
        )
        from .models.sew import (
            SEW_PRETRAINED_MODEL_ARCHIVE_LIST,
            SEWForCTC,
            SEWForSequenceClassification,
            SEWModel,
            SEWPreTrainedModel,
        )
        from .models.sew_d import (
            SEW_D_PRETRAINED_MODEL_ARCHIVE_LIST,
            SEWDForCTC,
            SEWDForSequenceClassification,
            SEWDModel,
            SEWDPreTrainedModel,
        )
        from .models.speech_encoder_decoder import SpeechEncoderDecoderModel
        from .models.speech_to_text import (
            SPEECH_TO_TEXT_PRETRAINED_MODEL_ARCHIVE_LIST,
            Speech2TextForConditionalGeneration,
            Speech2TextModel,
            Speech2TextPreTrainedModel,
        )
        from .models.speech_to_text_2 import Speech2Text2ForCausalLM, Speech2Text2PreTrainedModel
        from .models.speecht5 import (
            SPEECHT5_PRETRAINED_MODEL_ARCHIVE_LIST,
            SpeechT5ForSpeechToSpeech,
            SpeechT5ForSpeechToText,
            SpeechT5ForTextToSpeech,
            SpeechT5HifiGan,
            SpeechT5Model,
            SpeechT5PreTrainedModel,
        )
        from .models.splinter import (
            SPLINTER_PRETRAINED_MODEL_ARCHIVE_LIST,
            SplinterForPreTraining,
            SplinterForQuestionAnswering,
            SplinterLayer,
            SplinterModel,
            SplinterPreTrainedModel,
        )
        from .models.squeezebert import (
            SQUEEZEBERT_PRETRAINED_MODEL_ARCHIVE_LIST,
            SqueezeBertForMaskedLM,
            SqueezeBertForMultipleChoice,
            SqueezeBertForQuestionAnswering,
            SqueezeBertForSequenceClassification,
            SqueezeBertForTokenClassification,
            SqueezeBertModel,
            SqueezeBertModule,
            SqueezeBertPreTrainedModel,
        )
        from .models.swiftformer import (
            SWIFTFORMER_PRETRAINED_MODEL_ARCHIVE_LIST,
            SwiftFormerForImageClassification,
            SwiftFormerModel,
            SwiftFormerPreTrainedModel,
        )
        from .models.swin import (
            SWIN_PRETRAINED_MODEL_ARCHIVE_LIST,
            SwinBackbone,
            SwinForImageClassification,
            SwinForMaskedImageModeling,
            SwinModel,
            SwinPreTrainedModel,
        )
        from .models.swin2sr import (
            SWIN2SR_PRETRAINED_MODEL_ARCHIVE_LIST,
            Swin2SRForImageSuperResolution,
            Swin2SRModel,
            Swin2SRPreTrainedModel,
        )
        from .models.swinv2 import (
            SWINV2_PRETRAINED_MODEL_ARCHIVE_LIST,
            Swinv2ForImageClassification,
            Swinv2ForMaskedImageModeling,
            Swinv2Model,
            Swinv2PreTrainedModel,
        )
        from .models.switch_transformers import (
            SWITCH_TRANSFORMERS_PRETRAINED_MODEL_ARCHIVE_LIST,
            SwitchTransformersEncoderModel,
            SwitchTransformersForConditionalGeneration,
            SwitchTransformersModel,
            SwitchTransformersPreTrainedModel,
            SwitchTransformersSparseMLP,
            SwitchTransformersTop1Router,
        )
        from .models.t5 import (
            T5_PRETRAINED_MODEL_ARCHIVE_LIST,
            T5EncoderModel,
            T5ForConditionalGeneration,
            T5ForQuestionAnswering,
            T5ForSequenceClassification,
            T5Model,
            T5PreTrainedModel,
            load_tf_weights_in_t5,
        )
        from .models.table_transformer import (
            TABLE_TRANSFORMER_PRETRAINED_MODEL_ARCHIVE_LIST,
            TableTransformerForObjectDetection,
            TableTransformerModel,
            TableTransformerPreTrainedModel,
        )
        from .models.tapas import (
            TAPAS_PRETRAINED_MODEL_ARCHIVE_LIST,
            TapasForMaskedLM,
            TapasForQuestionAnswering,
            TapasForSequenceClassification,
            TapasModel,
            TapasPreTrainedModel,
            load_tf_weights_in_tapas,
        )
        from .models.time_series_transformer import (
            TIME_SERIES_TRANSFORMER_PRETRAINED_MODEL_ARCHIVE_LIST,
            TimeSeriesTransformerForPrediction,
            TimeSeriesTransformerModel,
            TimeSeriesTransformerPreTrainedModel,
        )
        from .models.timesformer import (
            TIMESFORMER_PRETRAINED_MODEL_ARCHIVE_LIST,
            TimesformerForVideoClassification,
            TimesformerModel,
            TimesformerPreTrainedModel,
        )
        from .models.timm_backbone import TimmBackbone
        from .models.trocr import TROCR_PRETRAINED_MODEL_ARCHIVE_LIST, TrOCRForCausalLM, TrOCRPreTrainedModel
        from .models.tvlt import (
            TVLT_PRETRAINED_MODEL_ARCHIVE_LIST,
            TvltForAudioVisualClassification,
            TvltForPreTraining,
            TvltModel,
            TvltPreTrainedModel,
        )
        from .models.tvp import (
            TVP_PRETRAINED_MODEL_ARCHIVE_LIST,
            TvpForVideoGrounding,
            TvpModel,
            TvpPreTrainedModel,
        )
        from .models.umt5 import (
            UMT5EncoderModel,
            UMT5ForConditionalGeneration,
            UMT5ForQuestionAnswering,
            UMT5ForSequenceClassification,
            UMT5Model,
            UMT5PreTrainedModel,
        )
        from .models.unispeech import (
            UNISPEECH_PRETRAINED_MODEL_ARCHIVE_LIST,
            UniSpeechForCTC,
            UniSpeechForPreTraining,
            UniSpeechForSequenceClassification,
            UniSpeechModel,
            UniSpeechPreTrainedModel,
        )
        from .models.unispeech_sat import (
            UNISPEECH_SAT_PRETRAINED_MODEL_ARCHIVE_LIST,
            UniSpeechSatForAudioFrameClassification,
            UniSpeechSatForCTC,
            UniSpeechSatForPreTraining,
            UniSpeechSatForSequenceClassification,
            UniSpeechSatForXVector,
            UniSpeechSatModel,
            UniSpeechSatPreTrainedModel,
        )
        from .models.univnet import UNIVNET_PRETRAINED_MODEL_ARCHIVE_LIST, UnivNetModel
        from .models.upernet import UperNetForSemanticSegmentation, UperNetPreTrainedModel
        from .models.videomae import (
            VIDEOMAE_PRETRAINED_MODEL_ARCHIVE_LIST,
            VideoMAEForPreTraining,
            VideoMAEForVideoClassification,
            VideoMAEModel,
            VideoMAEPreTrainedModel,
        )
        from .models.vilt import (
            VILT_PRETRAINED_MODEL_ARCHIVE_LIST,
            ViltForImageAndTextRetrieval,
            ViltForImagesAndTextClassification,
            ViltForMaskedLM,
            ViltForQuestionAnswering,
            ViltForTokenClassification,
            ViltLayer,
            ViltModel,
            ViltPreTrainedModel,
        )
        from .models.vision_encoder_decoder import VisionEncoderDecoderModel
        from .models.vision_text_dual_encoder import VisionTextDualEncoderModel
        from .models.visual_bert import (
            VISUAL_BERT_PRETRAINED_MODEL_ARCHIVE_LIST,
            VisualBertForMultipleChoice,
            VisualBertForPreTraining,
            VisualBertForQuestionAnswering,
            VisualBertForRegionToPhraseAlignment,
            VisualBertForVisualReasoning,
            VisualBertLayer,
            VisualBertModel,
            VisualBertPreTrainedModel,
        )
        from .models.vit import (
            VIT_PRETRAINED_MODEL_ARCHIVE_LIST,
            ViTForImageClassification,
            ViTForMaskedImageModeling,
            ViTModel,
            ViTPreTrainedModel,
        )
        from .models.vit_hybrid import (
            VIT_HYBRID_PRETRAINED_MODEL_ARCHIVE_LIST,
            ViTHybridForImageClassification,
            ViTHybridModel,
            ViTHybridPreTrainedModel,
        )
        from .models.vit_mae import (
            VIT_MAE_PRETRAINED_MODEL_ARCHIVE_LIST,
            ViTMAEForPreTraining,
            ViTMAELayer,
            ViTMAEModel,
            ViTMAEPreTrainedModel,
        )
        from .models.vit_msn import (
            VIT_MSN_PRETRAINED_MODEL_ARCHIVE_LIST,
            ViTMSNForImageClassification,
            ViTMSNModel,
            ViTMSNPreTrainedModel,
        )
        from .models.vitdet import (
            VITDET_PRETRAINED_MODEL_ARCHIVE_LIST,
            VitDetBackbone,
            VitDetModel,
            VitDetPreTrainedModel,
        )
        from .models.vitmatte import (
            VITMATTE_PRETRAINED_MODEL_ARCHIVE_LIST,
            VitMatteForImageMatting,
            VitMattePreTrainedModel,
        )
        from .models.vits import (
            VITS_PRETRAINED_MODEL_ARCHIVE_LIST,
            VitsModel,
            VitsPreTrainedModel,
        )
        from .models.vivit import (
            VIVIT_PRETRAINED_MODEL_ARCHIVE_LIST,
            VivitForVideoClassification,
            VivitModel,
            VivitPreTrainedModel,
        )
        from .models.wav2vec2 import (
            WAV_2_VEC_2_PRETRAINED_MODEL_ARCHIVE_LIST,
            Wav2Vec2ForAudioFrameClassification,
            Wav2Vec2ForCTC,
            Wav2Vec2ForMaskedLM,
            Wav2Vec2ForPreTraining,
            Wav2Vec2ForSequenceClassification,
            Wav2Vec2ForXVector,
            Wav2Vec2Model,
            Wav2Vec2PreTrainedModel,
        )
        from .models.wav2vec2_conformer import (
            WAV2VEC2_CONFORMER_PRETRAINED_MODEL_ARCHIVE_LIST,
            Wav2Vec2ConformerForAudioFrameClassification,
            Wav2Vec2ConformerForCTC,
            Wav2Vec2ConformerForPreTraining,
            Wav2Vec2ConformerForSequenceClassification,
            Wav2Vec2ConformerForXVector,
            Wav2Vec2ConformerModel,
            Wav2Vec2ConformerPreTrainedModel,
        )
        from .models.wavlm import (
            WAVLM_PRETRAINED_MODEL_ARCHIVE_LIST,
            WavLMForAudioFrameClassification,
            WavLMForCTC,
            WavLMForSequenceClassification,
            WavLMForXVector,
            WavLMModel,
            WavLMPreTrainedModel,
        )
        from .models.whisper import (
            WHISPER_PRETRAINED_MODEL_ARCHIVE_LIST,
            WhisperForAudioClassification,
            WhisperForCausalLM,
            WhisperForConditionalGeneration,
            WhisperModel,
            WhisperPreTrainedModel,
        )
        from .models.x_clip import (
            XCLIP_PRETRAINED_MODEL_ARCHIVE_LIST,
            XCLIPModel,
            XCLIPPreTrainedModel,
            XCLIPTextModel,
            XCLIPVisionModel,
        )
        from .models.xglm import XGLM_PRETRAINED_MODEL_ARCHIVE_LIST, XGLMForCausalLM, XGLMModel, XGLMPreTrainedModel
        from .models.xlm import (
            XLM_PRETRAINED_MODEL_ARCHIVE_LIST,
            XLMForMultipleChoice,
            XLMForQuestionAnswering,
            XLMForQuestionAnsweringSimple,
            XLMForSequenceClassification,
            XLMForTokenClassification,
            XLMModel,
            XLMPreTrainedModel,
            XLMWithLMHeadModel,
        )
        from .models.xlm_prophetnet import (
            XLM_PROPHETNET_PRETRAINED_MODEL_ARCHIVE_LIST,
            XLMProphetNetDecoder,
            XLMProphetNetEncoder,
            XLMProphetNetForCausalLM,
            XLMProphetNetForConditionalGeneration,
            XLMProphetNetModel,
            XLMProphetNetPreTrainedModel,
        )
        from .models.xlm_roberta import (
            XLM_ROBERTA_PRETRAINED_MODEL_ARCHIVE_LIST,
            XLMRobertaForCausalLM,
            XLMRobertaForMaskedLM,
            XLMRobertaForMultipleChoice,
            XLMRobertaForQuestionAnswering,
            XLMRobertaForSequenceClassification,
            XLMRobertaForTokenClassification,
            XLMRobertaModel,
            XLMRobertaPreTrainedModel,
        )
        from .models.xlm_roberta_xl import (
            XLM_ROBERTA_XL_PRETRAINED_MODEL_ARCHIVE_LIST,
            XLMRobertaXLForCausalLM,
            XLMRobertaXLForMaskedLM,
            XLMRobertaXLForMultipleChoice,
            XLMRobertaXLForQuestionAnswering,
            XLMRobertaXLForSequenceClassification,
            XLMRobertaXLForTokenClassification,
            XLMRobertaXLModel,
            XLMRobertaXLPreTrainedModel,
        )
        from .models.xlnet import (
            XLNET_PRETRAINED_MODEL_ARCHIVE_LIST,
            XLNetForMultipleChoice,
            XLNetForQuestionAnswering,
            XLNetForQuestionAnsweringSimple,
            XLNetForSequenceClassification,
            XLNetForTokenClassification,
            XLNetLMHeadModel,
            XLNetModel,
            XLNetPreTrainedModel,
            load_tf_weights_in_xlnet,
        )
        from .models.xmod import (
            XMOD_PRETRAINED_MODEL_ARCHIVE_LIST,
            XmodForCausalLM,
            XmodForMaskedLM,
            XmodForMultipleChoice,
            XmodForQuestionAnswering,
            XmodForSequenceClassification,
            XmodForTokenClassification,
            XmodModel,
            XmodPreTrainedModel,
        )
        from .models.yolos import (
            YOLOS_PRETRAINED_MODEL_ARCHIVE_LIST,
            YolosForObjectDetection,
            YolosModel,
            YolosPreTrainedModel,
        )
        from .models.yoso import (
            YOSO_PRETRAINED_MODEL_ARCHIVE_LIST,
            YosoForMaskedLM,
            YosoForMultipleChoice,
            YosoForQuestionAnswering,
            YosoForSequenceClassification,
            YosoForTokenClassification,
            YosoLayer,
            YosoModel,
            YosoPreTrainedModel,
        )

        # Optimization
        from .optimization import (
            Adafactor,
            AdamW,
            get_constant_schedule,
            get_constant_schedule_with_warmup,
            get_cosine_schedule_with_warmup,
            get_cosine_with_hard_restarts_schedule_with_warmup,
            get_inverse_sqrt_schedule,
            get_linear_schedule_with_warmup,
            get_polynomial_decay_schedule_with_warmup,
            get_scheduler,
        )
        from .pytorch_utils import Conv1D, apply_chunking_to_forward, prune_layer

        # Trainer
        from .trainer import Trainer
        from .trainer_pt_utils import torch_distributed_zero_first
        from .trainer_seq2seq import Seq2SeqTrainer

    # TensorFlow
    try:
        if not is_tf_available():
            raise OptionalDependencyNotAvailable()
    except OptionalDependencyNotAvailable:
        # Import the same objects as dummies to get them in the namespace.
        # They will raise an import error if the user tries to instantiate / use them.
        from .utils.dummy_tf_objects import *
    else:
        from .benchmark.benchmark_args_tf import TensorFlowBenchmarkArguments

        # Benchmarks
        from .benchmark.benchmark_tf import TensorFlowBenchmark
        from .generation import (
            TFForcedBOSTokenLogitsProcessor,
            TFForcedEOSTokenLogitsProcessor,
            TFForceTokensLogitsProcessor,
            TFGenerationMixin,
            TFLogitsProcessor,
            TFLogitsProcessorList,
            TFLogitsWarper,
            TFMinLengthLogitsProcessor,
            TFNoBadWordsLogitsProcessor,
            TFNoRepeatNGramLogitsProcessor,
            TFRepetitionPenaltyLogitsProcessor,
            TFSuppressTokensAtBeginLogitsProcessor,
            TFSuppressTokensLogitsProcessor,
            TFTemperatureLogitsWarper,
            TFTopKLogitsWarper,
            TFTopPLogitsWarper,
            tf_top_k_top_p_filtering,
        )
        from .keras_callbacks import KerasMetricCallback, PushToHubCallback
        from .modeling_tf_utils import TFPreTrainedModel, TFSequenceSummary, TFSharedEmbeddings, shape_list

        # TensorFlow model imports
        from .models.albert import (
            TF_ALBERT_PRETRAINED_MODEL_ARCHIVE_LIST,
            TFAlbertForMaskedLM,
            TFAlbertForMultipleChoice,
            TFAlbertForPreTraining,
            TFAlbertForQuestionAnswering,
            TFAlbertForSequenceClassification,
            TFAlbertForTokenClassification,
            TFAlbertMainLayer,
            TFAlbertModel,
            TFAlbertPreTrainedModel,
        )
        from .models.auto import (
            TF_MODEL_FOR_AUDIO_CLASSIFICATION_MAPPING,
            TF_MODEL_FOR_CAUSAL_LM_MAPPING,
            TF_MODEL_FOR_DOCUMENT_QUESTION_ANSWERING_MAPPING,
            TF_MODEL_FOR_IMAGE_CLASSIFICATION_MAPPING,
            TF_MODEL_FOR_MASK_GENERATION_MAPPING,
            TF_MODEL_FOR_MASKED_IMAGE_MODELING_MAPPING,
            TF_MODEL_FOR_MASKED_LM_MAPPING,
            TF_MODEL_FOR_MULTIPLE_CHOICE_MAPPING,
            TF_MODEL_FOR_NEXT_SENTENCE_PREDICTION_MAPPING,
            TF_MODEL_FOR_PRETRAINING_MAPPING,
            TF_MODEL_FOR_QUESTION_ANSWERING_MAPPING,
            TF_MODEL_FOR_SEMANTIC_SEGMENTATION_MAPPING,
            TF_MODEL_FOR_SEQ_TO_SEQ_CAUSAL_LM_MAPPING,
            TF_MODEL_FOR_SEQUENCE_CLASSIFICATION_MAPPING,
            TF_MODEL_FOR_SPEECH_SEQ_2_SEQ_MAPPING,
            TF_MODEL_FOR_TABLE_QUESTION_ANSWERING_MAPPING,
            TF_MODEL_FOR_TEXT_ENCODING_MAPPING,
            TF_MODEL_FOR_TOKEN_CLASSIFICATION_MAPPING,
            TF_MODEL_FOR_VISION_2_SEQ_MAPPING,
            TF_MODEL_FOR_ZERO_SHOT_IMAGE_CLASSIFICATION_MAPPING,
            TF_MODEL_MAPPING,
            TF_MODEL_WITH_LM_HEAD_MAPPING,
            TFAutoModel,
            TFAutoModelForAudioClassification,
            TFAutoModelForCausalLM,
            TFAutoModelForDocumentQuestionAnswering,
            TFAutoModelForImageClassification,
            TFAutoModelForMaskedImageModeling,
            TFAutoModelForMaskedLM,
            TFAutoModelForMaskGeneration,
            TFAutoModelForMultipleChoice,
            TFAutoModelForNextSentencePrediction,
            TFAutoModelForPreTraining,
            TFAutoModelForQuestionAnswering,
            TFAutoModelForSemanticSegmentation,
            TFAutoModelForSeq2SeqLM,
            TFAutoModelForSequenceClassification,
            TFAutoModelForSpeechSeq2Seq,
            TFAutoModelForTableQuestionAnswering,
            TFAutoModelForTextEncoding,
            TFAutoModelForTokenClassification,
            TFAutoModelForVision2Seq,
            TFAutoModelForZeroShotImageClassification,
            TFAutoModelWithLMHead,
        )
        from .models.bart import (
            TFBartForConditionalGeneration,
            TFBartForSequenceClassification,
            TFBartModel,
            TFBartPretrainedModel,
        )
        from .models.bert import (
            TF_BERT_PRETRAINED_MODEL_ARCHIVE_LIST,
            TFBertEmbeddings,
            TFBertForMaskedLM,
            TFBertForMultipleChoice,
            TFBertForNextSentencePrediction,
            TFBertForPreTraining,
            TFBertForQuestionAnswering,
            TFBertForSequenceClassification,
            TFBertForTokenClassification,
            TFBertLMHeadModel,
            TFBertMainLayer,
            TFBertModel,
            TFBertPreTrainedModel,
        )
        from .models.blenderbot import (
            TFBlenderbotForConditionalGeneration,
            TFBlenderbotModel,
            TFBlenderbotPreTrainedModel,
        )
        from .models.blenderbot_small import (
            TFBlenderbotSmallForConditionalGeneration,
            TFBlenderbotSmallModel,
            TFBlenderbotSmallPreTrainedModel,
        )
        from .models.blip import (
            TF_BLIP_PRETRAINED_MODEL_ARCHIVE_LIST,
            TFBlipForConditionalGeneration,
            TFBlipForImageTextRetrieval,
            TFBlipForQuestionAnswering,
            TFBlipModel,
            TFBlipPreTrainedModel,
            TFBlipTextModel,
            TFBlipVisionModel,
        )
        from .models.camembert import (
            TF_CAMEMBERT_PRETRAINED_MODEL_ARCHIVE_LIST,
            TFCamembertForCausalLM,
            TFCamembertForMaskedLM,
            TFCamembertForMultipleChoice,
            TFCamembertForQuestionAnswering,
            TFCamembertForSequenceClassification,
            TFCamembertForTokenClassification,
            TFCamembertModel,
            TFCamembertPreTrainedModel,
        )
        from .models.clip import (
            TF_CLIP_PRETRAINED_MODEL_ARCHIVE_LIST,
            TFCLIPModel,
            TFCLIPPreTrainedModel,
            TFCLIPTextModel,
            TFCLIPVisionModel,
        )
        from .models.convbert import (
            TF_CONVBERT_PRETRAINED_MODEL_ARCHIVE_LIST,
            TFConvBertForMaskedLM,
            TFConvBertForMultipleChoice,
            TFConvBertForQuestionAnswering,
            TFConvBertForSequenceClassification,
            TFConvBertForTokenClassification,
            TFConvBertLayer,
            TFConvBertModel,
            TFConvBertPreTrainedModel,
        )
        from .models.convnext import TFConvNextForImageClassification, TFConvNextModel, TFConvNextPreTrainedModel
        from .models.convnextv2 import (
            TFConvNextV2ForImageClassification,
            TFConvNextV2Model,
            TFConvNextV2PreTrainedModel,
        )
        from .models.ctrl import (
            TF_CTRL_PRETRAINED_MODEL_ARCHIVE_LIST,
            TFCTRLForSequenceClassification,
            TFCTRLLMHeadModel,
            TFCTRLModel,
            TFCTRLPreTrainedModel,
        )
        from .models.cvt import (
            TF_CVT_PRETRAINED_MODEL_ARCHIVE_LIST,
            TFCvtForImageClassification,
            TFCvtModel,
            TFCvtPreTrainedModel,
        )
        from .models.data2vec import (
            TFData2VecVisionForImageClassification,
            TFData2VecVisionForSemanticSegmentation,
            TFData2VecVisionModel,
            TFData2VecVisionPreTrainedModel,
        )
        from .models.deberta import (
            TF_DEBERTA_PRETRAINED_MODEL_ARCHIVE_LIST,
            TFDebertaForMaskedLM,
            TFDebertaForQuestionAnswering,
            TFDebertaForSequenceClassification,
            TFDebertaForTokenClassification,
            TFDebertaModel,
            TFDebertaPreTrainedModel,
        )
        from .models.deberta_v2 import (
            TF_DEBERTA_V2_PRETRAINED_MODEL_ARCHIVE_LIST,
            TFDebertaV2ForMaskedLM,
            TFDebertaV2ForMultipleChoice,
            TFDebertaV2ForQuestionAnswering,
            TFDebertaV2ForSequenceClassification,
            TFDebertaV2ForTokenClassification,
            TFDebertaV2Model,
            TFDebertaV2PreTrainedModel,
        )
        from .models.deit import (
            TF_DEIT_PRETRAINED_MODEL_ARCHIVE_LIST,
            TFDeiTForImageClassification,
            TFDeiTForImageClassificationWithTeacher,
            TFDeiTForMaskedImageModeling,
            TFDeiTModel,
            TFDeiTPreTrainedModel,
        )
        from .models.deprecated.transfo_xl import (
            TF_TRANSFO_XL_PRETRAINED_MODEL_ARCHIVE_LIST,
            TFAdaptiveEmbedding,
            TFTransfoXLForSequenceClassification,
            TFTransfoXLLMHeadModel,
            TFTransfoXLMainLayer,
            TFTransfoXLModel,
            TFTransfoXLPreTrainedModel,
        )
        from .models.distilbert import (
            TF_DISTILBERT_PRETRAINED_MODEL_ARCHIVE_LIST,
            TFDistilBertForMaskedLM,
            TFDistilBertForMultipleChoice,
            TFDistilBertForQuestionAnswering,
            TFDistilBertForSequenceClassification,
            TFDistilBertForTokenClassification,
            TFDistilBertMainLayer,
            TFDistilBertModel,
            TFDistilBertPreTrainedModel,
        )
        from .models.dpr import (
            TF_DPR_CONTEXT_ENCODER_PRETRAINED_MODEL_ARCHIVE_LIST,
            TF_DPR_QUESTION_ENCODER_PRETRAINED_MODEL_ARCHIVE_LIST,
            TF_DPR_READER_PRETRAINED_MODEL_ARCHIVE_LIST,
            TFDPRContextEncoder,
            TFDPRPretrainedContextEncoder,
            TFDPRPretrainedQuestionEncoder,
            TFDPRPretrainedReader,
            TFDPRQuestionEncoder,
            TFDPRReader,
        )
        from .models.efficientformer import (
            TF_EFFICIENTFORMER_PRETRAINED_MODEL_ARCHIVE_LIST,
            TFEfficientFormerForImageClassification,
            TFEfficientFormerForImageClassificationWithTeacher,
            TFEfficientFormerModel,
            TFEfficientFormerPreTrainedModel,
        )
        from .models.electra import (
            TF_ELECTRA_PRETRAINED_MODEL_ARCHIVE_LIST,
            TFElectraForMaskedLM,
            TFElectraForMultipleChoice,
            TFElectraForPreTraining,
            TFElectraForQuestionAnswering,
            TFElectraForSequenceClassification,
            TFElectraForTokenClassification,
            TFElectraModel,
            TFElectraPreTrainedModel,
        )
        from .models.encoder_decoder import TFEncoderDecoderModel
        from .models.esm import (
            ESM_PRETRAINED_MODEL_ARCHIVE_LIST,
            TFEsmForMaskedLM,
            TFEsmForSequenceClassification,
            TFEsmForTokenClassification,
            TFEsmModel,
            TFEsmPreTrainedModel,
        )
        from .models.flaubert import (
            TF_FLAUBERT_PRETRAINED_MODEL_ARCHIVE_LIST,
            TFFlaubertForMultipleChoice,
            TFFlaubertForQuestionAnsweringSimple,
            TFFlaubertForSequenceClassification,
            TFFlaubertForTokenClassification,
            TFFlaubertModel,
            TFFlaubertPreTrainedModel,
            TFFlaubertWithLMHeadModel,
        )
        from .models.funnel import (
            TF_FUNNEL_PRETRAINED_MODEL_ARCHIVE_LIST,
            TFFunnelBaseModel,
            TFFunnelForMaskedLM,
            TFFunnelForMultipleChoice,
            TFFunnelForPreTraining,
            TFFunnelForQuestionAnswering,
            TFFunnelForSequenceClassification,
            TFFunnelForTokenClassification,
            TFFunnelModel,
            TFFunnelPreTrainedModel,
        )
        from .models.gpt2 import (
            TF_GPT2_PRETRAINED_MODEL_ARCHIVE_LIST,
            TFGPT2DoubleHeadsModel,
            TFGPT2ForSequenceClassification,
            TFGPT2LMHeadModel,
            TFGPT2MainLayer,
            TFGPT2Model,
            TFGPT2PreTrainedModel,
        )
        from .models.gptj import (
            TFGPTJForCausalLM,
            TFGPTJForQuestionAnswering,
            TFGPTJForSequenceClassification,
            TFGPTJModel,
            TFGPTJPreTrainedModel,
        )
        from .models.groupvit import (
            TF_GROUPVIT_PRETRAINED_MODEL_ARCHIVE_LIST,
            TFGroupViTModel,
            TFGroupViTPreTrainedModel,
            TFGroupViTTextModel,
            TFGroupViTVisionModel,
        )
        from .models.hubert import (
            TF_HUBERT_PRETRAINED_MODEL_ARCHIVE_LIST,
            TFHubertForCTC,
            TFHubertModel,
            TFHubertPreTrainedModel,
        )
        from .models.layoutlm import (
            TF_LAYOUTLM_PRETRAINED_MODEL_ARCHIVE_LIST,
            TFLayoutLMForMaskedLM,
            TFLayoutLMForQuestionAnswering,
            TFLayoutLMForSequenceClassification,
            TFLayoutLMForTokenClassification,
            TFLayoutLMMainLayer,
            TFLayoutLMModel,
            TFLayoutLMPreTrainedModel,
        )
        from .models.layoutlmv3 import (
            TF_LAYOUTLMV3_PRETRAINED_MODEL_ARCHIVE_LIST,
            TFLayoutLMv3ForQuestionAnswering,
            TFLayoutLMv3ForSequenceClassification,
            TFLayoutLMv3ForTokenClassification,
            TFLayoutLMv3Model,
            TFLayoutLMv3PreTrainedModel,
        )
        from .models.led import TFLEDForConditionalGeneration, TFLEDModel, TFLEDPreTrainedModel
        from .models.longformer import (
            TF_LONGFORMER_PRETRAINED_MODEL_ARCHIVE_LIST,
            TFLongformerForMaskedLM,
            TFLongformerForMultipleChoice,
            TFLongformerForQuestionAnswering,
            TFLongformerForSequenceClassification,
            TFLongformerForTokenClassification,
            TFLongformerModel,
            TFLongformerPreTrainedModel,
            TFLongformerSelfAttention,
        )
        from .models.lxmert import (
            TF_LXMERT_PRETRAINED_MODEL_ARCHIVE_LIST,
            TFLxmertForPreTraining,
            TFLxmertMainLayer,
            TFLxmertModel,
            TFLxmertPreTrainedModel,
            TFLxmertVisualFeatureEncoder,
        )
        from .models.marian import TFMarianModel, TFMarianMTModel, TFMarianPreTrainedModel
        from .models.mbart import TFMBartForConditionalGeneration, TFMBartModel, TFMBartPreTrainedModel
        from .models.mobilebert import (
            TF_MOBILEBERT_PRETRAINED_MODEL_ARCHIVE_LIST,
            TFMobileBertForMaskedLM,
            TFMobileBertForMultipleChoice,
            TFMobileBertForNextSentencePrediction,
            TFMobileBertForPreTraining,
            TFMobileBertForQuestionAnswering,
            TFMobileBertForSequenceClassification,
            TFMobileBertForTokenClassification,
            TFMobileBertMainLayer,
            TFMobileBertModel,
            TFMobileBertPreTrainedModel,
        )
        from .models.mobilevit import (
            TF_MOBILEVIT_PRETRAINED_MODEL_ARCHIVE_LIST,
            TFMobileViTForImageClassification,
            TFMobileViTForSemanticSegmentation,
            TFMobileViTModel,
            TFMobileViTPreTrainedModel,
        )
        from .models.mpnet import (
            TF_MPNET_PRETRAINED_MODEL_ARCHIVE_LIST,
            TFMPNetForMaskedLM,
            TFMPNetForMultipleChoice,
            TFMPNetForQuestionAnswering,
            TFMPNetForSequenceClassification,
            TFMPNetForTokenClassification,
            TFMPNetMainLayer,
            TFMPNetModel,
            TFMPNetPreTrainedModel,
        )
        from .models.mt5 import TFMT5EncoderModel, TFMT5ForConditionalGeneration, TFMT5Model
        from .models.openai import (
            TF_OPENAI_GPT_PRETRAINED_MODEL_ARCHIVE_LIST,
            TFOpenAIGPTDoubleHeadsModel,
            TFOpenAIGPTForSequenceClassification,
            TFOpenAIGPTLMHeadModel,
            TFOpenAIGPTMainLayer,
            TFOpenAIGPTModel,
            TFOpenAIGPTPreTrainedModel,
        )
        from .models.opt import TFOPTForCausalLM, TFOPTModel, TFOPTPreTrainedModel
        from .models.pegasus import TFPegasusForConditionalGeneration, TFPegasusModel, TFPegasusPreTrainedModel
        from .models.rag import TFRagModel, TFRagPreTrainedModel, TFRagSequenceForGeneration, TFRagTokenForGeneration
        from .models.regnet import (
            TF_REGNET_PRETRAINED_MODEL_ARCHIVE_LIST,
            TFRegNetForImageClassification,
            TFRegNetModel,
            TFRegNetPreTrainedModel,
        )
        from .models.rembert import (
            TF_REMBERT_PRETRAINED_MODEL_ARCHIVE_LIST,
            TFRemBertForCausalLM,
            TFRemBertForMaskedLM,
            TFRemBertForMultipleChoice,
            TFRemBertForQuestionAnswering,
            TFRemBertForSequenceClassification,
            TFRemBertForTokenClassification,
            TFRemBertLayer,
            TFRemBertModel,
            TFRemBertPreTrainedModel,
        )
        from .models.resnet import (
            TF_RESNET_PRETRAINED_MODEL_ARCHIVE_LIST,
            TFResNetForImageClassification,
            TFResNetModel,
            TFResNetPreTrainedModel,
        )
        from .models.roberta import (
            TF_ROBERTA_PRETRAINED_MODEL_ARCHIVE_LIST,
            TFRobertaForCausalLM,
            TFRobertaForMaskedLM,
            TFRobertaForMultipleChoice,
            TFRobertaForQuestionAnswering,
            TFRobertaForSequenceClassification,
            TFRobertaForTokenClassification,
            TFRobertaMainLayer,
            TFRobertaModel,
            TFRobertaPreTrainedModel,
        )
        from .models.roberta_prelayernorm import (
            TF_ROBERTA_PRELAYERNORM_PRETRAINED_MODEL_ARCHIVE_LIST,
            TFRobertaPreLayerNormForCausalLM,
            TFRobertaPreLayerNormForMaskedLM,
            TFRobertaPreLayerNormForMultipleChoice,
            TFRobertaPreLayerNormForQuestionAnswering,
            TFRobertaPreLayerNormForSequenceClassification,
            TFRobertaPreLayerNormForTokenClassification,
            TFRobertaPreLayerNormMainLayer,
            TFRobertaPreLayerNormModel,
            TFRobertaPreLayerNormPreTrainedModel,
        )
        from .models.roformer import (
            TF_ROFORMER_PRETRAINED_MODEL_ARCHIVE_LIST,
            TFRoFormerForCausalLM,
            TFRoFormerForMaskedLM,
            TFRoFormerForMultipleChoice,
            TFRoFormerForQuestionAnswering,
            TFRoFormerForSequenceClassification,
            TFRoFormerForTokenClassification,
            TFRoFormerLayer,
            TFRoFormerModel,
            TFRoFormerPreTrainedModel,
        )
        from .models.sam import (
            TF_SAM_PRETRAINED_MODEL_ARCHIVE_LIST,
            TFSamModel,
            TFSamPreTrainedModel,
        )
        from .models.segformer import (
            TF_SEGFORMER_PRETRAINED_MODEL_ARCHIVE_LIST,
            TFSegformerDecodeHead,
            TFSegformerForImageClassification,
            TFSegformerForSemanticSegmentation,
            TFSegformerModel,
            TFSegformerPreTrainedModel,
        )
        from .models.speech_to_text import (
            TF_SPEECH_TO_TEXT_PRETRAINED_MODEL_ARCHIVE_LIST,
            TFSpeech2TextForConditionalGeneration,
            TFSpeech2TextModel,
            TFSpeech2TextPreTrainedModel,
        )
        from .models.swin import (
            TF_SWIN_PRETRAINED_MODEL_ARCHIVE_LIST,
            TFSwinForImageClassification,
            TFSwinForMaskedImageModeling,
            TFSwinModel,
            TFSwinPreTrainedModel,
        )
        from .models.t5 import (
            TF_T5_PRETRAINED_MODEL_ARCHIVE_LIST,
            TFT5EncoderModel,
            TFT5ForConditionalGeneration,
            TFT5Model,
            TFT5PreTrainedModel,
        )
        from .models.tapas import (
            TF_TAPAS_PRETRAINED_MODEL_ARCHIVE_LIST,
            TFTapasForMaskedLM,
            TFTapasForQuestionAnswering,
            TFTapasForSequenceClassification,
            TFTapasModel,
            TFTapasPreTrainedModel,
        )
        from .models.vision_encoder_decoder import TFVisionEncoderDecoderModel
        from .models.vision_text_dual_encoder import TFVisionTextDualEncoderModel
        from .models.vit import TFViTForImageClassification, TFViTModel, TFViTPreTrainedModel
        from .models.vit_mae import TFViTMAEForPreTraining, TFViTMAEModel, TFViTMAEPreTrainedModel
        from .models.wav2vec2 import (
            TF_WAV_2_VEC_2_PRETRAINED_MODEL_ARCHIVE_LIST,
            TFWav2Vec2ForCTC,
            TFWav2Vec2ForSequenceClassification,
            TFWav2Vec2Model,
            TFWav2Vec2PreTrainedModel,
        )
        from .models.whisper import (
            TF_WHISPER_PRETRAINED_MODEL_ARCHIVE_LIST,
            TFWhisperForConditionalGeneration,
            TFWhisperModel,
            TFWhisperPreTrainedModel,
        )
        from .models.xglm import (
            TF_XGLM_PRETRAINED_MODEL_ARCHIVE_LIST,
            TFXGLMForCausalLM,
            TFXGLMModel,
            TFXGLMPreTrainedModel,
        )
        from .models.xlm import (
            TF_XLM_PRETRAINED_MODEL_ARCHIVE_LIST,
            TFXLMForMultipleChoice,
            TFXLMForQuestionAnsweringSimple,
            TFXLMForSequenceClassification,
            TFXLMForTokenClassification,
            TFXLMMainLayer,
            TFXLMModel,
            TFXLMPreTrainedModel,
            TFXLMWithLMHeadModel,
        )
        from .models.xlm_roberta import (
            TF_XLM_ROBERTA_PRETRAINED_MODEL_ARCHIVE_LIST,
            TFXLMRobertaForCausalLM,
            TFXLMRobertaForMaskedLM,
            TFXLMRobertaForMultipleChoice,
            TFXLMRobertaForQuestionAnswering,
            TFXLMRobertaForSequenceClassification,
            TFXLMRobertaForTokenClassification,
            TFXLMRobertaModel,
            TFXLMRobertaPreTrainedModel,
        )
        from .models.xlnet import (
            TF_XLNET_PRETRAINED_MODEL_ARCHIVE_LIST,
            TFXLNetForMultipleChoice,
            TFXLNetForQuestionAnsweringSimple,
            TFXLNetForSequenceClassification,
            TFXLNetForTokenClassification,
            TFXLNetLMHeadModel,
            TFXLNetMainLayer,
            TFXLNetModel,
            TFXLNetPreTrainedModel,
        )

        # Optimization
        from .optimization_tf import AdamWeightDecay, GradientAccumulator, WarmUp, create_optimizer

        # Trainer
        from .trainer_tf import TFTrainer

    try:
        if not (
            is_librosa_available()
            and is_essentia_available()
            and is_scipy_available()
            and is_torch_available()
            and is_pretty_midi_available()
        ):
            raise OptionalDependencyNotAvailable()
    except OptionalDependencyNotAvailable:
        from .utils.dummy_essentia_and_librosa_and_pretty_midi_and_scipy_and_torch_objects import *
    else:
        from .models.pop2piano import Pop2PianoFeatureExtractor, Pop2PianoProcessor, Pop2PianoTokenizer

    try:
        if not is_flax_available():
            raise OptionalDependencyNotAvailable()
    except OptionalDependencyNotAvailable:
        # Import the same objects as dummies to get them in the namespace.
        # They will raise an import error if the user tries to instantiate / use them.
        from .utils.dummy_flax_objects import *
    else:
        from .generation import (
            FlaxForcedBOSTokenLogitsProcessor,
            FlaxForcedEOSTokenLogitsProcessor,
            FlaxForceTokensLogitsProcessor,
            FlaxGenerationMixin,
            FlaxLogitsProcessor,
            FlaxLogitsProcessorList,
            FlaxLogitsWarper,
            FlaxMinLengthLogitsProcessor,
            FlaxSuppressTokensAtBeginLogitsProcessor,
            FlaxSuppressTokensLogitsProcessor,
            FlaxTemperatureLogitsWarper,
            FlaxTopKLogitsWarper,
            FlaxTopPLogitsWarper,
            FlaxWhisperTimeStampLogitsProcessor,
        )
        from .modeling_flax_utils import FlaxPreTrainedModel

        # Flax model imports
        from .models.albert import (
            FlaxAlbertForMaskedLM,
            FlaxAlbertForMultipleChoice,
            FlaxAlbertForPreTraining,
            FlaxAlbertForQuestionAnswering,
            FlaxAlbertForSequenceClassification,
            FlaxAlbertForTokenClassification,
            FlaxAlbertModel,
            FlaxAlbertPreTrainedModel,
        )
        from .models.auto import (
            FLAX_MODEL_FOR_AUDIO_CLASSIFICATION_MAPPING,
            FLAX_MODEL_FOR_CAUSAL_LM_MAPPING,
            FLAX_MODEL_FOR_IMAGE_CLASSIFICATION_MAPPING,
            FLAX_MODEL_FOR_MASKED_LM_MAPPING,
            FLAX_MODEL_FOR_MULTIPLE_CHOICE_MAPPING,
            FLAX_MODEL_FOR_NEXT_SENTENCE_PREDICTION_MAPPING,
            FLAX_MODEL_FOR_PRETRAINING_MAPPING,
            FLAX_MODEL_FOR_QUESTION_ANSWERING_MAPPING,
            FLAX_MODEL_FOR_SEQ_TO_SEQ_CAUSAL_LM_MAPPING,
            FLAX_MODEL_FOR_SEQUENCE_CLASSIFICATION_MAPPING,
            FLAX_MODEL_FOR_SPEECH_SEQ_2_SEQ_MAPPING,
            FLAX_MODEL_FOR_TOKEN_CLASSIFICATION_MAPPING,
            FLAX_MODEL_FOR_VISION_2_SEQ_MAPPING,
            FLAX_MODEL_MAPPING,
            FlaxAutoModel,
            FlaxAutoModelForCausalLM,
            FlaxAutoModelForImageClassification,
            FlaxAutoModelForMaskedLM,
            FlaxAutoModelForMultipleChoice,
            FlaxAutoModelForNextSentencePrediction,
            FlaxAutoModelForPreTraining,
            FlaxAutoModelForQuestionAnswering,
            FlaxAutoModelForSeq2SeqLM,
            FlaxAutoModelForSequenceClassification,
            FlaxAutoModelForSpeechSeq2Seq,
            FlaxAutoModelForTokenClassification,
            FlaxAutoModelForVision2Seq,
        )
        from .models.bart import (
            FlaxBartDecoderPreTrainedModel,
            FlaxBartForCausalLM,
            FlaxBartForConditionalGeneration,
            FlaxBartForQuestionAnswering,
            FlaxBartForSequenceClassification,
            FlaxBartModel,
            FlaxBartPreTrainedModel,
        )
        from .models.beit import (
            FlaxBeitForImageClassification,
            FlaxBeitForMaskedImageModeling,
            FlaxBeitModel,
            FlaxBeitPreTrainedModel,
        )
        from .models.bert import (
            FlaxBertForCausalLM,
            FlaxBertForMaskedLM,
            FlaxBertForMultipleChoice,
            FlaxBertForNextSentencePrediction,
            FlaxBertForPreTraining,
            FlaxBertForQuestionAnswering,
            FlaxBertForSequenceClassification,
            FlaxBertForTokenClassification,
            FlaxBertModel,
            FlaxBertPreTrainedModel,
        )
        from .models.big_bird import (
            FlaxBigBirdForCausalLM,
            FlaxBigBirdForMaskedLM,
            FlaxBigBirdForMultipleChoice,
            FlaxBigBirdForPreTraining,
            FlaxBigBirdForQuestionAnswering,
            FlaxBigBirdForSequenceClassification,
            FlaxBigBirdForTokenClassification,
            FlaxBigBirdModel,
            FlaxBigBirdPreTrainedModel,
        )
        from .models.blenderbot import (
            FlaxBlenderbotForConditionalGeneration,
            FlaxBlenderbotModel,
            FlaxBlenderbotPreTrainedModel,
        )
        from .models.blenderbot_small import (
            FlaxBlenderbotSmallForConditionalGeneration,
            FlaxBlenderbotSmallModel,
            FlaxBlenderbotSmallPreTrainedModel,
        )
        from .models.bloom import FlaxBloomForCausalLM, FlaxBloomModel, FlaxBloomPreTrainedModel
        from .models.clip import (
            FlaxCLIPModel,
            FlaxCLIPPreTrainedModel,
            FlaxCLIPTextModel,
            FlaxCLIPTextModelWithProjection,
            FlaxCLIPTextPreTrainedModel,
            FlaxCLIPVisionModel,
            FlaxCLIPVisionPreTrainedModel,
        )
        from .models.distilbert import (
            FlaxDistilBertForMaskedLM,
            FlaxDistilBertForMultipleChoice,
            FlaxDistilBertForQuestionAnswering,
            FlaxDistilBertForSequenceClassification,
            FlaxDistilBertForTokenClassification,
            FlaxDistilBertModel,
            FlaxDistilBertPreTrainedModel,
        )
        from .models.electra import (
            FlaxElectraForCausalLM,
            FlaxElectraForMaskedLM,
            FlaxElectraForMultipleChoice,
            FlaxElectraForPreTraining,
            FlaxElectraForQuestionAnswering,
            FlaxElectraForSequenceClassification,
            FlaxElectraForTokenClassification,
            FlaxElectraModel,
            FlaxElectraPreTrainedModel,
        )
        from .models.encoder_decoder import FlaxEncoderDecoderModel
        from .models.gpt2 import FlaxGPT2LMHeadModel, FlaxGPT2Model, FlaxGPT2PreTrainedModel
        from .models.gpt_neo import FlaxGPTNeoForCausalLM, FlaxGPTNeoModel, FlaxGPTNeoPreTrainedModel
        from .models.gptj import FlaxGPTJForCausalLM, FlaxGPTJModel, FlaxGPTJPreTrainedModel
        from .models.longt5 import FlaxLongT5ForConditionalGeneration, FlaxLongT5Model, FlaxLongT5PreTrainedModel
        from .models.marian import FlaxMarianModel, FlaxMarianMTModel, FlaxMarianPreTrainedModel
        from .models.mbart import (
            FlaxMBartForConditionalGeneration,
            FlaxMBartForQuestionAnswering,
            FlaxMBartForSequenceClassification,
            FlaxMBartModel,
            FlaxMBartPreTrainedModel,
        )
        from .models.mt5 import FlaxMT5EncoderModel, FlaxMT5ForConditionalGeneration, FlaxMT5Model
        from .models.opt import FlaxOPTForCausalLM, FlaxOPTModel, FlaxOPTPreTrainedModel
        from .models.pegasus import FlaxPegasusForConditionalGeneration, FlaxPegasusModel, FlaxPegasusPreTrainedModel
        from .models.regnet import FlaxRegNetForImageClassification, FlaxRegNetModel, FlaxRegNetPreTrainedModel
        from .models.resnet import FlaxResNetForImageClassification, FlaxResNetModel, FlaxResNetPreTrainedModel
        from .models.roberta import (
            FlaxRobertaForCausalLM,
            FlaxRobertaForMaskedLM,
            FlaxRobertaForMultipleChoice,
            FlaxRobertaForQuestionAnswering,
            FlaxRobertaForSequenceClassification,
            FlaxRobertaForTokenClassification,
            FlaxRobertaModel,
            FlaxRobertaPreTrainedModel,
        )
        from .models.roberta_prelayernorm import (
            FlaxRobertaPreLayerNormForCausalLM,
            FlaxRobertaPreLayerNormForMaskedLM,
            FlaxRobertaPreLayerNormForMultipleChoice,
            FlaxRobertaPreLayerNormForQuestionAnswering,
            FlaxRobertaPreLayerNormForSequenceClassification,
            FlaxRobertaPreLayerNormForTokenClassification,
            FlaxRobertaPreLayerNormModel,
            FlaxRobertaPreLayerNormPreTrainedModel,
        )
        from .models.roformer import (
            FlaxRoFormerForMaskedLM,
            FlaxRoFormerForMultipleChoice,
            FlaxRoFormerForQuestionAnswering,
            FlaxRoFormerForSequenceClassification,
            FlaxRoFormerForTokenClassification,
            FlaxRoFormerModel,
            FlaxRoFormerPreTrainedModel,
        )
        from .models.speech_encoder_decoder import FlaxSpeechEncoderDecoderModel
        from .models.t5 import FlaxT5EncoderModel, FlaxT5ForConditionalGeneration, FlaxT5Model, FlaxT5PreTrainedModel
        from .models.vision_encoder_decoder import FlaxVisionEncoderDecoderModel
        from .models.vision_text_dual_encoder import FlaxVisionTextDualEncoderModel
        from .models.vit import FlaxViTForImageClassification, FlaxViTModel, FlaxViTPreTrainedModel
        from .models.wav2vec2 import (
            FlaxWav2Vec2ForCTC,
            FlaxWav2Vec2ForPreTraining,
            FlaxWav2Vec2Model,
            FlaxWav2Vec2PreTrainedModel,
        )
        from .models.whisper import (
            FlaxWhisperForAudioClassification,
            FlaxWhisperForConditionalGeneration,
            FlaxWhisperModel,
            FlaxWhisperPreTrainedModel,
        )
        from .models.xglm import FlaxXGLMForCausalLM, FlaxXGLMModel, FlaxXGLMPreTrainedModel
        from .models.xlm_roberta import (
            FLAX_XLM_ROBERTA_PRETRAINED_MODEL_ARCHIVE_LIST,
            FlaxXLMRobertaForCausalLM,
            FlaxXLMRobertaForMaskedLM,
            FlaxXLMRobertaForMultipleChoice,
            FlaxXLMRobertaForQuestionAnswering,
            FlaxXLMRobertaForSequenceClassification,
            FlaxXLMRobertaForTokenClassification,
            FlaxXLMRobertaModel,
            FlaxXLMRobertaPreTrainedModel,
        )


else:
    import sys

    sys.modules[__name__] = _LazyModule(
        __name__,
        globals()["__file__"],
        _import_structure,
        module_spec=__spec__,
        extra_objects={"__version__": __version__},
    )


if not is_tf_available() and not is_torch_available() and not is_flax_available():
    logger.warning(
        "None of PyTorch, TensorFlow >= 2.0, or Flax have been found. "
        "Models won't be available and only tokenizers, configuration "
        "and file/data utilities can be used."
    )<|MERGE_RESOLUTION|>--- conflicted
+++ resolved
@@ -499,14 +499,11 @@
         "OwlViTTextConfig",
         "OwlViTVisionConfig",
     ],
-<<<<<<< HEAD
     "models.patchtsmixer": [
         "PATCHTSMIXER_PRETRAINED_CONFIG_ARCHIVE_MAP",
         "PatchTSMixerConfig",
     ],
-=======
     "models.patchtst": ["PATCHTST_PRETRAINED_CONFIG_ARCHIVE_MAP", "PatchTSTConfig"],
->>>>>>> af8acc47
     "models.pegasus": ["PEGASUS_PRETRAINED_CONFIG_ARCHIVE_MAP", "PegasusConfig", "PegasusTokenizer"],
     "models.pegasus_x": ["PEGASUS_X_PRETRAINED_CONFIG_ARCHIVE_MAP", "PegasusXConfig"],
     "models.perceiver": ["PERCEIVER_PRETRAINED_CONFIG_ARCHIVE_MAP", "PerceiverConfig", "PerceiverTokenizer"],
@@ -2518,7 +2515,6 @@
             "OwlViTVisionModel",
         ]
     )
-<<<<<<< HEAD
     _import_structure["models.patchtsmixer"].extend(
         [
             "PATCHTSMIXER_PRETRAINED_MODEL_ARCHIVE_LIST",
@@ -2528,7 +2524,8 @@
             "PatchTSMixerForRegression",
             "PatchTSMixerModel",
             "PatchTSMixerPreTrainedModel",
-=======
+        ]
+    )
     _import_structure["models.patchtst"].extend(
         [
             "PATCHTST_PRETRAINED_MODEL_ARCHIVE_LIST",
@@ -2538,7 +2535,6 @@
             "PatchTSTForRegression",
             "PatchTSTModel",
             "PatchTSTPreTrainedModel",
->>>>>>> af8acc47
         ]
     )
     _import_structure["models.pegasus"].extend(
@@ -4762,11 +4758,8 @@
         OwlViTTextConfig,
         OwlViTVisionConfig,
     )
-<<<<<<< HEAD
     from .models.patchtsmixer import PATCHTSMIXER_PRETRAINED_CONFIG_ARCHIVE_MAP, PatchTSMixerConfig
-=======
     from .models.patchtst import PATCHTST_PRETRAINED_CONFIG_ARCHIVE_MAP, PatchTSTConfig
->>>>>>> af8acc47
     from .models.pegasus import PEGASUS_PRETRAINED_CONFIG_ARCHIVE_MAP, PegasusConfig, PegasusTokenizer
     from .models.pegasus_x import PEGASUS_X_PRETRAINED_CONFIG_ARCHIVE_MAP, PegasusXConfig
     from .models.perceiver import PERCEIVER_PRETRAINED_CONFIG_ARCHIVE_MAP, PerceiverConfig, PerceiverTokenizer
@@ -6474,7 +6467,6 @@
             OwlViTTextModel,
             OwlViTVisionModel,
         )
-<<<<<<< HEAD
         from .models.patchtsmixer import (
             PATCHTSMIXER_PRETRAINED_MODEL_ARCHIVE_LIST,
             PatchTSMixerForClassification,
@@ -6483,7 +6475,7 @@
             PatchTSMixerForRegression,
             PatchTSMixerModel,
             PatchTSMixerPreTrainedModel,
-=======
+        )
         from .models.patchtst import (
             PATCHTST_PRETRAINED_MODEL_ARCHIVE_LIST,
             PatchTSTForClassification,
@@ -6492,7 +6484,6 @@
             PatchTSTForRegression,
             PatchTSTModel,
             PatchTSTPreTrainedModel,
->>>>>>> af8acc47
         )
         from .models.pegasus import (
             PegasusForCausalLM,
