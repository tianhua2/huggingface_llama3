import os
import pickle
import random
import time
from typing import Dict

import torch
from torch.utils.data.dataset import Dataset

from filelock import FileLock

from ...tokenization_utils import PreTrainedTokenizer
from ...utils import logging


logger = logging.get_logger(__name__)


class TextDataset(Dataset):
    """
    This will be superseded by a framework-agnostic approach
    soon.
    """

    def __init__(
        self,
        tokenizer: PreTrainedTokenizer,
        file_path: str,
        block_size: int,
        overwrite_cache=False,
    ):
        assert os.path.isfile(file_path), f"Input file path {file_path} not found"

        block_size = block_size - tokenizer.num_special_tokens_to_add(pair=False)

        directory, filename = os.path.split(file_path)
        cached_features_file = os.path.join(
            directory,
            "cached_lm_{}_{}_{}".format(
                tokenizer.__class__.__name__,
                str(block_size),
                filename,
            ),
        )

        # Make sure only the first process in distributed training processes the dataset,
        # and the others will use the cache.
        lock_path = cached_features_file + ".lock"
        with FileLock(lock_path):

            if os.path.exists(cached_features_file) and not overwrite_cache:
                start = time.time()
                with open(cached_features_file, "rb") as handle:
                    self.examples = pickle.load(handle)
                logger.info(
                    f"Loading features from cached file {cached_features_file} [took %.3f s]", time.time() - start
                )

            else:
                logger.info(f"Creating features from dataset file at {directory}")

                self.examples = []
                with open(file_path, encoding="utf-8") as f:
                    text = f.read()

                tokenized_text = tokenizer.convert_tokens_to_ids(tokenizer.tokenize(text))

                for i in range(0, len(tokenized_text) - block_size + 1, block_size):  # Truncate in block of block_size
                    self.examples.append(
                        tokenizer.build_inputs_with_special_tokens(tokenized_text[i : i + block_size])
                    )
                # Note that we are losing the last truncated example here for the sake of simplicity (no padding)
                # If your dataset is small, first you should loook for a bigger one :-) and second you
                # can change this behavior by adding (model specific) padding.

                start = time.time()
                with open(cached_features_file, "wb") as handle:
                    pickle.dump(self.examples, handle, protocol=pickle.HIGHEST_PROTOCOL)
                logger.info(
                    "Saving features into cached file %s [took %.3f s]", cached_features_file, time.time() - start
                )

    def __len__(self):
        return len(self.examples)

    def __getitem__(self, i) -> torch.Tensor:
        return torch.tensor(self.examples[i], dtype=torch.long)


class LineByLineTextDataset(Dataset):
    """
    This will be superseded by a framework-agnostic approach
    soon.
    """

    def __init__(self, tokenizer: PreTrainedTokenizer, file_path: str, block_size: int):
        assert os.path.isfile(file_path), f"Input file path {file_path} not found"
        # Here, we do not cache the features, operating under the assumption
        # that we will soon use fast multithreaded tokenizers from the
        # `tokenizers` repo everywhere =)
        logger.info("Creating features from dataset file at %s", file_path)

        with open(file_path, encoding="utf-8") as f:
            lines = [line for line in f.read().splitlines() if (len(line) > 0 and not line.isspace())]

        batch_encoding = tokenizer(lines, add_special_tokens=True, truncation=True, max_length=block_size)
        self.examples = batch_encoding["input_ids"]

    def __len__(self):
        return len(self.examples)

    def __getitem__(self, i) -> torch.Tensor:
        return torch.tensor(self.examples[i], dtype=torch.long)

<<<<<<< HEAD
class LineByLineWithSOPTextDataset(Dataset):
    """
    Dataset for sentence order prediction task, prepare sentence pairs for SOP task
    """

    def __init__(self, tokenizer: PreTrainedTokenizer, file_dir: str, block_size: int):
        assert os.path.isdir(file_dir)
        logger.info(f"Creating features from dataset file folder at {file_dir}")
        self.examples = []
        # TODO: randomness could apply a random seed, ex. rng = random.Random(random_seed)
        # file path looks like ./dataset/wiki_1, ./dataset/wiki_2
        for file_name in os.listdir(file_dir):
            file_path = os.path.join(file_dir, file_name)
            assert os.path.isfile(file_path)
            article_open = False
            with open(file_path, encoding="utf-8") as f:
                original_lines = f.readlines()
                article_lines = []
                for line in original_lines:
                    if '<doc id=' in line:
                        article_open = True
                    elif '</doc>' in line:
                        article_open = False
                        document = [tokenizer.convert_tokens_to_ids(tokenizer.tokenize(line)) 
                                    for line in article_lines[1:] if (len(line) > 0 and not line.isspace())]

                        examples = self.create_examples_from_document(document, block_size, tokenizer)
                        self.examples.extend(examples)
                        article_lines = []
                    else:
                        if article_open:
                            article_lines.append(line)

        logger.info(f"Dataset parse finished.")

    def create_examples_from_document(self, document, block_size, tokenizer, short_seq_prob=0.1):
        """Creates examples for a single document."""

        # Account for special tokens
        max_num_tokens = block_size - tokenizer.num_special_tokens_to_add(pair=True)

        # We *usually* want to fill up the entire sequence since we are padding
        # to `block_size` anyways, so short sequences are generally wasted
        # computation. However, we *sometimes*
        # (i.e., short_seq_prob == 0.1 == 10% of the time) want to use shorter
        # sequences to minimize the mismatch between pre-training and fine-tuning.
        # The `target_seq_length` is just a rough target however, whereas
        # `block_size` is a hard limit.
        target_seq_length = max_num_tokens
        if random.random() < short_seq_prob:
            target_seq_length = random.randint(2, max_num_tokens)

        # We DON'T just concatenate all of the tokens from a document into a long
        # sequence and choose an arbitrary split point because this would make the
        # next sentence prediction task too easy. Instead, we split the input into
        # segments "A" and "B" based on the actual "sentences" provided by the user
        # input.
        examples = [] 
        current_chunk = [] # a buffer stored current working segments
        current_length = 0
        i = 0
        while i < len(document):
            segment = document[i]  # get a segment
            if not segment:
                i += 1
                continue
            current_chunk.append(segment)  # add a segment to current chunk
            current_length += len(segment)  # overall token length
            # if current length goes to the target length or reaches the end of file, start building token a and b
            if i == len(document) - 1 or current_length >= target_seq_length:
                if current_chunk:
                    # `a_end` is how many segments from `current_chunk` go into the `A` (first) sentence.
                    a_end = 1
                    # if current chunk has more than 2 sentences, pick part of it `A` (first) sentence
                    if len(current_chunk) >= 2:  
                        a_end = random.randint(1, len(current_chunk) - 1)
                    # token a
                    tokens_a = []
                    for j in range(a_end):
                        tokens_a.extend(current_chunk[j])

                    # token b
                    tokens_b = []
                    for j in range(a_end, len(current_chunk)):
                        tokens_b.extend(current_chunk[j])

                    if len(tokens_a) == 0 or len(tokens_b) == 0: 
                        continue

                    # switch tokens_a and tokens_b randomly
                    if random.random() < 0.5:
                        is_next = False
                        tokens_a, tokens_b = tokens_b, tokens_a
                    else:
                        is_next = True

                    def truncate_seq_pair(tokens_a, tokens_b, max_num_tokens):
                        """Truncates a pair of sequences to a maximum sequence length."""
                        while True:
                            total_length = len(tokens_a) + len(tokens_b)
                            if total_length <= max_num_tokens:
                                break
                            trunc_tokens = tokens_a if len(tokens_a) > len(tokens_b) else tokens_b
                            assert len(trunc_tokens) >= 1
                            # We want to sometimes truncate from the front and sometimes from the
                            # back to add more randomness and avoid biases.
                            if random.random() < 0.5:
                                del trunc_tokens[0]
                            else:
                                trunc_tokens.pop()
                    truncate_seq_pair(tokens_a, tokens_b, max_num_tokens)
                    assert len(tokens_a) >= 1
                    assert len(tokens_b) >= 1

                    # add special tokens
                    input_ids = tokenizer.build_inputs_with_special_tokens(tokens_a, tokens_b)
                    # add token type ids, 0 for sentence a, 1 for sentence b
                    token_type_ids = tokenizer.create_token_type_ids_from_sequences(tokens_a, tokens_b)

                    example = {
                        "input_ids": torch.tensor(input_ids, dtype=torch.long),
                        "token_type_ids": torch.tensor(token_type_ids, dtype=torch.long),
                        "sentence_order_label": torch.tensor(0 if is_next else 1, dtype=torch.long)}
                    examples.append(example)
                current_chunk = []  # clear current chunk
                current_length = 0  # reset current text length
            i += 1  # go to next line
        return examples
=======

class TextDatasetForNextSentencePrediction(Dataset):
    """
    This will be superseded by a framework-agnostic approach
    soon.
    """

    def __init__(
        self,
        tokenizer: PreTrainedTokenizer,
        file_path: str,
        block_size: int,
        overwrite_cache=False,
    ):
        assert os.path.isfile(file_path), f"Input file path {file_path} not found"

        block_size = block_size - tokenizer.num_special_tokens_to_add(pair=True)

        directory, filename = os.path.split(file_path)
        cached_features_file = os.path.join(
            directory,
            "cached_nsp_{}_{}_{}".format(
                tokenizer.__class__.__name__,
                str(block_size),
                filename,
            ),
        )

        self.tokenizer = tokenizer
        self.examples = []

        # Make sure only the first process in distributed training processes the dataset,
        # and the others will use the cache.
        lock_path = cached_features_file + ".lock"

        # Input file format:
        # (1) One sentence per line. These should ideally be actual sentences, not
        # entire paragraphs or arbitrary spans of text. (Because we use the
        # sentence boundaries for the "next sentence prediction" task).
        # (2) Blank lines between documents. Document boundaries are needed so
        # that the "next sentence prediction" task doesn't span between documents.
        #
        # Example:
        # I am very happy.
        # Here is the second sentence.
        #
        # A new document.

        with FileLock(lock_path):
            if os.path.exists(cached_features_file) and not overwrite_cache:
                start = time.time()
                with open(cached_features_file, "rb") as handle:
                    self.examples = pickle.load(handle)
                logger.info(
                    f"Loading features from cached file {cached_features_file} [took %.3f s]", time.time() - start
                )
            else:
                logger.info(f"Creating features from dataset file at {directory}")

                self.examples = [[]]
                with open(file_path, encoding="utf-8") as f:
                    while True:
                        line = f.readline()
                        if not line:
                            break
                        line = line.strip()

                        # Empty lines are used as document delimiters
                        if not line and len(self.examples[-1]) != 0:
                            self.examples.append([])
                        tokens = tokenizer.tokenize(line)
                        tokens = tokenizer.convert_tokens_to_ids(tokens)
                        if tokens:
                            self.examples[-1].append(tokens)

                start = time.time()
                with open(cached_features_file, "wb") as handle:
                    pickle.dump(self.examples, handle, protocol=pickle.HIGHEST_PROTOCOL)
                logger.info(
                    "Saving features into cached file %s [took %.3f s]", cached_features_file, time.time() - start
                )
>>>>>>> a32d85f0

    def __len__(self):
        return len(self.examples)

<<<<<<< HEAD
    def __getitem__(self, i) -> Dict[str, torch.tensor]:
=======
    def __getitem__(self, i):
>>>>>>> a32d85f0
        return self.examples[i]<|MERGE_RESOLUTION|>--- conflicted
+++ resolved
@@ -112,7 +112,6 @@
     def __getitem__(self, i) -> torch.Tensor:
         return torch.tensor(self.examples[i], dtype=torch.long)
 
-<<<<<<< HEAD
 class LineByLineWithSOPTextDataset(Dataset):
     """
     Dataset for sentence order prediction task, prepare sentence pairs for SOP task
@@ -241,7 +240,6 @@
                 current_length = 0  # reset current text length
             i += 1  # go to next line
         return examples
-=======
 
 class TextDatasetForNextSentencePrediction(Dataset):
     """
@@ -323,14 +321,9 @@
                 logger.info(
                     "Saving features into cached file %s [took %.3f s]", cached_features_file, time.time() - start
                 )
->>>>>>> a32d85f0
 
     def __len__(self):
         return len(self.examples)
 
-<<<<<<< HEAD
-    def __getitem__(self, i) -> Dict[str, torch.tensor]:
-=======
     def __getitem__(self, i):
->>>>>>> a32d85f0
         return self.examples[i]