# coding=utf-8
# Copyright 2018 The Google AI Language Team Authors, Facebook AI Research authors and The HuggingFace Inc. team.
# Copyright (c) 2018, NVIDIA CORPORATION.  All rights reserved.
#
# Licensed under the Apache License, Version 2.0 (the "License");
# you may not use this file except in compliance with the License.
# You may obtain a copy of the License at
#
#     http://www.apache.org/licenses/LICENSE-2.0
#
# Unless required by applicable law or agreed to in writing, software
# distributed under the License is distributed on an "AS IS" BASIS,
# WITHOUT WARRANTIES OR CONDITIONS OF ANY KIND, either express or implied.
# See the License for the specific language governing permissions and
# limitations under the License.

import gc
import json
import os
import re
import shutil
import tempfile
import warnings
from contextlib import contextmanager
from dataclasses import dataclass
from functools import partial
from pathlib import Path
from typing import Any, Callable, Dict, List, Optional, Tuple, Union

import torch
from torch import Tensor, device, nn
from torch.nn import CrossEntropyLoss

from requests import HTTPError

from .activations import get_activation
from .configuration_utils import PretrainedConfig
from .deepspeed import deepspeed_config, is_deepspeed_zero3_enabled
from .dynamic_module_utils import custom_object_save
from .generation_utils import GenerationMixin
from .pytorch_utils import (  # noqa: F401
    Conv1D,
    apply_chunking_to_forward,
    find_pruneable_heads_and_indices,
    prune_conv1d_layer,
    prune_layer,
    prune_linear_layer,
)
from .utils import (
    DUMMY_INPUTS,
    FLAX_WEIGHTS_NAME,
    HUGGINGFACE_CO_RESOLVE_ENDPOINT,
    TF2_WEIGHTS_NAME,
    TF_WEIGHTS_NAME,
    WEIGHTS_INDEX_NAME,
    WEIGHTS_NAME,
    ContextManagers,
    EntryNotFoundError,
    ModelOutput,
    PushToHubMixin,
    RepositoryNotFoundError,
    RevisionNotFoundError,
    cached_path,
    has_file,
    hf_bucket_url,
    is_accelerate_available,
    is_offline_mode,
    is_remote_url,
    logging,
    replace_return_docstrings,
)
from .utils.versions import require_version_core


if is_accelerate_available():
    from accelerate import dispatch_model, infer_auto_device_map, init_empty_weights
    from accelerate.utils import (
        load_offloaded_weights,
        offload_weight,
        save_offload_index,
        set_module_tensor_to_device,
    )

logger = logging.get_logger(__name__)


_init_weights = True


@contextmanager
def no_init_weights(_enable=True):
    """
    Context manager to globally disable weight initialization to speed up loading large models.

    TODO(Patrick): Delete safety argument `_enable=True` at next major version. .
    """
    global _init_weights
    if _enable:
        _init_weights = False
    try:
        yield
    finally:
        _init_weights = True


try:
    from torch.nn import Identity
except ImportError:
    # Older PyTorch compatibility
    class Identity(nn.Module):
        r"""A placeholder identity operator that is argument-insensitive."""

        def __init__(self, *args, **kwargs):
            super().__init__()

        def forward(self, input):
            return input


def get_parameter_device(parameter: Union[nn.Module, GenerationMixin, "ModuleUtilsMixin"]):
    try:
        return next(parameter.parameters()).device
    except StopIteration:
        # For nn.DataParallel compatibility in PyTorch 1.5

        def find_tensor_attributes(module: nn.Module) -> List[Tuple[str, Tensor]]:
            tuples = [(k, v) for k, v in module.__dict__.items() if torch.is_tensor(v)]
            return tuples

        gen = parameter._named_members(get_members_fn=find_tensor_attributes)
        first_tuple = next(gen)
        return first_tuple[1].device


def get_first_parameter_dtype(parameter: Union[nn.Module, GenerationMixin, "ModuleUtilsMixin"]):
    """
    Returns the first parameter dtype (can be non-floating) or asserts if none were found.
    """
    try:
        return next(parameter.parameters()).dtype
    except StopIteration:
        # For nn.DataParallel compatibility in PyTorch > 1.5

        def find_tensor_attributes(module: nn.Module) -> List[Tuple[str, Tensor]]:
            tuples = [(k, v) for k, v in module.__dict__.items() if torch.is_tensor(v)]
            return tuples

        gen = parameter._named_members(get_members_fn=find_tensor_attributes)
        first_tuple = next(gen)
        return first_tuple[1].dtype


def get_parameter_dtype(parameter: Union[nn.Module, GenerationMixin, "ModuleUtilsMixin"]):
    """
    Returns the first found floating dtype in parameters if there is one, otherwise returns the first dtype it found.
    """
<<<<<<< HEAD
    first_dtype = None
    for t in parameter.parameters():
        if first_dtype is None:
            first_dtype = t.dtype
        if t.is_floating_point():
            return t.dtype
=======
    try:
        for t in parameter.parameters():
            if t.is_floating_point():
                return t.dtype
        # if no floating dtype was found return whatever the first dtype is
        else:
            return next(parameter.parameters()).dtype
>>>>>>> 224bde91

    if first_dtype is not None:
        # if no floating dtype was found return whatever the first dtype is
        return first_dtype

    else:
        # For nn.DataParallel compatibility in PyTorch > 1.5
        def find_tensor_attributes(module: nn.Module) -> List[Tuple[str, Tensor]]:
            tuples = [(k, v) for k, v in module.__dict__.items() if torch.is_tensor(v)]
            return tuples

        gen = parameter._named_members(get_members_fn=find_tensor_attributes)
        first_tuple = None
        for tuple in gen:
            first_tuple = tuple
            if tuple[1].is_floating_point():
                return tuple[1].dtype
<<<<<<< HEAD

        # fallback to the first_dtype
        return first_tuple[1].dtype
=======
        # fallback to any dtype the model has even if not floating
        else:
            first_tuple = next(gen)
            return first_tuple[1].dtype
>>>>>>> 224bde91


def get_state_dict_float_dtype(state_dict):
    """
    Returns the first found floating dtype in `state_dict` or asserts if none were found.
    """
    for t in state_dict.values():
        if t.is_floating_point():
            return t.dtype

    raise ValueError("couldn't find any floating point dtypes in state_dict")


def get_state_dict_dtype(state_dict):
    """
    Returns the first found floating dtype in `state_dict` if there is one, otherwise returns the first dtype.
    """
    for t in state_dict.values():
        if t.is_floating_point():
            return t.dtype

    # if no floating dtype was found return whatever the first dtype is
    else:
        return next(state_dict.values()).dtype


def convert_file_size_to_int(size: Union[int, str]):
    """
    Converts a size expressed as a string with digits an unit (like `"5MB"`) to an integer (in bytes).

    Args:
        size (`int` or `str`): The size to convert. Will be directly returned if an `int`.

    Example:

    ```py
    >>> convert_file_size_to_int("1MiB")
    1048576
    ```
    """
    if isinstance(size, int):
        return size
    if size.upper().endswith("GIB"):
        return int(size[:-3]) * (2**30)
    if size.upper().endswith("MIB"):
        return int(size[:-3]) * (2**20)
    if size.upper().endswith("KIB"):
        return int(size[:-3]) * (2**10)
    if size.upper().endswith("GB"):
        int_size = int(size[:-2]) * (10**9)
        return int_size // 8 if size.endswith("b") else int_size
    if size.upper().endswith("MB"):
        int_size = int(size[:-2]) * (10**6)
        return int_size // 8 if size.endswith("b") else int_size
    if size.upper().endswith("KB"):
        int_size = int(size[:-2]) * (10**3)
        return int_size // 8 if size.endswith("b") else int_size
    raise ValueError("`size` is not in a valid format. Use an integer followed by the unit, e.g., '5GB'.")


def dtype_byte_size(dtype):
    """
    Returns the size (in bytes) occupied by one parameter of type `dtype`.

    Example:

    ```py
    >>> dtype_byte_size(torch.float32)
    4
    ```
    """
    if dtype == torch.bool:
        return 1 / 8
    bit_search = re.search("[^\d](\d+)$", str(dtype))
    if bit_search is None:
        raise ValueError(f"`dtype` is not a valid dtype: {dtype}.")
    bit_size = int(bit_search.groups()[0])
    return bit_size // 8


def shard_checkpoint(state_dict: Dict[str, torch.Tensor], max_shard_size: Union[int, str] = "10GB"):
    """
    Splits a model state dictionary in sub-checkpoints so that the final size of each sub-checkpoint does not exceed a
    given size.

    The sub-checkpoints are determined by iterating through the `state_dict` in the order of its keys, so there is no
    optimization made to make each sub-checkpoint as close as possible to the maximum size passed. For example, if the
    limit is 10GB and we have weights of sizes [6GB, 6GB, 2GB, 6GB, 2GB, 2GB] they will get sharded as [6GB], [6+2GB],
    [6+2+2GB] and not [6+2+2GB], [6+2GB], [6GB].

    <Tip warning={true}>

    If one of the model's weight is bigger that `max_sahrd_size`, it will end up in its own sub-checkpoint which will
    have a size greater than `max_shard_size`.

    </Tip>

    Args:
        state_dict (`Dict[str, torch.Tensor]`): The state dictionary of a model to save.
        max_shard_size (`int` or `str`, *optional*, defaults to `"10GB"`):
            The maximum size of each sub-checkpoint. If expressed as a string, needs to be digits followed by a unit
            (like `"5MB"`).
    """
    max_shard_size = convert_file_size_to_int(max_shard_size)

    sharded_state_dicts = []
    current_block = {}
    current_block_size = 0
    total_size = 0

    for key, weight in state_dict.items():
        weight_size = weight.numel() * dtype_byte_size(weight.dtype)

        # If this weight is going to tip up over the maximal size, we split.
        if current_block_size + weight_size > max_shard_size:
            sharded_state_dicts.append(current_block)
            current_block = {}
            current_block_size = 0

        current_block[key] = weight
        current_block_size += weight_size
        total_size += weight_size

    # Add the last block
    sharded_state_dicts.append(current_block)

    # If we only have one shard, we return it
    if len(sharded_state_dicts) == 1:
        return {WEIGHTS_NAME: sharded_state_dicts[0]}, None

    # Otherwise, let's build the index
    weight_map = {}
    shards = {}
    for idx, shard in enumerate(sharded_state_dicts):
        shard_file = WEIGHTS_NAME.replace(".bin", f"-{idx+1:05d}-of-{len(sharded_state_dicts):05d}.bin")
        shards[shard_file] = shard
        for key in shard.keys():
            weight_map[key] = shard_file

    # Add the metadata
    metadata = {"total_size": total_size}
    index = {"metadata": metadata, "weight_map": weight_map}
    return shards, index


def get_checkpoint_shard_files(
    pretrained_model_name_or_path,
    index_filename,
    cache_dir=None,
    force_download=False,
    proxies=None,
    resume_download=False,
    local_files_only=False,
    use_auth_token=None,
    user_agent=None,
    revision=None,
    mirror=None,
):
    """
    For a given model:

    - download and cache all the shards of a sharded checkpoint if `pretrained_model_name_or_path` is a model ID on the
      Hub
    - returns the list of paths to all the shards, as well as some metadata.

    For the description of each arg, see [`PreTrainedModel.from_pretrained`]. `index_filename` is the full path to the
    index (downloaded and cached if `pretrained_model_name_or_path` is a model ID on the Hub).
    """
    with open(index_filename, "r") as f:
        index = json.loads(f.read())

    shard_filenames = sorted(list(set(index["weight_map"].values())))
    sharded_metadata = index["metadata"]
    sharded_metadata["all_checkpoint_keys"] = list(index["weight_map"].keys())

    # First, let's deal with local folder.
    if os.path.isdir(pretrained_model_name_or_path):
        shard_filenames = [os.path.join(pretrained_model_name_or_path, f) for f in shard_filenames]
        return shard_filenames, sharded_metadata

    # At this stage pretrained_model_name_or_path is a model identifier on the Hub
    cached_filenames = []
    for shard_filename in shard_filenames:
        shard_url = hf_bucket_url(
            pretrained_model_name_or_path, filename=shard_filename, revision=revision, mirror=mirror
        )

        try:
            # Load from URL
            cached_filename = cached_path(
                shard_url,
                cache_dir=cache_dir,
                force_download=force_download,
                proxies=proxies,
                resume_download=resume_download,
                local_files_only=local_files_only,
                use_auth_token=use_auth_token,
                user_agent=user_agent,
            )
        # We have already dealt with RepositoryNotFoundError and RevisionNotFoundError when getting the index, so
        # we don't have to catch them here.
        except EntryNotFoundError:
            raise EnvironmentError(
                f"{pretrained_model_name_or_path} does not appear to have a file named {shard_filename} which is "
                "required according to the checkpoint index."
            )
        except HTTPError:
            raise EnvironmentError(
                f"We couldn't connect to '{HUGGINGFACE_CO_RESOLVE_ENDPOINT}' to load {shard_filename}. You should try"
                " again after checking your internet connection."
            )

        cached_filenames.append(cached_filename)

    return cached_filenames, sharded_metadata


def load_sharded_checkpoint(model, folder, strict=True):
    """
    This is the same as
    [`torch.nn.Module.load_state_dict`](https://pytorch.org/docs/stable/generated/torch.nn.Module.html?highlight=load_state_dict#torch.nn.Module.load_state_dict)
    but for a sharded checkpoint.

    This load is performed efficiently: each checkpoint shard is loaded one by one in RAM and deleted after being
    loaded in the model.

    Args:
        model (`torch.nn.Module`): The model in which to load the checkpoint.
        folder (`str` or `os.PathLike`): A path to a folder containing the sharded checkpoint.
        strict (`bool`, *optional`, defaults to `True`):
            Whether to strictly enforce that the keys in the model state dict match the keys in the sharded checkpoint.

    Returns:
        `NamedTuple`: A named tuple with `missing_keys` and `unexpected_keys` fields
            - `missing_keys` is a list of str containing the missing keys
            - `unexpected_keys` is a list of str containing the unexpected keys
    """
    # Load the index
    index_file = os.path.join(folder, WEIGHTS_INDEX_NAME)
    if not os.path.isfile(index_file):
        raise ValueError(f"Can't find a checkpoint index ({WEIGHTS_INDEX_NAME}) in {folder}.")

    with open(index_file, "r", encoding="utf-8") as f:
        index = json.load(f)

    shard_files = list(set(index["weight_map"].values()))

    # If strict=True, error before loading any of the state dicts.
    loaded_keys = index["weight_map"].keys()
    model_keys = model.state_dict().keys()
    missing_keys = [key for key in model_keys if key not in loaded_keys]
    unexpected_keys = [key for key in loaded_keys if key not in model_keys]
    if strict and (len(missing_keys) > 0 or len(unexpected_keys) > 0):
        error_message = f"Error(s) in loading state_dict for {model.__class__.__name__}"
        if len(missing_keys) > 0:
            str_missing_keys = ",".join([f'"{k}"' for k in missing_keys])
            error_message += f"\nMissing key(s): {str_missing_keys}."
        if len(unexpected_keys) > 0:
            str_unexpected_keys = ",".join([f'"{k}"' for k in unexpected_keys])
            error_message += f"\nMissing key(s): {str_unexpected_keys}."
        raise RuntimeError(error_message)

    for shard_file in shard_files:
        state_dict = torch.load(os.path.join(folder, shard_file))
        model.load_state_dict(state_dict, strict=False)

        # Make sure memory is fred before we load the next state dict.
        del state_dict
        gc.collect()

    # Return the same thing as PyTorch load_state_dict function.
    return torch.nn.modules.module._IncompatibleKeys(missing_keys, unexpected_keys)


def load_state_dict(checkpoint_file: Union[str, os.PathLike]):
    """
    Reads a PyTorch checkpoint file, returning properly formatted errors if they arise.
    """
    try:
        return torch.load(checkpoint_file, map_location="cpu")
    except Exception as e:
        try:
            with open(checkpoint_file) as f:
                if f.read().startswith("version"):
                    raise OSError(
                        "You seem to have cloned a repository without having git-lfs installed. Please install "
                        "git-lfs and run `git lfs install` followed by `git lfs pull` in the folder "
                        "you cloned."
                    )
                else:
                    raise ValueError(
                        f"Unable to locate the file {checkpoint_file} which is necessary to load this pretrained "
                        "model. Make sure you have saved the model properly."
                    ) from e
        except (UnicodeDecodeError, ValueError):
            raise OSError(
                f"Unable to load weights from pytorch checkpoint file for '{checkpoint_file}' "
                f"at '{checkpoint_file}'. "
                "If you tried to load a PyTorch model from a TF 2.0 checkpoint, please set from_tf=True."
            )


def _load_state_dict_into_model(model_to_load, state_dict, start_prefix):
    # Convert old format to new format if needed from a PyTorch state_dict
    old_keys = []
    new_keys = []
    for key in state_dict.keys():
        new_key = None
        if "gamma" in key:
            new_key = key.replace("gamma", "weight")
        if "beta" in key:
            new_key = key.replace("beta", "bias")
        if new_key:
            old_keys.append(key)
            new_keys.append(new_key)
    for old_key, new_key in zip(old_keys, new_keys):
        state_dict[new_key] = state_dict.pop(old_key)

    # copy state_dict so _load_from_state_dict can modify it
    metadata = getattr(state_dict, "_metadata", None)
    state_dict = state_dict.copy()
    if metadata is not None:
        state_dict._metadata = metadata

    error_msgs = []

    # PyTorch's `_load_from_state_dict` does not copy parameters in a module's descendants
    # so we need to apply the function recursively.
    def load(module: nn.Module, prefix=""):
        local_metadata = {} if metadata is None else metadata.get(prefix[:-1], {})
        args = (state_dict, prefix, local_metadata, True, [], [], error_msgs)
        if is_deepspeed_zero3_enabled():
            import deepspeed

            # because zero3 puts placeholders in model params, this context
            # manager gathers (unpartitions) the params of the current layer, then loads from
            # the state dict and then re-partitions them again
            with deepspeed.zero.GatheredParameters(list(module.parameters(recurse=False)), modifier_rank=0):
                if torch.distributed.get_rank() == 0:
                    module._load_from_state_dict(*args)
        else:
            module._load_from_state_dict(*args)

        for name, child in module._modules.items():
            if child is not None:
                load(child, prefix + name + ".")

    load(model_to_load, prefix=start_prefix)

    return error_msgs


def find_submodule_and_param_name(model, long_key, start_prefix):
    """
    A helper util to find the last sub-module and the param/buffer name. If `start_prefix` is supplied it'll be removed
    from the start of the key
    """

    if len(start_prefix) > 0 and long_key.startswith(start_prefix):
        long_key = ".".join(long_key.split(".")[1:])

    split_key = long_key.split(".")
    submodule = model
    while len(split_key) > 1:
        if hasattr(submodule, split_key[0]):
            submodule = getattr(submodule, split_key[0])
            del split_key[0]
        else:
            submodule = None
            break
    if submodule == model:
        submodule = None
    return submodule, split_key[0]


def _move_model_to_meta(model, loaded_state_dict_keys, start_prefix):
    """
    Moves `loaded_state_dict_keys` in model to meta device which frees up the memory taken by those params.

    `start_prefix` is used for models which insert their name into model keys, e.g. `bert` in
    `bert.pooler.dense.weight`

    """

    # meta device was added in pt=1.9
    require_version_core("torch>=1.9")

    # dematerialize param storage for keys that are going to be replaced by state_dict, by
    # putting those on the meta device
    for k in loaded_state_dict_keys:
        submodule, param_name = find_submodule_and_param_name(model, k, start_prefix)
        if submodule is not None:
            # selectively switch to the meta device only those params/buffers that will
            # be next replaced from state_dict. This a complex way to do p.to_("meta")
            # since we have no in-place to_ for tensors.
            new_val = getattr(submodule, param_name)
            if isinstance(new_val, torch.nn.Parameter):
                # isinstance returns False for Params on meta device, so switch after the check
                new_val = torch.nn.Parameter(new_val.to("meta"))
            else:
                new_val = new_val.to("meta")
            setattr(submodule, param_name, new_val)


def _load_state_dict_into_meta_model(
    model,
    state_dict,
    loaded_state_dict_keys,  # left for now but could be removed, see below
    start_prefix,
    expected_keys,
    device_map=None,
    offload_folder=None,
    offload_index=None,
    state_dict_folder=None,
    state_dict_index=None,
    dtype=None,
):
    """
    This is somewhat similar to `_load_state_dict_into_model`, but deals with a model that has some or all of its
    params on a `meta` device. It replaces the model params with the data from the `state_dict`, while moving the
    params back to the normal device, but only for `loaded_state_dict_keys`.

    `start_prefix` is used for models which insert their name into model keys, e.g. `bert` in
    `bert.pooler.dense.weight`

    """

    # XXX: remaining features to implement to be fully compatible with _load_state_dict_into_model
    # - deepspeed zero 3 support
    # - need to copy metadata if any - see _load_state_dict_into_model
    # - handling error_msgs - mimicking the error handling in module._load_from_state_dict()
    # - Is there a situation where some keys aren't in `loaded_state_dict_keys` and in which case
    #   they won't get loaded.

    error_msgs = []

    old_keys = []
    new_keys = []
    for key in state_dict.keys():
        new_key = None
        if "gamma" in key:
            new_key = key.replace("gamma", "weight")
        if "beta" in key:
            new_key = key.replace("beta", "bias")
        if new_key:
            old_keys.append(key)
            new_keys.append(new_key)
    for old_key, new_key in zip(old_keys, new_keys):
        state_dict[new_key] = state_dict.pop(old_key)

    for param_name, param in state_dict.items():
        # First part of the test is always true as load_state_dict_keys always contains state_dict keys.
        if param_name not in loaded_state_dict_keys or param_name not in expected_keys:
            continue

        if param_name.startswith(start_prefix):
            param_name = param_name[len(start_prefix) :]

        module_name = param_name
        # We convert floating dtypes to the `dtype` passed.
        if dtype is not None and not str(param.dtype).startswith("torch.int"):
            param = param.to(dtype)

        if device_map is None:
            param_device = "cpu"
        else:
            # find next higher level module that is defined in device_map:
            # bert.lm_head.weight -> bert.lm_head -> bert -> ''
            while len(module_name) > 0 and module_name not in device_map:
                module_name = ".".join(module_name.split(".")[:-1])
            if module_name == "" and "" not in device_map:
                # TODO: group all errors and raise at the end.
                raise ValueError(f"{param_name} doesn't have any device set.")
            param_device = device_map[module_name]

        if param_device == "disk":
            offload_index = offload_weight(param, param_name, offload_folder, offload_index)
        elif param_device == "cpu" and state_dict_index is not None:
            state_dict_index = offload_weight(param, param_name, state_dict_folder, state_dict_index)
        else:
            set_module_tensor_to_device(model, param_name, param_device, value=param)

    return error_msgs, offload_index, state_dict_index


class ModuleUtilsMixin:
    """
    A few utilities for `torch.nn.Modules`, to be used as a mixin.
    """

    @staticmethod
    def _hook_rss_memory_pre_forward(module, *args, **kwargs):
        try:
            import psutil
        except ImportError:
            raise ImportError("You need to install psutil (pip install psutil) to use memory tracing.")

        process = psutil.Process(os.getpid())
        mem = process.memory_info()
        module.mem_rss_pre_forward = mem.rss
        return None

    @staticmethod
    def _hook_rss_memory_post_forward(module, *args, **kwargs):
        try:
            import psutil
        except ImportError:
            raise ImportError("You need to install psutil (pip install psutil) to use memory tracing.")

        process = psutil.Process(os.getpid())
        mem = process.memory_info()
        module.mem_rss_post_forward = mem.rss
        mem_rss_diff = module.mem_rss_post_forward - module.mem_rss_pre_forward
        module.mem_rss_diff = mem_rss_diff + (module.mem_rss_diff if hasattr(module, "mem_rss_diff") else 0)
        return None

    def add_memory_hooks(self):
        """
        Add a memory hook before and after each sub-module forward pass to record increase in memory consumption.

        Increase in memory consumption is stored in a `mem_rss_diff` attribute for each module and can be reset to zero
        with `model.reset_memory_hooks_state()`.
        """
        for module in self.modules():
            module.register_forward_pre_hook(self._hook_rss_memory_pre_forward)
            module.register_forward_hook(self._hook_rss_memory_post_forward)
        self.reset_memory_hooks_state()

    def reset_memory_hooks_state(self):
        """
        Reset the `mem_rss_diff` attribute of each module (see [`~modeling_utils.ModuleUtilsMixin.add_memory_hooks`]).
        """
        for module in self.modules():
            module.mem_rss_diff = 0
            module.mem_rss_post_forward = 0
            module.mem_rss_pre_forward = 0

    @property
    def device(self) -> device:
        """
        `torch.device`: The device on which the module is (assuming that all the module parameters are on the same
        device).
        """
        return get_parameter_device(self)

    @property
    def dtype(self) -> torch.dtype:
        """
        `torch.dtype`: The dtype of the module (assuming that all the module parameters have the same dtype).
        """
        return get_parameter_dtype(self)

    def invert_attention_mask(self, encoder_attention_mask: Tensor) -> Tensor:
        """
        Invert an attention mask (e.g., switches 0. and 1.).

        Args:
            encoder_attention_mask (`torch.Tensor`): An attention mask.

        Returns:
            `torch.Tensor`: The inverted attention mask.
        """
        if encoder_attention_mask.dim() == 3:
            encoder_extended_attention_mask = encoder_attention_mask[:, None, :, :]
        if encoder_attention_mask.dim() == 2:
            encoder_extended_attention_mask = encoder_attention_mask[:, None, None, :]
        # T5 has a mask that can compare sequence ids, we can simulate this here with this transposition
        # Cf. https://github.com/tensorflow/mesh/blob/8d2465e9bc93129b913b5ccc6a59aa97abd96ec6/mesh_tensorflow
        # /transformer/transformer_layers.py#L270
        # encoder_extended_attention_mask = (encoder_extended_attention_mask ==
        # encoder_extended_attention_mask.transpose(-1, -2))
        encoder_extended_attention_mask = encoder_extended_attention_mask.to(dtype=self.dtype)  # fp16 compatibility

        if self.dtype == torch.float16:
            encoder_extended_attention_mask = (1.0 - encoder_extended_attention_mask) * -1e4
        elif self.dtype in [torch.bfloat16, torch.float32]:
            encoder_extended_attention_mask = (1.0 - encoder_extended_attention_mask) * -1e9
        else:
            raise ValueError(
                f"{self.dtype} not recognized. `dtype` should be set to either `torch.float32` or `torch.float16`"
            )

        return encoder_extended_attention_mask

    @staticmethod
    def create_extended_attention_mask_for_decoder(input_shape, attention_mask, device=None):
        if device is not None:
            warnings.warn(
                "The `device` argument is deprecated and will be removed in v5 of Transformers.", FutureWarning
            )
        else:
            device = attention_mask.device
        batch_size, seq_length = input_shape
        seq_ids = torch.arange(seq_length, device=device)
        causal_mask = seq_ids[None, None, :].repeat(batch_size, seq_length, 1) <= seq_ids[None, :, None]
        # in case past_key_values are used we need to add a prefix ones mask to the causal mask
        # causal and attention masks must have same type with pytorch version < 1.3
        causal_mask = causal_mask.to(attention_mask.dtype)

        if causal_mask.shape[1] < attention_mask.shape[1]:
            prefix_seq_len = attention_mask.shape[1] - causal_mask.shape[1]
            causal_mask = torch.cat(
                [
                    torch.ones((batch_size, seq_length, prefix_seq_len), device=device, dtype=causal_mask.dtype),
                    causal_mask,
                ],
                axis=-1,
            )

        extended_attention_mask = causal_mask[:, None, :, :] * attention_mask[:, None, None, :]
        return extended_attention_mask

    def get_extended_attention_mask(
        self, attention_mask: Tensor, input_shape: Tuple[int], device: device = None
    ) -> Tensor:
        """
        Makes broadcastable attention and causal masks so that future and masked tokens are ignored.

        Arguments:
            attention_mask (`torch.Tensor`):
                Mask with ones indicating tokens to attend to, zeros for tokens to ignore.
            input_shape (`Tuple[int]`):
                The shape of the input to the model.

        Returns:
            `torch.Tensor` The extended attention mask, with a the same dtype as `attention_mask.dtype`.
        """
        if not (attention_mask.dim() == 2 and self.config.is_decoder):
            # show warning only if it won't be shown in `create_extended_attention_mask_for_decoder`
            if device is not None:
                warnings.warn(
                    "The `device` argument is deprecated and will be removed in v5 of Transformers.", FutureWarning
                )
        # We can provide a self-attention mask of dimensions [batch_size, from_seq_length, to_seq_length]
        # ourselves in which case we just need to make it broadcastable to all heads.
        if attention_mask.dim() == 3:
            extended_attention_mask = attention_mask[:, None, :, :]
        elif attention_mask.dim() == 2:
            # Provided a padding mask of dimensions [batch_size, seq_length]
            # - if the model is a decoder, apply a causal mask in addition to the padding mask
            # - if the model is an encoder, make the mask broadcastable to [batch_size, num_heads, seq_length, seq_length]
            if self.config.is_decoder:
                extended_attention_mask = ModuleUtilsMixin.create_extended_attention_mask_for_decoder(
                    input_shape, attention_mask, device
                )
            else:
                extended_attention_mask = attention_mask[:, None, None, :]
        else:
            raise ValueError(
                f"Wrong shape for input_ids (shape {input_shape}) or attention_mask (shape {attention_mask.shape})"
            )

        # Since attention_mask is 1.0 for positions we want to attend and 0.0 for
        # masked positions, this operation will create a tensor which is 0.0 for
        # positions we want to attend and -10000.0 for masked positions.
        # Since we are adding it to the raw scores before the softmax, this is
        # effectively the same as removing these entirely.
        extended_attention_mask = extended_attention_mask.to(dtype=self.dtype)  # fp16 compatibility
        extended_attention_mask = (1.0 - extended_attention_mask) * -10000.0
        return extended_attention_mask

    def get_head_mask(
        self, head_mask: Optional[Tensor], num_hidden_layers: int, is_attention_chunked: bool = False
    ) -> Tensor:
        """
        Prepare the head mask if needed.

        Args:
            head_mask (`torch.Tensor` with shape `[num_heads]` or `[num_hidden_layers x num_heads]`, *optional*):
                The mask indicating if we should keep the heads or not (1.0 for keep, 0.0 for discard).
            num_hidden_layers (`int`):
                The number of hidden layers in the model.
            is_attention_chunked: (`bool`, *optional*, defaults to `False`):
                Whether or not the attentions scores are computed by chunks or not.

        Returns:
            `torch.Tensor` with shape `[num_hidden_layers x batch x num_heads x seq_length x seq_length]` or list with
            `[None]` for each layer.
        """
        if head_mask is not None:
            head_mask = self._convert_head_mask_to_5d(head_mask, num_hidden_layers)
            if is_attention_chunked is True:
                head_mask = head_mask.unsqueeze(-1)
        else:
            head_mask = [None] * num_hidden_layers

        return head_mask

    def _convert_head_mask_to_5d(self, head_mask, num_hidden_layers):
        """-> [num_hidden_layers x batch x num_heads x seq_length x seq_length]"""
        if head_mask.dim() == 1:
            head_mask = head_mask.unsqueeze(0).unsqueeze(0).unsqueeze(-1).unsqueeze(-1)
            head_mask = head_mask.expand(num_hidden_layers, -1, -1, -1, -1)
        elif head_mask.dim() == 2:
            head_mask = head_mask.unsqueeze(1).unsqueeze(-1).unsqueeze(-1)  # We can specify head_mask for each layer
        assert head_mask.dim() == 5, f"head_mask.dim != 5, instead {head_mask.dim()}"
        head_mask = head_mask.to(dtype=self.dtype)  # switch to float if need + fp16 compatibility
        return head_mask

    def num_parameters(self, only_trainable: bool = False, exclude_embeddings: bool = False) -> int:
        """
        Get number of (optionally, trainable or non-embeddings) parameters in the module.

        Args:
            only_trainable (`bool`, *optional*, defaults to `False`):
                Whether or not to return only the number of trainable parameters

            exclude_embeddings (`bool`, *optional*, defaults to `False`):
                Whether or not to return only the number of non-embeddings parameters

        Returns:
            `int`: The number of parameters.
        """

        if exclude_embeddings:
            embedding_param_names = [
                f"{name}.weight" for name, module_type in self.named_modules() if isinstance(module_type, nn.Embedding)
            ]
            non_embedding_parameters = [
                parameter for name, parameter in self.named_parameters() if name not in embedding_param_names
            ]
            return sum(p.numel() for p in non_embedding_parameters if p.requires_grad or not only_trainable)
        else:
            return sum(p.numel() for p in self.parameters() if p.requires_grad or not only_trainable)

    def estimate_tokens(self, input_dict: Dict[str, Union[torch.Tensor, Any]]) -> int:
        """
        Helper function to estimate the total number of tokens from the model inputs.

        Args:
            inputs (`dict`): The model inputs.

        Returns:
            `int`: The total number of tokens.
        """
        if not hasattr(self, "warnings_issued"):
            self.warnings_issued = {}
        if self.main_input_name in input_dict:
            return input_dict[self.main_input_name].numel()
        elif "estimate_tokens" not in self.warnings_issued:
            logger.warning(
                "Could not estimate the number of tokens of the input, floating-point operations will not be computed"
            )
            self.warnings_issued["estimate_tokens"] = True
        return 0

    def floating_point_ops(
        self, input_dict: Dict[str, Union[torch.Tensor, Any]], exclude_embeddings: bool = True
    ) -> int:
        """
        Get number of (optionally, non-embeddings) floating-point operations for the forward and backward passes of a
        batch with this transformer model. Default approximation neglects the quadratic dependency on the number of
        tokens (valid if `12 * d_model << sequence_length`) as laid out in [this
        paper](https://arxiv.org/pdf/2001.08361.pdf) section 2.1. Should be overridden for transformers with parameter
        re-use e.g. Albert or Universal Transformers, or if doing long-range modeling with very high sequence lengths.

        Args:
            batch_size (`int`):
                The batch size for the forward pass.

            sequence_length (`int`):
                The number of tokens in each line of the batch.

            exclude_embeddings (`bool`, *optional*, defaults to `True`):
                Whether or not to count embedding and softmax operations.

        Returns:
            `int`: The number of floating-point operations.
        """

        return 6 * self.estimate_tokens(input_dict) * self.num_parameters(exclude_embeddings=exclude_embeddings)


class PreTrainedModel(nn.Module, ModuleUtilsMixin, GenerationMixin, PushToHubMixin):
    r"""
    Base class for all models.

    [`PreTrainedModel`] takes care of storing the configuration of the models and handles methods for loading,
    downloading and saving models as well as a few methods common to all models to:

        - resize the input embeddings,
        - prune heads in the self-attention heads.

    Class attributes (overridden by derived classes):

        - **config_class** ([`PretrainedConfig`]) -- A subclass of [`PretrainedConfig`] to use as configuration class
          for this model architecture.
        - **load_tf_weights** (`Callable`) -- A python *method* for loading a TensorFlow checkpoint in a PyTorch model,
          taking as arguments:

            - **model** ([`PreTrainedModel`]) -- An instance of the model on which to load the TensorFlow checkpoint.
            - **config** ([`PreTrainedConfig`]) -- An instance of the configuration associated to the model.
            - **path** (`str`) -- A path to the TensorFlow checkpoint.

        - **base_model_prefix** (`str`) -- A string indicating the attribute associated to the base model in derived
          classes of the same architecture adding modules on top of the base model.
        - **is_parallelizable** (`bool`) -- A flag indicating whether this model supports model parallelization.
        - **main_input_name** (`str`) -- The name of the principal input to the model (often `input_ids` for NLP
          models, `pixel_values` for vision models and `input_values` for speech models).
    """
    config_class = None
    base_model_prefix = ""
    main_input_name = "input_ids"
    _auto_class = None
    _no_split_modules = None

    # a list of `re` patterns of `state_dict` keys that should be removed from the list of missing
    # keys we find (keys inside the model but not in the checkpoint) and avoid unnecessary warnings.
    _keys_to_ignore_on_load_missing = None
    # a list of `re` patterns of `state_dict` keys that should be removed from the list of
    # unexpected keys we find (keys inside the checkpoint but not the model) and avoid unnecessary
    # warnings.
    _keys_to_ignore_on_load_unexpected = None
    # a list of `state_dict` keys to ignore when saving the model (useful for keys that aren't
    # trained, but which are either deterministic or tied variables)
    _keys_to_ignore_on_save = None

    is_parallelizable = False
    supports_gradient_checkpointing = False

    @property
    def dummy_inputs(self) -> Dict[str, torch.Tensor]:
        """
        `Dict[str, torch.Tensor]`: Dummy inputs to do a forward pass in the network.
        """
        return {"input_ids": torch.tensor(DUMMY_INPUTS)}

    @property
    def framework(self) -> str:
        """
        :str: Identifies that this is a PyTorch model.
        """
        return "pt"

    def __init__(self, config: PretrainedConfig, *inputs, **kwargs):
        super().__init__()
        if not isinstance(config, PretrainedConfig):
            raise ValueError(
                f"Parameter config in `{self.__class__.__name__}(config)` should be an instance of class "
                "`PretrainedConfig`. To create a model from a pretrained model use "
                f"`model = {self.__class__.__name__}.from_pretrained(PRETRAINED_MODEL_NAME)`"
            )
        # Save config and origin of the pretrained weights if given in model
        self.config = config
        self.name_or_path = config.name_or_path
        self.warnings_issued = {}

    def post_init(self):
        """
        A method executed at the end of each Transformer model initialization, to execute code that needs the model's
        modules properly initialized (such as weight initialization).
        """
        self.init_weights()
        self._backward_compatibility_gradient_checkpointing()

    def _backward_compatibility_gradient_checkpointing(self):
        if self.supports_gradient_checkpointing and getattr(self.config, "gradient_checkpointing", False):
            self.gradient_checkpointing_enable()
            # Remove the attribute now that is has been consumed, so it's no saved in the config.
            delattr(self.config, "gradient_checkpointing")

    @classmethod
    def _from_config(cls, config, **kwargs):
        """
        All context managers that the model should be initialized under go here.

        Args:
            torch_dtype (`torch.dtype`, *optional*):
                Override the default `torch.dtype` and load the model under this dtype.
        """
        torch_dtype = kwargs.pop("torch_dtype", None)

        # override default dtype if needed
        dtype_orig = None
        if torch_dtype is not None:
            dtype_orig = cls._set_default_torch_dtype(torch_dtype)

        if is_deepspeed_zero3_enabled():
            import deepspeed

            logger.info("Detected DeepSpeed ZeRO-3: activating zero.init() for this model")
            # this immediately partitions the model across all gpus, to avoid the overhead in time
            # and memory copying it on CPU or each GPU first
            with deepspeed.zero.Init(config_dict_or_path=deepspeed_config()):
                model = cls(config, **kwargs)
        else:
            model = cls(config, **kwargs)

        # restore default dtype if it was modified
        if dtype_orig is not None:
            torch.set_default_dtype(dtype_orig)

        return model

    @classmethod
    def _set_default_torch_dtype(cls, dtype: torch.dtype) -> torch.dtype:
        """
        Change the default dtype and return the previous one. This is needed when wanting to instantiate the model
        under specific dtype.

        Args:
            dtype (`torch.dtype`):
                a floating dtype to set to.

        Returns:
            `torch.dtype`: the original `dtype` that can be used to restore `torch.set_default_dtype(dtype)` if it was
            modified. If it wasn't, returns `None`.

        Note `set_default_dtype` currently only works with floating-point types and asserts if for example,
        `torch.int64` is passed. So if a non-float `dtype` is passed this functions will throw an exception.
        """
        if not dtype.is_floating_point:
            raise ValueError(
                f"Can't instantiate {cls.__name__} model under dtype={dtype} since it is not a floating point dtype"
            )

        logger.info(f"Instantiating {cls.__name__} model under default dtype {dtype}.")
        dtype_orig = torch.get_default_dtype()
        torch.set_default_dtype(dtype)
        return dtype_orig

    @property
    def base_model(self) -> nn.Module:
        """
        `torch.nn.Module`: The main body of the model.
        """
        return getattr(self, self.base_model_prefix, self)

    def get_input_embeddings(self) -> nn.Module:
        """
        Returns the model's input embeddings.

        Returns:
            `nn.Module`: A torch module mapping vocabulary to hidden states.
        """
        base_model = getattr(self, self.base_model_prefix, self)
        if base_model is not self:
            return base_model.get_input_embeddings()
        else:
            raise NotImplementedError

    def set_input_embeddings(self, value: nn.Module):
        """
        Set model's input embeddings.

        Args:
            value (`nn.Module`): A module mapping vocabulary to hidden states.
        """
        base_model = getattr(self, self.base_model_prefix, self)
        if base_model is not self:
            base_model.set_input_embeddings(value)
        else:
            raise NotImplementedError

    def get_output_embeddings(self) -> nn.Module:
        """
        Returns the model's output embeddings.

        Returns:
            `nn.Module`: A torch module mapping hidden states to vocabulary.
        """
        return None  # Overwrite for models with output embeddings

    def _init_weights(self, module):
        """
        Initialize the weights. This method should be overridden by derived class.
        """
        raise NotImplementedError(f"Make sure `_init_weights` is implemented for {self.__class__}")

    def tie_weights(self):
        """
        Tie the weights between the input embeddings and the output embeddings.

        If the `torchscript` flag is set in the configuration, can't handle parameter sharing so we are cloning the
        weights instead.
        """
        if getattr(self.config, "tie_word_embeddings", True):
            output_embeddings = self.get_output_embeddings()
            if output_embeddings is not None:
                self._tie_or_clone_weights(output_embeddings, self.get_input_embeddings())

        if getattr(self.config, "is_encoder_decoder", False) and getattr(self.config, "tie_encoder_decoder", False):
            if hasattr(self, self.base_model_prefix):
                self = getattr(self, self.base_model_prefix)
            self._tie_encoder_decoder_weights(self.encoder, self.decoder, self.base_model_prefix)

        for module in self.modules():
            if hasattr(module, "_tie_weights"):
                module._tie_weights()

    @staticmethod
    def _tie_encoder_decoder_weights(encoder: nn.Module, decoder: nn.Module, base_model_prefix: str):
        uninitialized_encoder_weights: List[str] = []
        if decoder.__class__ != encoder.__class__:
            logger.info(
                f"{decoder.__class__} and {encoder.__class__} are not equal. In this case make sure that all encoder"
                " weights are correctly initialized."
            )

        def tie_encoder_to_decoder_recursively(
            decoder_pointer: nn.Module,
            encoder_pointer: nn.Module,
            module_name: str,
            uninitialized_encoder_weights: List[str],
            depth=0,
        ):
            assert isinstance(decoder_pointer, nn.Module) and isinstance(
                encoder_pointer, nn.Module
            ), f"{decoder_pointer} and {encoder_pointer} have to be of type nn.Module"
            if hasattr(decoder_pointer, "weight"):
                assert hasattr(encoder_pointer, "weight")
                encoder_pointer.weight = decoder_pointer.weight
                if hasattr(decoder_pointer, "bias"):
                    assert hasattr(encoder_pointer, "bias")
                    encoder_pointer.bias = decoder_pointer.bias
                return

            encoder_modules = encoder_pointer._modules
            decoder_modules = decoder_pointer._modules
            if len(decoder_modules) > 0:
                assert (
                    len(encoder_modules) > 0
                ), f"Encoder module {encoder_pointer} does not match decoder module {decoder_pointer}"

                all_encoder_weights = set([module_name + "/" + sub_name for sub_name in encoder_modules.keys()])
                encoder_layer_pos = 0
                for name, module in decoder_modules.items():
                    if name.isdigit():
                        encoder_name = str(int(name) + encoder_layer_pos)
                        decoder_name = name
                        if not isinstance(decoder_modules[decoder_name], type(encoder_modules[encoder_name])) and len(
                            encoder_modules
                        ) != len(decoder_modules):
                            # this can happen if the name corresponds to the position in a list module list of layers
                            # in this case the decoder has added a cross-attention that the encoder does not have
                            # thus skip this step and subtract one layer pos from encoder
                            encoder_layer_pos -= 1
                            continue
                    elif name not in encoder_modules:
                        continue
                    elif depth > 500:
                        raise ValueError(
                            "Max depth of recursive function `tie_encoder_to_decoder` reached. It seems that there is"
                            " a circular dependency between two or more `nn.Modules` of your model."
                        )
                    else:
                        decoder_name = encoder_name = name
                    tie_encoder_to_decoder_recursively(
                        decoder_modules[decoder_name],
                        encoder_modules[encoder_name],
                        module_name + "/" + name,
                        uninitialized_encoder_weights,
                        depth=depth + 1,
                    )
                    all_encoder_weights.remove(module_name + "/" + encoder_name)

                uninitialized_encoder_weights += list(all_encoder_weights)

        # tie weights recursively
        tie_encoder_to_decoder_recursively(decoder, encoder, base_model_prefix, uninitialized_encoder_weights)
        if len(uninitialized_encoder_weights) > 0:
            logger.warning(
                f"The following encoder weights were not tied to the decoder {uninitialized_encoder_weights}"
            )

    def _tie_or_clone_weights(self, output_embeddings, input_embeddings):
        """Tie or clone module weights depending of whether we are using TorchScript or not"""
        if self.config.torchscript:
            output_embeddings.weight = nn.Parameter(input_embeddings.weight.clone())
        else:
            output_embeddings.weight = input_embeddings.weight

        if getattr(output_embeddings, "bias", None) is not None:
            output_embeddings.bias.data = nn.functional.pad(
                output_embeddings.bias.data,
                (
                    0,
                    output_embeddings.weight.shape[0] - output_embeddings.bias.shape[0],
                ),
                "constant",
                0,
            )
        if hasattr(output_embeddings, "out_features") and hasattr(input_embeddings, "num_embeddings"):
            output_embeddings.out_features = input_embeddings.num_embeddings

    def resize_token_embeddings(self, new_num_tokens: Optional[int] = None) -> nn.Embedding:
        """
        Resizes input token embeddings matrix of the model if `new_num_tokens != config.vocab_size`.

        Takes care of tying weights embeddings afterwards if the model class has a `tie_weights()` method.

        Arguments:
            new_num_tokens (`int`, *optional*):
                The number of new tokens in the embedding matrix. Increasing the size will add newly initialized
                vectors at the end. Reducing the size will remove vectors from the end. If not provided or `None`, just
                returns a pointer to the input tokens `torch.nn.Embedding` module of the model without doing anything.

        Return:
            `torch.nn.Embedding`: Pointer to the input tokens Embeddings Module of the model.
        """
        model_embeds = self._resize_token_embeddings(new_num_tokens)
        if new_num_tokens is None:
            return model_embeds

        # Update base model and current model config
        self.config.vocab_size = new_num_tokens
        self.vocab_size = new_num_tokens

        # Tie weights again if needed
        self.tie_weights()

        return model_embeds

    def _resize_token_embeddings(self, new_num_tokens):
        old_embeddings = self.get_input_embeddings()
        new_embeddings = self._get_resized_embeddings(old_embeddings, new_num_tokens)
        self.set_input_embeddings(new_embeddings)

        # if word embeddings are not tied, make sure that lm head is resized as well
        if self.get_output_embeddings() is not None and not self.config.tie_word_embeddings:
            old_lm_head = self.get_output_embeddings()
            new_lm_head = self._get_resized_lm_head(old_lm_head, new_num_tokens)
            self.set_output_embeddings(new_lm_head)

        return self.get_input_embeddings()

    def _get_resized_embeddings(
        self, old_embeddings: nn.Embedding, new_num_tokens: Optional[int] = None
    ) -> nn.Embedding:
        """
        Build a resized Embedding Module from a provided token Embedding Module. Increasing the size will add newly
        initialized vectors at the end. Reducing the size will remove vectors from the end

        Args:
            old_embeddings (`torch.nn.Embedding`):
                Old embeddings to be resized.
            new_num_tokens (`int`, *optional*):
                New number of tokens in the embedding matrix.

                Increasing the size will add newly initialized vectors at the end. Reducing the size will remove
                vectors from the end. If not provided or `None`, just returns a pointer to the input tokens
                ``torch.nn.Embedding``` module of the model without doing anything.

        Return:
            `torch.nn.Embedding`: Pointer to the resized Embedding Module or the old Embedding Module if
            `new_num_tokens` is `None`
        """
        if new_num_tokens is None:
            return old_embeddings

        if is_deepspeed_zero3_enabled():
            import deepspeed

            with deepspeed.zero.GatheredParameters(old_embeddings.weight, modifier_rank=None):
                old_num_tokens, old_embedding_dim = old_embeddings.weight.size()
        else:
            old_num_tokens, old_embedding_dim = old_embeddings.weight.size()

        if old_num_tokens == new_num_tokens:
            return old_embeddings

        if not isinstance(old_embeddings, nn.Embedding):
            raise TypeError(
                f"Old embeddings are of type {type(old_embeddings)}, which is not an instance of {nn.Embedding}. You"
                " should either use a different resize function or make sure that `old_embeddings` are an instance of"
                f" {nn.Embedding}."
            )

        # Build new embeddings
        new_embeddings = nn.Embedding(new_num_tokens, old_embedding_dim)
        new_embeddings.to(old_embeddings.weight.device, dtype=old_embeddings.weight.dtype)

        # initialize all new embeddings (in particular added tokens)
        self._init_weights(new_embeddings)

        # Copy token embeddings from the previous weights

        # numbers of tokens to copy
        n = min(old_num_tokens, new_num_tokens)
        if is_deepspeed_zero3_enabled():
            import deepspeed

            with deepspeed.zero.GatheredParameters(old_embeddings.weight, modifier_rank=0):
                if torch.distributed.get_rank() == 0:
                    new_embeddings.weight.data[:n, :] = old_embeddings.weight.data[:n, :]
        else:
            new_embeddings.weight.data[:n, :] = old_embeddings.weight.data[:n, :]

        return new_embeddings

    def _get_resized_lm_head(
        self, old_lm_head: nn.Linear, new_num_tokens: Optional[int] = None, transposed: Optional[bool] = False
    ) -> nn.Linear:
        """
        Build a resized Linear Module from a provided old Linear Module. Increasing the size will add newly initialized
        vectors at the end. Reducing the size will remove vectors from the end

        Args:
            old_lm_head (`torch.nn.Linear`):
                Old lm head liner layer to be resized.
            new_num_tokens (`int`, *optional*):
                New number of tokens in the linear matrix.

                Increasing the size will add newly initialized vectors at the end. Reducing the size will remove
                vectors from the end. If not provided or `None`, just returns a pointer to the input tokens
                ``torch.nn.Linear``` module of the model without doing anything. transposed (`bool`, *optional*,
                defaults to `False`): Whether `old_lm_head` is transposed or not. If True `old_lm_head.size()` is
                `lm_head_dim, vocab_size` else `vocab_size, lm_head_dim`.

        Return:
            `torch.nn.Linear`: Pointer to the resized Linear Module or the old Linear Module if `new_num_tokens` is
            `None`
        """
        if new_num_tokens is None:
            return old_lm_head

        if is_deepspeed_zero3_enabled():
            import deepspeed

            with deepspeed.zero.GatheredParameters(old_lm_head.weight, modifier_rank=None):
                old_num_tokens, old_lm_head_dim = (
                    old_lm_head.weight.size() if not transposed else old_lm_head.weight.t().size()
                )
        else:
            old_num_tokens, old_lm_head_dim = (
                old_lm_head.weight.size() if not transposed else old_lm_head.weight.t().size()
            )

        if old_num_tokens == new_num_tokens:
            return old_lm_head

        if not isinstance(old_lm_head, nn.Linear):
            raise TypeError(
                f"Old language model head is of type {type(old_lm_head)}, which is not an instance of {nn.Linear}. You"
                " should either use a different resize function or make sure that `old_lm_head` are an instance of"
                f" {nn.Linear}."
            )

        # Build new lm head
        new_lm_head_shape = (old_lm_head_dim, new_num_tokens) if not transposed else (new_num_tokens, old_lm_head_dim)
        has_new_lm_head_bias = old_lm_head.bias is not None
        new_lm_head = nn.Linear(*new_lm_head_shape, bias=has_new_lm_head_bias)
        new_lm_head = new_lm_head.to(old_lm_head.weight.device, dtype=old_lm_head.weight.dtype)

        # initialize new lm head (in particular added tokens)
        self._init_weights(new_lm_head)

        num_tokens_to_copy = min(old_num_tokens, new_num_tokens)

        # XXX: put the long block of code in a wrapper
        if is_deepspeed_zero3_enabled():
            import deepspeed

            params = [old_lm_head.weight, old_lm_head.bias, new_lm_head.weight, new_lm_head.bias]
            with deepspeed.zero.GatheredParameters(params, modifier_rank=0):
                if torch.distributed.get_rank() == 0:
                    # Copy old lm head weights to new lm head
                    if not transposed:
                        new_lm_head.weight.data[:num_tokens_to_copy, :] = old_lm_head.weight.data[
                            :num_tokens_to_copy, :
                        ]
                    else:
                        new_lm_head.weight.data[:, :num_tokens_to_copy] = old_lm_head.weight.data[
                            :, :num_tokens_to_copy
                        ]

                    # Copy bias weights to new lm head
                    if has_new_lm_head_bias:
                        new_lm_head.bias.data[:num_tokens_to_copy] = old_lm_head.bias.data[:num_tokens_to_copy]
        else:
            # Copy old lm head weights to new lm head
            if not transposed:
                new_lm_head.weight.data[:num_tokens_to_copy, :] = old_lm_head.weight.data[:num_tokens_to_copy, :]
            else:
                new_lm_head.weight.data[:, :num_tokens_to_copy] = old_lm_head.weight.data[:, :num_tokens_to_copy]

            # Copy bias weights to new lm head
            if has_new_lm_head_bias:
                new_lm_head.bias.data[:num_tokens_to_copy] = old_lm_head.bias.data[:num_tokens_to_copy]

        return new_lm_head

    def resize_position_embeddings(self, new_num_position_embeddings: int):
        raise NotImplementedError(
            f"`resize_position_embeddings` is not implemented for {self.__class__}`. To implement it, you should "
            f"overwrite this method in the class {self.__class__} in `modeling_{self.__class__.__module__}.py`"
        )

    def get_position_embeddings(self) -> Union[nn.Embedding, Tuple[nn.Embedding]]:
        raise NotImplementedError(
            f"`get_position_embeddings` is not implemented for {self.__class__}`. To implement it, you should "
            f"overwrite this method in the class {self.__class__} in `modeling_{self.__class__.__module__}.py`"
        )

    def init_weights(self):
        """
        If needed prunes and maybe initializes weights.
        """
        # Prune heads if needed
        if self.config.pruned_heads:
            self.prune_heads(self.config.pruned_heads)

        if _init_weights:
            # Initialize weights
            self.apply(self._init_weights)

            # Tie weights should be skipped when not initializing all weights
            # since from_pretrained(...) calls tie weights anyways
            self.tie_weights()

    def prune_heads(self, heads_to_prune: Dict[int, List[int]]):
        """
        Prunes heads of the base model.

        Arguments:
            heads_to_prune (`Dict[int, List[int]]`):
                Dictionary with keys being selected layer indices (`int`) and associated values being the list of heads
                to prune in said layer (list of `int`). For instance {1: [0, 2], 2: [2, 3]} will prune heads 0 and 2 on
                layer 1 and heads 2 and 3 on layer 2.
        """
        # save new sets of pruned heads as union of previously stored pruned heads and newly pruned heads
        for layer, heads in heads_to_prune.items():
            union_heads = set(self.config.pruned_heads.get(layer, [])) | set(heads)
            self.config.pruned_heads[layer] = list(union_heads)  # Unfortunately we have to store it as list for JSON

        self.base_model._prune_heads(heads_to_prune)

    def gradient_checkpointing_enable(self):
        """
        Activates gradient checkpointing for the current model.

        Note that in other frameworks this feature can be referred to as "activation checkpointing" or "checkpoint
        activations".
        """
        if not self.supports_gradient_checkpointing:
            raise ValueError(f"{self.__class__.__name__} does not support gradient checkpointing.")
        self.apply(partial(self._set_gradient_checkpointing, value=True))

    def gradient_checkpointing_disable(self):
        """
        Deactivates gradient checkpointing for the current model.

        Note that in other frameworks this feature can be referred to as "activation checkpointing" or "checkpoint
        activations".
        """
        if self.supports_gradient_checkpointing:
            self.apply(partial(self._set_gradient_checkpointing, value=False))

    @property
    def is_gradient_checkpointing(self) -> bool:
        """
        Whether gradient checkpointing is activated for this model or not.

        Note that in other frameworks this feature can be referred to as "activation checkpointing" or "checkpoint
        activations".
        """
        return any(hasattr(m, "gradient_checkpointing") and m.gradient_checkpointing for m in self.modules())

    def save_pretrained(
        self,
        save_directory: Union[str, os.PathLike],
        is_main_process: bool = True,
        state_dict: Optional[dict] = None,
        save_function: Callable = torch.save,
        push_to_hub: bool = False,
        max_shard_size: Union[int, str] = "10GB",
        **kwargs,
    ):
        """
        Save a model and its configuration file to a directory, so that it can be re-loaded using the
        `[`~PreTrainedModel.from_pretrained`]` class method.

        Arguments:
            save_directory (`str` or `os.PathLike`):
                Directory to which to save. Will be created if it doesn't exist.
            is_main_process (`bool`, *optional*, defaults to `True`):
                Whether the process calling this is the main process or not. Useful when in distributed training like
                TPUs and need to call this function on all processes. In this case, set `is_main_process=True` only on
                the main process to avoid race conditions.
            state_dict (nested dictionary of `torch.Tensor`):
                The state dictionary of the model to save. Will default to `self.state_dict()`, but can be used to only
                save parts of the model or if special precautions need to be taken when recovering the state dictionary
                of a model (like when using model parallelism).
            save_function (`Callable`):
                The function to use to save the state dictionary. Useful on distributed training like TPUs when one
                need to replace `torch.save` by another method.
            push_to_hub (`bool`, *optional*, defaults to `False`):
                Whether or not to push your model to the Hugging Face model hub after saving it.

                <Tip warning={true}>

                Using `push_to_hub=True` will synchronize the repository you are pushing to with `save_directory`,
                which requires `save_directory` to be a local clone of the repo you are pushing to if it's an existing
                folder. Pass along `temp_dir=True` to use a temporary directory instead.

                </Tip>

            max_shard_size (`int` or `str`, *optional*, defaults to `"10GB"`):
                The maximum size for a checkpoint before being sharded. Checkpoints shard will then be each of size
                lower than this size. If expressed as a string, needs to be digits followed by a unit (like `"5MB"`).

                <Tip warning={true}>

                If a single weight of the model is bigger than `max_shard_size`, it will be in its own checkpoint shard
                which will be bigger than `max_shard_size`.

                </Tip>

            kwargs:
                Additional key word arguments passed along to the [`~utils.PushToHubMixin.push_to_hub`] method.
        """
        if "save_config" in kwargs:
            warnings.warn(
                "`save_config` is deprecated and will be removed in v5 of Transformers. Use `is_main_process` instead."
            )
            is_main_process = kwargs.pop("save_config")

        if os.path.isfile(save_directory):
            logger.error(f"Provided path ({save_directory}) should be a directory, not a file")
            return

        if push_to_hub:
            commit_message = kwargs.pop("commit_message", None)
            repo = self._create_or_get_repo(save_directory, **kwargs)

        os.makedirs(save_directory, exist_ok=True)

        # Only save the model itself if we are using distributed training
        model_to_save = unwrap_model(self)

        # save the string version of dtype to the config, e.g. convert torch.float32 => "float32"
        # we currently don't use this setting automatically, but may start to use with v5
        dtype = get_parameter_dtype(model_to_save)
        model_to_save.config.torch_dtype = str(dtype).split(".")[1]

        # Attach architecture to the config
        model_to_save.config.architectures = [model_to_save.__class__.__name__]

        # If we have a custom model, we copy the file defining it in the folder and set the attributes so it can be
        # loaded from the Hub.
        if self._auto_class is not None:
            custom_object_save(self, save_directory, config=self.config)

        # Save the config
        if is_main_process:
            model_to_save.config.save_pretrained(save_directory)

        # Save the model
        if state_dict is None:
            state_dict = model_to_save.state_dict()

        # Handle the case where some state_dict keys shouldn't be saved
        if self._keys_to_ignore_on_save is not None:
            for ignore_key in self._keys_to_ignore_on_save:
                if ignore_key in state_dict.keys():
                    del state_dict[ignore_key]

        # Shard the model if it is too big.
        shards, index = shard_checkpoint(state_dict, max_shard_size=max_shard_size)

        # Clean the folder from a previous save
        for filename in os.listdir(save_directory):
            full_filename = os.path.join(save_directory, filename)
            # If we have a shard file that is not going to be replaced, we delete it, but only from the main process
            # in distributed settings to avoid race conditions.
            if (
                filename.startswith(WEIGHTS_NAME[:-4])
                and os.path.isfile(full_filename)
                and filename not in shards.keys()
                and is_main_process
            ):
                os.remove(full_filename)

        # Save the model
        for shard_file, shard in shards.items():
            save_function(shard, os.path.join(save_directory, shard_file))

        if index is None:
            logger.info(f"Model weights saved in {os.path.join(save_directory, WEIGHTS_NAME)}")
        else:
            save_index_file = os.path.join(save_directory, WEIGHTS_INDEX_NAME)
            # Save the index as well
            with open(save_index_file, "w", encoding="utf-8") as f:
                content = json.dumps(index, indent=2, sort_keys=True) + "\n"
                f.write(content)
            logger.info(
                f"The model is bigger than the maximum size per checkpoint ({max_shard_size}) and is going to be "
                f"split in {len(shards)} checkpoint shards. You can find where each parameters has been saved in the "
                f"index located at {save_index_file}."
            )

        if push_to_hub:
            url = self._push_to_hub(repo, commit_message=commit_message)
            logger.info(f"Model pushed to the hub in this commit: {url}")

    @classmethod
    def from_pretrained(cls, pretrained_model_name_or_path: Optional[Union[str, os.PathLike]], *model_args, **kwargs):
        r"""
        Instantiate a pretrained pytorch model from a pre-trained model configuration.

        The model is set in evaluation mode by default using `model.eval()` (Dropout modules are deactivated). To train
        the model, you should first set it back in training mode with `model.train()`.

        The warning *Weights from XXX not initialized from pretrained model* means that the weights of XXX do not come
        pretrained with the rest of the model. It is up to you to train those weights with a downstream fine-tuning
        task.

        The warning *Weights from XXX not used in YYY* means that the layer XXX is not used by YYY, therefore those
        weights are discarded.

        Parameters:
            pretrained_model_name_or_path (`str` or `os.PathLike`, *optional*):
                Can be either:

                    - A string, the *model id* of a pretrained model hosted inside a model repo on huggingface.co.
                      Valid model ids can be located at the root-level, like `bert-base-uncased`, or namespaced under a
                      user or organization name, like `dbmdz/bert-base-german-cased`.
                    - A path to a *directory* containing model weights saved using
                      [`~PreTrainedModel.save_pretrained`], e.g., `./my_model_directory/`.
                    - A path or url to a *tensorflow index checkpoint file* (e.g, `./tf_model/model.ckpt.index`). In
                      this case, `from_tf` should be set to `True` and a configuration object should be provided as
                      `config` argument. This loading path is slower than converting the TensorFlow checkpoint in a
                      PyTorch model using the provided conversion scripts and loading the PyTorch model afterwards.
                    - A path or url to a model folder containing a *flax checkpoint file* in *.msgpack* format (e.g,
                      `./flax_model/` containing `flax_model.msgpack`). In this case, `from_flax` should be set to
                      `True`.
                    - `None` if you are both providing the configuration and state dictionary (resp. with keyword
                      arguments `config` and `state_dict`).
            model_args (sequence of positional arguments, *optional*):
                All remaining positional arguments will be passed to the underlying model's `__init__` method.
            config (`Union[PretrainedConfig, str, os.PathLike]`, *optional*):
                Can be either:

                    - an instance of a class derived from [`PretrainedConfig`],
                    - a string or path valid as input to [`~PretrainedConfig.from_pretrained`].

                Configuration for the model to use instead of an automatically loaded configuration. Configuration can
                be automatically loaded when:

                    - The model is a model provided by the library (loaded with the *model id* string of a pretrained
                      model).
                    - The model was saved using [`~PreTrainedModel.save_pretrained`] and is reloaded by supplying the
                      save directory.
                    - The model is loaded by supplying a local directory as `pretrained_model_name_or_path` and a
                      configuration JSON file named *config.json* is found in the directory.
            state_dict (`Dict[str, torch.Tensor]`, *optional*):
                A state dictionary to use instead of a state dictionary loaded from saved weights file.

                This option can be used if you want to create a model from a pretrained configuration but load your own
                weights. In this case though, you should check if using [`~PreTrainedModel.save_pretrained`] and
                [`~PreTrainedModel.from_pretrained`] is not a simpler option.
            cache_dir (`Union[str, os.PathLike]`, *optional*):
                Path to a directory in which a downloaded pretrained model configuration should be cached if the
                standard cache should not be used.
            from_tf (`bool`, *optional*, defaults to `False`):
                Load the model weights from a TensorFlow checkpoint save file (see docstring of
                `pretrained_model_name_or_path` argument).
            from_flax (`bool`, *optional*, defaults to `False`):
                Load the model weights from a Flax checkpoint save file (see docstring of
                `pretrained_model_name_or_path` argument).
            ignore_mismatched_sizes (`bool`, *optional*, defaults to `False`):
                Whether or not to raise an error if some of the weights from the checkpoint do not have the same size
                as the weights of the model (if for instance, you are instantiating a model with 10 labels from a
                checkpoint with 3 labels).
            force_download (`bool`, *optional*, defaults to `False`):
                Whether or not to force the (re-)download of the model weights and configuration files, overriding the
                cached versions if they exist.
            resume_download (`bool`, *optional*, defaults to `False`):
                Whether or not to delete incompletely received files. Will attempt to resume the download if such a
                file exists.
            proxies (`Dict[str, str]`, *optional*):
                A dictionary of proxy servers to use by protocol or endpoint, e.g., `{'http': 'foo.bar:3128',
                'http://hostname': 'foo.bar:4012'}`. The proxies are used on each request.
            output_loading_info(`bool`, *optional*, defaults to `False`):
                Whether ot not to also return a dictionary containing missing keys, unexpected keys and error messages.
            local_files_only(`bool`, *optional*, defaults to `False`):
                Whether or not to only look at local files (i.e., do not try to download the model).
            use_auth_token (`str` or *bool*, *optional*):
                The token to use as HTTP bearer authorization for remote files. If `True`, will use the token generated
                when running `transformers-cli login` (stored in `~/.huggingface`).
            revision (`str`, *optional*, defaults to `"main"`):
                The specific model version to use. It can be a branch name, a tag name, or a commit id, since we use a
                git-based system for storing models and other artifacts on huggingface.co, so `revision` can be any
                identifier allowed by git.
            mirror (`str`, *optional*):
                Mirror source to accelerate downloads in China. If you are from China and have an accessibility
                problem, you can set this option to resolve it. Note that we do not guarantee the timeliness or safety.
                Please refer to the mirror site for more information.
            _fast_init(`bool`, *optional*, defaults to `True`):
                Whether or not to disable fast initialization.

                <Tip warning={true}>

                One should only disable *_fast_init* to ensure backwards compatibility with `transformers.__version__ <
                4.6.0` for seeded model initialization. This argument will be removed at the next major version. See
                [pull request 11471](https://github.com/huggingface/transformers/pull/11471) for more information.

                </Tip>

            > Parameters for big model inference

            low_cpu_mem_usage(`bool`, *optional*):
                Tries to not use more than 1x model size in CPU memory (including peak memory) while loading the model.
                This is an experimental feature and a subject to change at any moment.
            torch_dtype (`str` or `torch.dtype`, *optional*):
                Override the default `torch.dtype` and load the model under this dtype. If `"auto"` is passed the dtype
                will be automatically derived from the model's weights.
            device_map (`str` or `Dict[str, Union[int, str, torch.device]]`, *optional*):
                A map that specifies where each submodule should go. It doesn't need to be refined to each
                parameter/buffer name, once a given module name is inside, every submodule of it will be sent to the
                same device.

                To have Accelerate compute the most optimized `device_map` automatically, set `device_map="auto"`.
            max_memory (`Dict`, *optional*):
                A dictionary device identifier to maximum memory. Will default to the maximum memory available for each
                GPU and the available CPU RAM if unset.
            offload_folder (`str` or `os.PathLike`, *optional*):
                If the `device_map` contains any value `"disk"`, the folder where we will offload weights.
            offload_state_dict (`bool`, *optional*, defaults to `False`):
                If `True`, will temporarily offload the CPU state dict to the hard drive to avoid getting out of CPU
                RAM if the weight of the CPU state dict + the biggest shard of the checkpoint does not fit.

            kwargs (remaining dictionary of keyword arguments, *optional*):
                Can be used to update the configuration object (after it being loaded) and initiate the model (e.g.,
                `output_attentions=True`). Behaves differently depending on whether a `config` is provided or
                automatically loaded:

                    - If a configuration is provided with `config`, `**kwargs` will be directly passed to the
                      underlying model's `__init__` method (we assume all relevant updates to the configuration have
                      already been done)
                    - If a configuration is not provided, `kwargs` will be first passed to the configuration class
                      initialization function ([`~PretrainedConfig.from_pretrained`]). Each key of `kwargs` that
                      corresponds to a configuration attribute will be used to override said attribute with the
                      supplied `kwargs` value. Remaining keys that do not correspond to any configuration attribute
                      will be passed to the underlying model's `__init__` function.

        <Tip>

        Passing `use_auth_token=True`` is required when you want to use a private model.

        </Tip>

        <Tip>

        Activate the special ["offline-mode"](https://huggingface.co/transformers/installation.html#offline-mode) to
        use this method in a firewalled environment.

        </Tip>

        Examples:

        ```python
        >>> from transformers import BertConfig, BertModel

        >>> # Download model and configuration from huggingface.co and cache.
        >>> model = BertModel.from_pretrained("bert-base-uncased")
        >>> # Model was saved using *save_pretrained('./test/saved_model/')* (for example purposes, not runnable).
        >>> model = BertModel.from_pretrained("./test/saved_model/")
        >>> # Update configuration during loading.
        >>> model = BertModel.from_pretrained("bert-base-uncased", output_attentions=True)
        >>> assert model.config.output_attentions == True
        >>> # Loading from a TF checkpoint file instead of a PyTorch model (slower, for example purposes, not runnable).
        >>> config = BertConfig.from_json_file("./tf_model/my_tf_model_config.json")
        >>> model = BertModel.from_pretrained("./tf_model/my_tf_checkpoint.ckpt.index", from_tf=True, config=config)
        >>> # Loading from a Flax checkpoint file instead of a PyTorch model (slower)
        >>> model = BertModel.from_pretrained("bert-base-uncased", from_flax=True)
        ```

        * `low_cpu_mem_usage` algorithm:

        This is an experimental function that loads the model using ~1x model size CPU memory

        Here is how it works:

        1. save which state_dict keys we have
        2. drop state_dict before the model is created, since the latter takes 1x model size CPU memory
        3. after the model has been instantiated switch to the meta device all params/buffers that
        are going to be replaced from the loaded state_dict
        4. load state_dict 2nd time
        5. replace the params/buffers from the state_dict

        Currently, it can't handle deepspeed ZeRO stage 3 and ignores loading errors

        """
        config = kwargs.pop("config", None)
        state_dict = kwargs.pop("state_dict", None)
        cache_dir = kwargs.pop("cache_dir", None)
        from_tf = kwargs.pop("from_tf", False)
        from_flax = kwargs.pop("from_flax", False)
        ignore_mismatched_sizes = kwargs.pop("ignore_mismatched_sizes", False)
        force_download = kwargs.pop("force_download", False)
        resume_download = kwargs.pop("resume_download", False)
        proxies = kwargs.pop("proxies", None)
        output_loading_info = kwargs.pop("output_loading_info", False)
        local_files_only = kwargs.pop("local_files_only", False)
        use_auth_token = kwargs.pop("use_auth_token", None)
        revision = kwargs.pop("revision", None)
        mirror = kwargs.pop("mirror", None)
        from_pipeline = kwargs.pop("_from_pipeline", None)
        from_auto_class = kwargs.pop("_from_auto", False)
        _fast_init = kwargs.pop("_fast_init", True)
        torch_dtype = kwargs.pop("torch_dtype", None)
        low_cpu_mem_usage = kwargs.pop("low_cpu_mem_usage", None)
        device_map = kwargs.pop("device_map", None)
        max_memory = kwargs.pop("max_memory", None)
        offload_folder = kwargs.pop("offload_folder", None)
        offload_state_dict = kwargs.pop("offload_state_dict", False)

        if device_map is not None:
            if low_cpu_mem_usage is None:
                low_cpu_mem_usage = True
            elif not low_cpu_mem_usage:
                raise ValueError("Passing along a `device_map` requires `low_cpu_mem_usage=True`")

        if low_cpu_mem_usage:
            # low_cpu_mem_usage requires PyTorch >= 1.9 to have the meta device.
            require_version_core("torch>=1.9")

            if is_deepspeed_zero3_enabled():
                raise ValueError(
                    "DeepSpeed Zero-3 is not compatible with `low_cpu_mem_usage=True` or with passing a `device_map`."
                )
            elif not is_accelerate_available():
                raise ImportError(
                    "Using `low_cpu_mem_usage=True` or a `device_map` requires Accelerate: `pip install accelerate`"
                )

        from_pt = not (from_tf | from_flax)

        user_agent = {"file_type": "model", "framework": "pytorch", "from_auto_class": from_auto_class}
        if from_pipeline is not None:
            user_agent["using_pipeline"] = from_pipeline

        if is_offline_mode() and not local_files_only:
            logger.info("Offline mode: forcing local_files_only=True")
            local_files_only = True

        # Load config if we don't provide a configuration
        if not isinstance(config, PretrainedConfig):
            config_path = config if config is not None else pretrained_model_name_or_path
            config, model_kwargs = cls.config_class.from_pretrained(
                config_path,
                cache_dir=cache_dir,
                return_unused_kwargs=True,
                force_download=force_download,
                resume_download=resume_download,
                proxies=proxies,
                local_files_only=local_files_only,
                use_auth_token=use_auth_token,
                revision=revision,
                _from_auto=from_auto_class,
                _from_pipeline=from_pipeline,
                **kwargs,
            )
        else:
            model_kwargs = kwargs

        # This variable will flag if we're loading a sharded checkpoint. In this case the archive file is just the
        # index of the files.
        is_sharded = False
        sharded_metadata = None
        # Load model
        if pretrained_model_name_or_path is not None:
            pretrained_model_name_or_path = str(pretrained_model_name_or_path)
            if os.path.isdir(pretrained_model_name_or_path):
                if from_tf and os.path.isfile(os.path.join(pretrained_model_name_or_path, TF_WEIGHTS_NAME + ".index")):
                    # Load from a TF 1.0 checkpoint in priority if from_tf
                    archive_file = os.path.join(pretrained_model_name_or_path, TF_WEIGHTS_NAME + ".index")
                elif from_tf and os.path.isfile(os.path.join(pretrained_model_name_or_path, TF2_WEIGHTS_NAME)):
                    # Load from a TF 2.0 checkpoint in priority if from_tf
                    archive_file = os.path.join(pretrained_model_name_or_path, TF2_WEIGHTS_NAME)
                elif from_flax and os.path.isfile(os.path.join(pretrained_model_name_or_path, FLAX_WEIGHTS_NAME)):
                    # Load from a Flax checkpoint in priority if from_flax
                    archive_file = os.path.join(pretrained_model_name_or_path, FLAX_WEIGHTS_NAME)
                elif os.path.isfile(os.path.join(pretrained_model_name_or_path, WEIGHTS_NAME)):
                    # Load from a PyTorch checkpoint
                    archive_file = os.path.join(pretrained_model_name_or_path, WEIGHTS_NAME)
                elif os.path.isfile(os.path.join(pretrained_model_name_or_path, WEIGHTS_INDEX_NAME)):
                    # Load from a sharded PyTorch checkpoint
                    archive_file = os.path.join(pretrained_model_name_or_path, WEIGHTS_INDEX_NAME)
                    is_sharded = True
                # At this stage we don't have a weight file so we will raise an error.
                elif os.path.isfile(
                    os.path.join(pretrained_model_name_or_path, TF_WEIGHTS_NAME + ".index")
                ) or os.path.isfile(os.path.join(pretrained_model_name_or_path, TF2_WEIGHTS_NAME)):
                    raise EnvironmentError(
                        f"Error no file named {WEIGHTS_NAME} found in directory {pretrained_model_name_or_path} but "
                        "there is a file for TensorFlow weights. Use `from_tf=True` to load this model from those "
                        "weights."
                    )
                elif os.path.isfile(os.path.join(pretrained_model_name_or_path, FLAX_WEIGHTS_NAME)):
                    raise EnvironmentError(
                        f"Error no file named {WEIGHTS_NAME} found in directory {pretrained_model_name_or_path} but "
                        "there is a file for Flax weights. Use `from_flax=True` to load this model from those "
                        "weights."
                    )
                else:
                    raise EnvironmentError(
                        f"Error no file named {WEIGHTS_NAME}, {TF2_WEIGHTS_NAME}, {TF_WEIGHTS_NAME + '.index'} or "
                        f"{FLAX_WEIGHTS_NAME} found in directory {pretrained_model_name_or_path}."
                    )
            elif os.path.isfile(pretrained_model_name_or_path) or is_remote_url(pretrained_model_name_or_path):
                archive_file = pretrained_model_name_or_path
            elif os.path.isfile(pretrained_model_name_or_path + ".index"):
                if not from_tf:
                    raise ValueError(
                        f"We found a TensorFlow checkpoint at {pretrained_model_name_or_path + '.index'}, please set "
                        "from_tf to True to load from this checkpoint."
                    )
                archive_file = pretrained_model_name_or_path + ".index"
            else:
                # set correct filename
                if from_tf:
                    filename = TF2_WEIGHTS_NAME
                elif from_flax:
                    filename = FLAX_WEIGHTS_NAME
                else:
                    filename = WEIGHTS_NAME

                archive_file = hf_bucket_url(
                    pretrained_model_name_or_path, filename=filename, revision=revision, mirror=mirror
                )

            try:
                # Load from URL or cache if already cached
                resolved_archive_file = cached_path(
                    archive_file,
                    cache_dir=cache_dir,
                    force_download=force_download,
                    proxies=proxies,
                    resume_download=resume_download,
                    local_files_only=local_files_only,
                    use_auth_token=use_auth_token,
                    user_agent=user_agent,
                )

            except RepositoryNotFoundError:
                raise EnvironmentError(
                    f"{pretrained_model_name_or_path} is not a local folder and is not a valid model identifier "
                    "listed on 'https://huggingface.co/models'\nIf this is a private repository, make sure to pass a "
                    "token having permission to this repo with `use_auth_token` or log in with `huggingface-cli "
                    "login` and pass `use_auth_token=True`."
                )
            except RevisionNotFoundError:
                raise EnvironmentError(
                    f"{revision} is not a valid git identifier (branch name, tag name or commit id) that exists for "
                    "this model name. Check the model page at "
                    f"'https://huggingface.co/{pretrained_model_name_or_path}' for available revisions."
                )
            except EntryNotFoundError:
                if filename == WEIGHTS_NAME:
                    try:
                        # Maybe the checkpoint is sharded, we try to grab the index name in this case.
                        archive_file = hf_bucket_url(
                            pretrained_model_name_or_path,
                            filename=WEIGHTS_INDEX_NAME,
                            revision=revision,
                            mirror=mirror,
                        )
                        resolved_archive_file = cached_path(
                            archive_file,
                            cache_dir=cache_dir,
                            force_download=force_download,
                            proxies=proxies,
                            resume_download=resume_download,
                            local_files_only=local_files_only,
                            use_auth_token=use_auth_token,
                            user_agent=user_agent,
                        )
                        is_sharded = True
                    except EntryNotFoundError:
                        # Otherwise, maybe there is a TF or Flax model file.  We try those to give a helpful error
                        # message.
                        has_file_kwargs = {
                            "revision": revision,
                            "mirror": mirror,
                            "proxies": proxies,
                            "use_auth_token": use_auth_token,
                        }
                        if has_file(pretrained_model_name_or_path, TF2_WEIGHTS_NAME, **has_file_kwargs):
                            raise EnvironmentError(
                                f"{pretrained_model_name_or_path} does not appear to have a file named"
                                f" {WEIGHTS_NAME} but there is a file for TensorFlow weights. Use `from_tf=True` to"
                                " load this model from those weights."
                            )
                        elif has_file(pretrained_model_name_or_path, FLAX_WEIGHTS_NAME, **has_file_kwargs):
                            raise EnvironmentError(
                                f"{pretrained_model_name_or_path} does not appear to have a file named"
                                f" {WEIGHTS_NAME} but there is a file for Flax weights. Use `from_flax=True` to load"
                                " this model from those weights."
                            )
                        else:
                            raise EnvironmentError(
                                f"{pretrained_model_name_or_path} does not appear to have a file named {WEIGHTS_NAME},"
                                f" {TF2_WEIGHTS_NAME}, {TF_WEIGHTS_NAME} or {FLAX_WEIGHTS_NAME}."
                            )
                else:
                    raise EnvironmentError(
                        f"{pretrained_model_name_or_path} does not appear to have a file named {filename}."
                    )
            except HTTPError as err:
                raise EnvironmentError(
                    f"There was a specific connection error when trying to load {pretrained_model_name_or_path}:\n"
                    f"{err}"
                )
            except ValueError:
                raise EnvironmentError(
                    f"We couldn't connect to '{HUGGINGFACE_CO_RESOLVE_ENDPOINT}' to load this model, couldn't find it"
                    f" in the cached files and it looks like {pretrained_model_name_or_path} is not the path to a"
                    f" directory containing a file named {WEIGHTS_NAME}, {TF2_WEIGHTS_NAME}, {TF_WEIGHTS_NAME} or"
                    f" {FLAX_WEIGHTS_NAME}.\nCheckout your internet connection or see how to run the library in"
                    " offline mode at 'https://huggingface.co/docs/transformers/installation#offline-mode'."
                )
            except EnvironmentError:
                raise EnvironmentError(
                    f"Can't load the model for '{pretrained_model_name_or_path}'. If you were trying to load it from "
                    "'https://huggingface.co/models', make sure you don't have a local directory with the same name. "
                    f"Otherwise, make sure '{pretrained_model_name_or_path}' is the correct path to a directory "
                    f"containing a file named {WEIGHTS_NAME}, {TF2_WEIGHTS_NAME}, {TF_WEIGHTS_NAME} or "
                    f"{FLAX_WEIGHTS_NAME}."
                )

            if resolved_archive_file == archive_file:
                logger.info(f"loading weights file {archive_file}")
            else:
                logger.info(f"loading weights file {archive_file} from cache at {resolved_archive_file}")
        else:
            resolved_archive_file = None

        # We'll need to download and cache each checkpoint shard if the checkpoint is sharded.
        if is_sharded:
            # resolved_archive_file becomes a list of files that point to the different checkpoint shards in this case.
            resolved_archive_file, sharded_metadata = get_checkpoint_shard_files(
                pretrained_model_name_or_path,
                resolved_archive_file,
                cache_dir=cache_dir,
                force_download=force_download,
                proxies=proxies,
                resume_download=resume_download,
                local_files_only=local_files_only,
                use_auth_token=use_auth_token,
                user_agent=user_agent,
                revision=revision,
                mirror=mirror,
            )

        # load pt weights early so that we know which dtype to init the model under
        if from_pt:
            if not is_sharded and state_dict is None:
                # Time to load the checkpoint
                state_dict = load_state_dict(resolved_archive_file)

            # set dtype to instantiate the model under:
            # 1. If torch_dtype is not None, we use that dtype
            # 2. If torch_dtype is "auto", we auto-detect dtype from the loaded state_dict, by checking its first
            #    weights entry that is of a floating type - we assume all floating dtype weights are of the same dtype
            # we also may have config.torch_dtype available, but we won't rely on it till v5
            dtype_orig = None
            if torch_dtype is not None:
                if isinstance(torch_dtype, str):
                    if torch_dtype == "auto":
                        if is_sharded and "dtype" in sharded_metadata:
                            torch_dtype = sharded_metadata["dtype"]
                        elif not is_sharded:
                            torch_dtype = get_state_dict_dtype(state_dict)
                        else:
                            one_state_dict = load_state_dict(resolved_archive_file)
                            torch_dtype = get_state_dict_dtype(one_state_dict)
                            del one_state_dict  # free CPU memory
                    else:
                        raise ValueError(
                            f"`torch_dtype` can be either a `torch.dtype` or `auto`, but received {torch_dtype}"
                        )
                dtype_orig = cls._set_default_torch_dtype(torch_dtype)

            if is_sharded:
                loaded_state_dict_keys = sharded_metadata["all_checkpoint_keys"]
            else:
                loaded_state_dict_keys = [k for k in state_dict.keys()]
            if low_cpu_mem_usage:
                state_dict = None

        config.name_or_path = pretrained_model_name_or_path

        # Instantiate model.
        init_contexts = [no_init_weights(_enable=_fast_init)]

        if is_deepspeed_zero3_enabled():
            import deepspeed

            logger.info("Detected DeepSpeed ZeRO-3: activating zero.init() for this model")
            init_contexts = [deepspeed.zero.Init(config_dict_or_path=deepspeed_config())] + init_contexts
        elif low_cpu_mem_usage:
            init_contexts.append(init_empty_weights())

        with ContextManagers(init_contexts):
            model = cls(config, *model_args, **model_kwargs)

        if device_map == "auto":
            if model._no_split_modules is None:
                raise ValueError(f"{model.__class__.__name__} does not support `device_map='auto'` yet.")
            no_split_modules = model._no_split_modules
            # Make sure tied weights are tied before creating the device map.
            model.tie_weights()
            device_map = infer_auto_device_map(
                model, no_split_module_classes=no_split_modules, dtype=torch_dtype, max_memory=max_memory
            )

        if from_tf:
            if resolved_archive_file.endswith(".index"):
                # Load from a TensorFlow 1.X checkpoint - provided by original authors
                model = cls.load_tf_weights(model, config, resolved_archive_file[:-6])  # Remove the '.index'
            else:
                # Load from our TensorFlow 2.0 checkpoints
                try:
                    from .modeling_tf_pytorch_utils import load_tf2_checkpoint_in_pytorch_model

                    model = load_tf2_checkpoint_in_pytorch_model(model, resolved_archive_file, allow_missing_keys=True)
                except ImportError:
                    logger.error(
                        "Loading a TensorFlow model in PyTorch, requires both PyTorch and TensorFlow to be installed."
                        " Please see https://pytorch.org/ and https://www.tensorflow.org/install/ for installation"
                        " instructions."
                    )
                    raise
        elif from_flax:
            try:
                from .modeling_flax_pytorch_utils import load_flax_checkpoint_in_pytorch_model

                model = load_flax_checkpoint_in_pytorch_model(model, resolved_archive_file)
            except ImportError:
                logger.error(
                    "Loading a Flax model in PyTorch, requires both PyTorch and Flax to be installed. Please see"
                    " https://pytorch.org/ and https://flax.readthedocs.io/en/latest/installation.html for"
                    " installation instructions."
                )
                raise
        elif from_pt:

            # restore default dtype
            if dtype_orig is not None:
                torch.set_default_dtype(dtype_orig)

            model, missing_keys, unexpected_keys, mismatched_keys, error_msgs = cls._load_pretrained_model(
                model,
                state_dict,
                loaded_state_dict_keys,  # XXX: rename?
                resolved_archive_file,
                pretrained_model_name_or_path,
                ignore_mismatched_sizes=ignore_mismatched_sizes,
                sharded_metadata=sharded_metadata,
                _fast_init=_fast_init,
                low_cpu_mem_usage=low_cpu_mem_usage,
                device_map=device_map,
                offload_folder=offload_folder,
                offload_state_dict=offload_state_dict,
                dtype=torch_dtype,
            )

        # make sure token embedding weights are still tied if needed
        model.tie_weights()

        # Set model in evaluation mode to deactivate DropOut modules by default
        model.eval()

        # Dispatch model with hooks on all devices if necessary
        if device_map is not None:
            dispatch_model(model, device_map=device_map, offload_dir=offload_folder)

        if output_loading_info:
            loading_info = {
                "missing_keys": missing_keys,
                "unexpected_keys": unexpected_keys,
                "mismatched_keys": mismatched_keys,
                "error_msgs": error_msgs,
            }
            return model, loading_info

        return model

    @classmethod
    def _load_pretrained_model(
        cls,
        model,
        state_dict,
        loaded_keys,
        resolved_archive_file,
        pretrained_model_name_or_path,
        ignore_mismatched_sizes=False,
        sharded_metadata=None,
        _fast_init=True,
        low_cpu_mem_usage=False,
        device_map=None,
        offload_folder=None,
        offload_state_dict=False,
        dtype=None,
    ):
        if device_map is not None and "disk" in device_map.values() and offload_folder is None:
            raise ValueError(
                "The current `device_map` had weights offloaded to the disk. Please provide an `offload_folder` for"
                " them."
            )
        # Retrieve missing & unexpected_keys
        model_state_dict = model.state_dict()
        expected_keys = list(model_state_dict.keys())
        prefix = model.base_model_prefix

        def _fix_key(key):
            if "beta" in key:
                return key.replace("beta", "bias")
            if "gamma" in key:
                return key.replace("gamma", "weight")
            return key

        original_loaded_keys = loaded_keys
        loaded_keys = [_fix_key(key) for key in loaded_keys]

        if len(prefix) > 0:
            has_prefix_module = any(s.startswith(prefix) for s in loaded_keys)
            expects_prefix_module = any(s.startswith(prefix) for s in expected_keys)
        else:
            has_prefix_module = False
            expects_prefix_module = False

        # key re-naming operations are never done on the keys
        # that are loaded, but always on the keys of the newly initialized model
        remove_prefix_from_model = not has_prefix_module and expects_prefix_module
        add_prefix_to_model = has_prefix_module and not expects_prefix_module

        if remove_prefix_from_model:
            expected_keys_not_prefixed = [s for s in expected_keys if not s.startswith(prefix)]
            expected_keys = [".".join(s.split(".")[1:]) if s.startswith(prefix) else s for s in expected_keys]
        elif add_prefix_to_model:
            expected_keys = [".".join([prefix, s]) for s in expected_keys]

        missing_keys = list(set(expected_keys) - set(loaded_keys))
        unexpected_keys = list(set(loaded_keys) - set(expected_keys))

        # Some models may have keys that are not in the state by design, removing them before needlessly warning
        # the user.
        if cls._keys_to_ignore_on_load_missing is not None:
            for pat in cls._keys_to_ignore_on_load_missing:
                missing_keys = [k for k in missing_keys if re.search(pat, k) is None]

        if cls._keys_to_ignore_on_load_unexpected is not None:
            for pat in cls._keys_to_ignore_on_load_unexpected:
                unexpected_keys = [k for k in unexpected_keys if re.search(pat, k) is None]

        # retrieve weights on meta device and put them back on CPU.
        # This is not ideal in terms of memory, but if we don't do that not, we can't initialize them in the next step
        if low_cpu_mem_usage:
            for key in missing_keys:
                if key.startswith(prefix):
                    key = ".".join(key.split(".")[1:])
                param = model_state_dict[key]
                if param.device == torch.device("meta"):
                    set_module_tensor_to_device(model, key, "cpu", torch.empty(*param.size()))

        # retrieve unintialized modules and initialize before maybe overriding that with the pretrained weights.
        if _fast_init:
            uninitialized_modules = model.retrieve_modules_from_names(
                missing_keys, add_prefix=add_prefix_to_model, remove_prefix=remove_prefix_from_model
            )
            for module in uninitialized_modules:
                model._init_weights(module)

        # Make sure we are able to load base models as well as derived models (with heads)
        start_prefix = ""
        model_to_load = model
        if len(cls.base_model_prefix) > 0 and not hasattr(model, cls.base_model_prefix) and has_prefix_module:
            start_prefix = cls.base_model_prefix + "."
        if len(cls.base_model_prefix) > 0 and hasattr(model, cls.base_model_prefix) and not has_prefix_module:
            model_to_load = getattr(model, cls.base_model_prefix)
            if any(key in expected_keys_not_prefixed for key in loaded_keys):
                raise ValueError(
                    "The state dictionary of the model you are trying to load is corrupted. Are you sure it was "
                    "properly saved?"
                )
            if device_map is not None:
                device_map = {k.replace(f"{cls.base_model_prefix}.", ""): v for k, v in device_map.items()}

        def _find_mismatched_keys(
            state_dict,
            model_state_dict,
            loaded_keys,
            add_prefix_to_model,
            remove_prefix_from_model,
            ignore_mismatched_sizes,
        ):
            mismatched_keys = []
            if ignore_mismatched_sizes:
                for checkpoint_key in loaded_keys:
                    model_key = checkpoint_key
                    if remove_prefix_from_model:
                        # The model key starts with `prefix` but `checkpoint_key` doesn't so we add it.
                        model_key = f"{prefix}.{checkpoint_key}"
                    elif add_prefix_to_model:
                        # The model key doesn't start with `prefix` but `checkpoint_key` does so we remove it.
                        model_key = ".".join(checkpoint_key.split(".")[1:])

                    if (
                        model_key in model_state_dict
                        and state_dict[checkpoint_key].shape != model_state_dict[model_key].shape
                    ):
                        mismatched_keys.append(
                            (checkpoint_key, state_dict[checkpoint_key].shape, model_state_dict[model_key].shape)
                        )
                        del state_dict[checkpoint_key]
            return mismatched_keys

        if state_dict is not None:
            # Whole checkpoint
            mismatched_keys = _find_mismatched_keys(
                state_dict,
                model_state_dict,
                original_loaded_keys,
                add_prefix_to_model,
                remove_prefix_from_model,
                ignore_mismatched_sizes,
            )
            error_msgs = _load_state_dict_into_model(model_to_load, state_dict, start_prefix)
        else:
            # Sharded checkpoint or whole but low_cpu_mem_usage==True

            # This should always be a list but, just to be sure.
            if not isinstance(resolved_archive_file, list):
                resolved_archive_file = [resolved_archive_file]

            error_msgs = []
            mismatched_keys = []
            offload_index = {} if device_map is not None and "disk" in device_map.values() else None
            if offload_state_dict:
                state_dict_folder = tempfile.mkdtemp()
                state_dict_index = {}
            else:
                state_dict_folder = None
                state_dict_index = None

            for shard_file in resolved_archive_file:
                state_dict = load_state_dict(shard_file)

                # Mistmatched keys contains tuples key/shape1/shape2 of weights in the checkpoint that have a shape not
                # matching the weights in the model.
                mismatched_keys += _find_mismatched_keys(
                    state_dict,
                    model_state_dict,
                    original_loaded_keys,
                    add_prefix_to_model,
                    remove_prefix_from_model,
                    ignore_mismatched_sizes,
                )

                if low_cpu_mem_usage:
                    new_error_msgs, offload_index, state_dict_index = _load_state_dict_into_meta_model(
                        model_to_load,
                        state_dict,
                        loaded_keys,
                        start_prefix,
                        expected_keys,
                        device_map=device_map,
                        offload_folder=offload_folder,
                        offload_index=offload_index,
                        state_dict_folder=state_dict_folder,
                        state_dict_index=state_dict_index,
                        dtype=dtype,
                    )
                    error_msgs += new_error_msgs
                else:
                    error_msgs += _load_state_dict_into_model(model_to_load, state_dict, start_prefix)

                # force memory release
                del state_dict
                gc.collect()

            if offload_index is not None and len(offload_index) > 0:
                save_offload_index(offload_index, offload_folder)

            if offload_state_dict:
                # Load back temporarily offloaded state dict
                load_offloaded_weights(model, state_dict_index, state_dict_folder)
                shutil.rmtree(state_dict_folder)

        if len(error_msgs) > 0:
            error_msg = "\n\t".join(error_msgs)
            if "size mismatch" in error_msg:
                error_msg += (
                    "\n\tYou may consider adding `ignore_mismatched_sizes=True` in the model `from_pretrained` method."
                )
            raise RuntimeError(f"Error(s) in loading state_dict for {model.__class__.__name__}:\n\t{error_msg}")

        if len(unexpected_keys) > 0:
            logger.warning(
                f"Some weights of the model checkpoint at {pretrained_model_name_or_path} were not used when"
                f" initializing {model.__class__.__name__}: {unexpected_keys}\n- This IS expected if you are"
                f" initializing {model.__class__.__name__} from the checkpoint of a model trained on another task or"
                " with another architecture (e.g. initializing a BertForSequenceClassification model from a"
                " BertForPreTraining model).\n- This IS NOT expected if you are initializing"
                f" {model.__class__.__name__} from the checkpoint of a model that you expect to be exactly identical"
                " (initializing a BertForSequenceClassification model from a BertForSequenceClassification model)."
            )
        else:
            logger.info(f"All model checkpoint weights were used when initializing {model.__class__.__name__}.\n")
        if len(missing_keys) > 0:
            logger.warning(
                f"Some weights of {model.__class__.__name__} were not initialized from the model checkpoint at"
                f" {pretrained_model_name_or_path} and are newly initialized: {missing_keys}\nYou should probably"
                " TRAIN this model on a down-stream task to be able to use it for predictions and inference."
            )
        elif len(mismatched_keys) == 0:
            logger.info(
                f"All the weights of {model.__class__.__name__} were initialized from the model checkpoint at"
                f" {pretrained_model_name_or_path}.\nIf your task is similar to the task the model of the checkpoint"
                f" was trained on, you can already use {model.__class__.__name__} for predictions without further"
                " training."
            )
        if len(mismatched_keys) > 0:
            mismatched_warning = "\n".join(
                [
                    f"- {key}: found shape {shape1} in the checkpoint and {shape2} in the model instantiated"
                    for key, shape1, shape2 in mismatched_keys
                ]
            )
            logger.warning(
                f"Some weights of {model.__class__.__name__} were not initialized from the model checkpoint at"
                f" {pretrained_model_name_or_path} and are newly initialized because the shapes did not"
                f" match:\n{mismatched_warning}\nYou should probably TRAIN this model on a down-stream task to be able"
                " to use it for predictions and inference."
            )

        return model, missing_keys, unexpected_keys, mismatched_keys, error_msgs

    def retrieve_modules_from_names(self, names, add_prefix=False, remove_prefix=False):
        module_keys = set([".".join(key.split(".")[:-1]) for key in names])

        # torch.nn.ParameterList is a special case where two parameter keywords
        # are appended to the module name, *e.g.* bert.special_embeddings.0
        module_keys = module_keys.union(set([".".join(key.split(".")[:-2]) for key in names if key[-1].isdigit()]))

        retrieved_modules = []
        # retrieve all modules that has at least one missing weight name
        for name, module in self.named_modules():
            if remove_prefix:
                name = ".".join(name.split(".")[1:]) if name.startswith(self.base_model_prefix) else name
            elif add_prefix:
                name = ".".join([self.base_model_prefix, name]) if len(name) > 0 else self.base_model_prefix

            if name in module_keys:
                retrieved_modules.append(module)

        return retrieved_modules

    @staticmethod
    def _load_pretrained_model_low_mem(model, loaded_state_dict_keys, resolved_archive_file, start_prefix=""):
        """
        This is an experimental function that loads the model using ~1.x model size CPU memory

        Before you call it do:

        1. save which state_dict keys are available
        2. drop state_dict before model is created, since the latter takes 1x model size memory

        Here then we continue:

        3. switch to the meta device all params/buffers that are going to be replaced from the loaded state_dict
        4. load state_dict 2nd time
        5. replace the params/buffers from the state_dict

        Currently, it doesn't handle missing_keys, unexpected_keys, mismatched_keys. It can't handle deepspeed.
        """

        _move_model_to_meta(model, loaded_state_dict_keys, start_prefix)
        state_dict = load_state_dict(resolved_archive_file)
        error_msgs = _load_state_dict_into_meta_model(model, state_dict, loaded_state_dict_keys, start_prefix)
        return error_msgs

    @classmethod
    def register_for_auto_class(cls, auto_class="AutoModel"):
        """
        Register this class with a given auto class. This should only be used for custom models as the ones in the
        library are already mapped with an auto class.

        <Tip warning={true}>

        This API is experimental and may have some slight breaking changes in the next releases.

        </Tip>

        Args:
            auto_class (`str` or `type`, *optional*, defaults to `"AutoModel"`):
                The auto class to register this new model with.
        """
        if not isinstance(auto_class, str):
            auto_class = auto_class.__name__

        import transformers.models.auto as auto_module

        if not hasattr(auto_module, auto_class):
            raise ValueError(f"{auto_class} is not a valid auto class.")

        cls._auto_class = auto_class

    def push_to_hub(
        self,
        repo_path_or_name: Optional[str] = None,
        repo_url: Optional[str] = None,
        use_temp_dir: bool = False,
        commit_message: str = "add model",
        organization: Optional[str] = None,
        private: Optional[bool] = None,
        use_auth_token: Optional[Union[bool, str]] = None,
        max_shard_size: Union[int, str] = "10GB",
        **model_card_kwargs
    ) -> str:
        """
        Upload the model files to the 🤗 Model Hub while synchronizing a local clone of the repo in `repo_path_or_name`.

        Parameters:
            repo_path_or_name (`str`, *optional*):
                Can either be a repository name for your model in the Hub or a path to a local folder (in which case
                the repository will have the name of that local folder). If not specified, will default to the name
                given by `repo_url` and a local directory with that name will be created.
            repo_url (`str`, *optional*):
                Specify this in case you want to push to an existing repository in the hub. If unspecified, a new
                repository will be created in your namespace (unless you specify an `organization`) with `repo_name`.
            use_temp_dir (`bool`, *optional*, defaults to `False`):
                Whether or not to clone the distant repo in a temporary directory or in `repo_path_or_name` inside the
                current working directory. This will slow things down if you are making changes in an existing repo
                since you will need to clone the repo before every push.
            commit_message (`str`, *optional*, defaults to `"add model"`):
                Message to commit while pushing.
            organization (`str`, *optional*):
                Organization in which you want to push your {object} (you must be a member of this organization).
            private (`bool`, *optional*):
                Whether or not the repository created should be private (requires a paying subscription).
            use_auth_token (`bool` or `str`, *optional*):
                The token to use as HTTP bearer authorization for remote files. If `True`, will use the token generated
                when running `transformers-cli login` (stored in `~/.huggingface`). Will default to `True` if
                `repo_url` is not specified.
            max_shard_size (`int` or `str`, *optional*, defaults to `"10GB"`):
                The maximum size for a checkpoint before being sharded. Checkpoints shard will then be each of size
                lower than this size. If expressed as a string, needs to be digits followed by a unit (like `"5MB"`).

                <Tip warning={true}>

                If a single weight of the model is bigger than `max_shard_size`, it will be in its own checkpoint shard
                which will be bigger than `max_shard_size`.

                </Tip>

        Returns:
            `str`: The url of the commit of your {object} in the given repository.

        Examples:

        ```python
        from transformers import AutoModel

        model = AutoModel.from_pretrained("bert-base-cased")

        # Push the model to your namespace with the name "my-finetuned-bert" and have a local clone in the
        # *my-finetuned-bert* folder.
        model.push_to_hub("my-finetuned-bert")

        # Push the model to your namespace with the name "my-finetuned-bert" with no local clone.
        model.push_to_hub("my-finetuned-bert", use_temp_dir=True)

        # Push the model to an organization with the name "my-finetuned-bert" and have a local clone in the
        # *my-finetuned-bert* folder.
        model.push_to_hub("my-finetuned-bert", organization="huggingface")

        # Make a change to an existing repo that has been cloned locally in *my-finetuned-bert*.
        model.push_to_hub("my-finetuned-bert", repo_url="https://huggingface.co/sgugger/my-finetuned-bert")
        ```
        """
        if use_temp_dir:
            # Make sure we use the right `repo_name` for the `repo_url` before replacing it.
            if repo_url is None:
                if use_auth_token is None:
                    use_auth_token = True
                repo_name = Path(repo_path_or_name).name
                repo_url = self._get_repo_url_from_name(
                    repo_name, organization=organization, private=private, use_auth_token=use_auth_token
                )
            repo_path_or_name = tempfile.mkdtemp()

        # Create or clone the repo. If the repo is already cloned, this just retrieves the path to the repo.
        repo = self._create_or_get_repo(
            repo_path_or_name=repo_path_or_name,
            repo_url=repo_url,
            organization=organization,
            private=private,
            use_auth_token=use_auth_token,
        )
        # Save the files in the cloned repo
        self.save_pretrained(repo_path_or_name, max_shard_size=max_shard_size)

        # Commit and push!
        url = self._push_to_hub(repo, commit_message=commit_message)

        # Clean up! Clean up! Everybody everywhere!
        if use_temp_dir:
            shutil.rmtree(repo_path_or_name)

        return url


class PoolerStartLogits(nn.Module):
    """
    Compute SQuAD start logits from sequence hidden states.

    Args:
        config ([`PretrainedConfig`]):
            The config used by the model, will be used to grab the `hidden_size` of the model.
    """

    def __init__(self, config: PretrainedConfig):
        super().__init__()
        self.dense = nn.Linear(config.hidden_size, 1)

    def forward(
        self, hidden_states: torch.FloatTensor, p_mask: Optional[torch.FloatTensor] = None
    ) -> torch.FloatTensor:
        """
        Args:
            hidden_states (`torch.FloatTensor` of shape `(batch_size, seq_len, hidden_size)`):
                The final hidden states of the model.
            p_mask (`torch.FloatTensor` of shape `(batch_size, seq_len)`, *optional*):
                Mask for tokens at invalid position, such as query and special symbols (PAD, SEP, CLS). 1.0 means token
                should be masked.

        Returns:
            `torch.FloatTensor`: The start logits for SQuAD.
        """
        x = self.dense(hidden_states).squeeze(-1)

        if p_mask is not None:
            if get_parameter_dtype(self) == torch.float16:
                x = x * (1 - p_mask) - 65500 * p_mask
            else:
                x = x * (1 - p_mask) - 1e30 * p_mask

        return x


class PoolerEndLogits(nn.Module):
    """
    Compute SQuAD end logits from sequence hidden states.

    Args:
        config ([`PretrainedConfig`]):
            The config used by the model, will be used to grab the `hidden_size` of the model and the `layer_norm_eps`
            to use.
    """

    def __init__(self, config: PretrainedConfig):
        super().__init__()
        self.dense_0 = nn.Linear(config.hidden_size * 2, config.hidden_size)
        self.activation = nn.Tanh()
        self.LayerNorm = nn.LayerNorm(config.hidden_size, eps=config.layer_norm_eps)
        self.dense_1 = nn.Linear(config.hidden_size, 1)

    def forward(
        self,
        hidden_states: torch.FloatTensor,
        start_states: Optional[torch.FloatTensor] = None,
        start_positions: Optional[torch.LongTensor] = None,
        p_mask: Optional[torch.FloatTensor] = None,
    ) -> torch.FloatTensor:
        """
        Args:
            hidden_states (`torch.FloatTensor` of shape `(batch_size, seq_len, hidden_size)`):
                The final hidden states of the model.
            start_states (`torch.FloatTensor` of shape `(batch_size, seq_len, hidden_size)`, *optional*):
                The hidden states of the first tokens for the labeled span.
            start_positions (`torch.LongTensor` of shape `(batch_size,)`, *optional*):
                The position of the first token for the labeled span.
            p_mask (`torch.FloatTensor` of shape `(batch_size, seq_len)`, *optional*):
                Mask for tokens at invalid position, such as query and special symbols (PAD, SEP, CLS). 1.0 means token
                should be masked.

        <Tip>

        One of `start_states` or `start_positions` should be not `None`. If both are set, `start_positions` overrides
        `start_states`.

        </Tip>

        Returns:
            `torch.FloatTensor`: The end logits for SQuAD.
        """
        assert (
            start_states is not None or start_positions is not None
        ), "One of start_states, start_positions should be not None"
        if start_positions is not None:
            slen, hsz = hidden_states.shape[-2:]
            start_positions = start_positions[:, None, None].expand(-1, -1, hsz)  # shape (bsz, 1, hsz)
            start_states = hidden_states.gather(-2, start_positions)  # shape (bsz, 1, hsz)
            start_states = start_states.expand(-1, slen, -1)  # shape (bsz, slen, hsz)

        x = self.dense_0(torch.cat([hidden_states, start_states], dim=-1))
        x = self.activation(x)
        x = self.LayerNorm(x)
        x = self.dense_1(x).squeeze(-1)

        if p_mask is not None:
            if get_parameter_dtype(self) == torch.float16:
                x = x * (1 - p_mask) - 65500 * p_mask
            else:
                x = x * (1 - p_mask) - 1e30 * p_mask

        return x


class PoolerAnswerClass(nn.Module):
    """
    Compute SQuAD 2.0 answer class from classification and start tokens hidden states.

    Args:
        config ([`PretrainedConfig`]):
            The config used by the model, will be used to grab the `hidden_size` of the model.
    """

    def __init__(self, config):
        super().__init__()
        self.dense_0 = nn.Linear(config.hidden_size * 2, config.hidden_size)
        self.activation = nn.Tanh()
        self.dense_1 = nn.Linear(config.hidden_size, 1, bias=False)

    def forward(
        self,
        hidden_states: torch.FloatTensor,
        start_states: Optional[torch.FloatTensor] = None,
        start_positions: Optional[torch.LongTensor] = None,
        cls_index: Optional[torch.LongTensor] = None,
    ) -> torch.FloatTensor:
        """
        Args:
            hidden_states (`torch.FloatTensor` of shape `(batch_size, seq_len, hidden_size)`):
                The final hidden states of the model.
            start_states (`torch.FloatTensor` of shape `(batch_size, seq_len, hidden_size)`, *optional*):
                The hidden states of the first tokens for the labeled span.
            start_positions (`torch.LongTensor` of shape `(batch_size,)`, *optional*):
                The position of the first token for the labeled span.
            cls_index (`torch.LongTensor` of shape `(batch_size,)`, *optional*):
                Position of the CLS token for each sentence in the batch. If `None`, takes the last token.

        <Tip>

        One of `start_states` or `start_positions` should be not `None`. If both are set, `start_positions` overrides
        `start_states`.

        </Tip>

        Returns:
            `torch.FloatTensor`: The SQuAD 2.0 answer class.
        """
        # No dependency on end_feature so that we can obtain one single `cls_logits` for each sample.
        hsz = hidden_states.shape[-1]
        assert (
            start_states is not None or start_positions is not None
        ), "One of start_states, start_positions should be not None"
        if start_positions is not None:
            start_positions = start_positions[:, None, None].expand(-1, -1, hsz)  # shape (bsz, 1, hsz)
            start_states = hidden_states.gather(-2, start_positions).squeeze(-2)  # shape (bsz, hsz)

        if cls_index is not None:
            cls_index = cls_index[:, None, None].expand(-1, -1, hsz)  # shape (bsz, 1, hsz)
            cls_token_state = hidden_states.gather(-2, cls_index).squeeze(-2)  # shape (bsz, hsz)
        else:
            cls_token_state = hidden_states[:, -1, :]  # shape (bsz, hsz)

        x = self.dense_0(torch.cat([start_states, cls_token_state], dim=-1))
        x = self.activation(x)
        x = self.dense_1(x).squeeze(-1)

        return x


@dataclass
class SquadHeadOutput(ModelOutput):
    """
    Base class for outputs of question answering models using a [`~modeling_utils.SQuADHead`].

    Args:
        loss (`torch.FloatTensor` of shape `(1,)`, *optional*, returned if both `start_positions` and `end_positions` are provided):
            Classification loss as the sum of start token, end token (and is_impossible if provided) classification
            losses.
        start_top_log_probs (`torch.FloatTensor` of shape `(batch_size, config.start_n_top)`, *optional*, returned if `start_positions` or `end_positions` is not provided):
            Log probabilities for the top config.start_n_top start token possibilities (beam-search).
        start_top_index (`torch.LongTensor` of shape `(batch_size, config.start_n_top)`, *optional*, returned if `start_positions` or `end_positions` is not provided):
            Indices for the top config.start_n_top start token possibilities (beam-search).
        end_top_log_probs (`torch.FloatTensor` of shape `(batch_size, config.start_n_top * config.end_n_top)`, *optional*, returned if `start_positions` or `end_positions` is not provided):
            Log probabilities for the top `config.start_n_top * config.end_n_top` end token possibilities
            (beam-search).
        end_top_index (`torch.LongTensor` of shape `(batch_size, config.start_n_top * config.end_n_top)`, *optional*, returned if `start_positions` or `end_positions` is not provided):
            Indices for the top `config.start_n_top * config.end_n_top` end token possibilities (beam-search).
        cls_logits (`torch.FloatTensor` of shape `(batch_size,)`, *optional*, returned if `start_positions` or `end_positions` is not provided):
            Log probabilities for the `is_impossible` label of the answers.

    """

    loss: Optional[torch.FloatTensor] = None
    start_top_log_probs: Optional[torch.FloatTensor] = None
    start_top_index: Optional[torch.LongTensor] = None
    end_top_log_probs: Optional[torch.FloatTensor] = None
    end_top_index: Optional[torch.LongTensor] = None
    cls_logits: Optional[torch.FloatTensor] = None


class SQuADHead(nn.Module):
    r"""
    A SQuAD head inspired by XLNet.

    Args:
        config ([`PretrainedConfig`]):
            The config used by the model, will be used to grab the `hidden_size` of the model and the `layer_norm_eps`
            to use.
    """

    def __init__(self, config):
        super().__init__()
        self.start_n_top = config.start_n_top
        self.end_n_top = config.end_n_top

        self.start_logits = PoolerStartLogits(config)
        self.end_logits = PoolerEndLogits(config)
        self.answer_class = PoolerAnswerClass(config)

    @replace_return_docstrings(output_type=SquadHeadOutput, config_class=PretrainedConfig)
    def forward(
        self,
        hidden_states: torch.FloatTensor,
        start_positions: Optional[torch.LongTensor] = None,
        end_positions: Optional[torch.LongTensor] = None,
        cls_index: Optional[torch.LongTensor] = None,
        is_impossible: Optional[torch.LongTensor] = None,
        p_mask: Optional[torch.FloatTensor] = None,
        return_dict: bool = False,
    ) -> Union[SquadHeadOutput, Tuple[torch.FloatTensor]]:
        """
        Args:
            hidden_states (`torch.FloatTensor` of shape `(batch_size, seq_len, hidden_size)`):
                Final hidden states of the model on the sequence tokens.
            start_positions (`torch.LongTensor` of shape `(batch_size,)`, *optional*):
                Positions of the first token for the labeled span.
            end_positions (`torch.LongTensor` of shape `(batch_size,)`, *optional*):
                Positions of the last token for the labeled span.
            cls_index (`torch.LongTensor` of shape `(batch_size,)`, *optional*):
                Position of the CLS token for each sentence in the batch. If `None`, takes the last token.
            is_impossible (`torch.LongTensor` of shape `(batch_size,)`, *optional*):
                Whether the question has a possible answer in the paragraph or not.
            p_mask (`torch.FloatTensor` of shape `(batch_size, seq_len)`, *optional*):
                Mask for tokens at invalid position, such as query and special symbols (PAD, SEP, CLS). 1.0 means token
                should be masked.
            return_dict (`bool`, *optional*, defaults to `False`):
                Whether or not to return a [`~utils.ModelOutput`] instead of a plain tuple.

        Returns:
        """
        start_logits = self.start_logits(hidden_states, p_mask=p_mask)

        if start_positions is not None and end_positions is not None:
            # If we are on multi-GPU, let's remove the dimension added by batch splitting
            for x in (start_positions, end_positions, cls_index, is_impossible):
                if x is not None and x.dim() > 1:
                    x.squeeze_(-1)

            # during training, compute the end logits based on the ground truth of the start position
            end_logits = self.end_logits(hidden_states, start_positions=start_positions, p_mask=p_mask)

            loss_fct = CrossEntropyLoss()
            start_loss = loss_fct(start_logits, start_positions)
            end_loss = loss_fct(end_logits, end_positions)
            total_loss = (start_loss + end_loss) / 2

            if cls_index is not None and is_impossible is not None:
                # Predict answerability from the representation of CLS and START
                cls_logits = self.answer_class(hidden_states, start_positions=start_positions, cls_index=cls_index)
                loss_fct_cls = nn.BCEWithLogitsLoss()
                cls_loss = loss_fct_cls(cls_logits, is_impossible)

                # note(zhiliny): by default multiply the loss by 0.5 so that the scale is comparable to start_loss and end_loss
                total_loss += cls_loss * 0.5

            return SquadHeadOutput(loss=total_loss) if return_dict else (total_loss,)

        else:
            # during inference, compute the end logits based on beam search
            bsz, slen, hsz = hidden_states.size()
            start_log_probs = nn.functional.softmax(start_logits, dim=-1)  # shape (bsz, slen)

            start_top_log_probs, start_top_index = torch.topk(
                start_log_probs, self.start_n_top, dim=-1
            )  # shape (bsz, start_n_top)
            start_top_index_exp = start_top_index.unsqueeze(-1).expand(-1, -1, hsz)  # shape (bsz, start_n_top, hsz)
            start_states = torch.gather(hidden_states, -2, start_top_index_exp)  # shape (bsz, start_n_top, hsz)
            start_states = start_states.unsqueeze(1).expand(-1, slen, -1, -1)  # shape (bsz, slen, start_n_top, hsz)

            hidden_states_expanded = hidden_states.unsqueeze(2).expand_as(
                start_states
            )  # shape (bsz, slen, start_n_top, hsz)
            p_mask = p_mask.unsqueeze(-1) if p_mask is not None else None
            end_logits = self.end_logits(hidden_states_expanded, start_states=start_states, p_mask=p_mask)
            end_log_probs = nn.functional.softmax(end_logits, dim=1)  # shape (bsz, slen, start_n_top)

            end_top_log_probs, end_top_index = torch.topk(
                end_log_probs, self.end_n_top, dim=1
            )  # shape (bsz, end_n_top, start_n_top)
            end_top_log_probs = end_top_log_probs.view(-1, self.start_n_top * self.end_n_top)
            end_top_index = end_top_index.view(-1, self.start_n_top * self.end_n_top)

            start_states = torch.einsum("blh,bl->bh", hidden_states, start_log_probs)
            cls_logits = self.answer_class(hidden_states, start_states=start_states, cls_index=cls_index)

            if not return_dict:
                return (start_top_log_probs, start_top_index, end_top_log_probs, end_top_index, cls_logits)
            else:
                return SquadHeadOutput(
                    start_top_log_probs=start_top_log_probs,
                    start_top_index=start_top_index,
                    end_top_log_probs=end_top_log_probs,
                    end_top_index=end_top_index,
                    cls_logits=cls_logits,
                )


class SequenceSummary(nn.Module):
    r"""
    Compute a single vector summary of a sequence hidden states.

    Args:
        config ([`PretrainedConfig`]):
            The config used by the model. Relevant arguments in the config class of the model are (refer to the actual
            config class of your model for the default values it uses):

            - **summary_type** (`str`) -- The method to use to make this summary. Accepted values are:

                - `"last"` -- Take the last token hidden state (like XLNet)
                - `"first"` -- Take the first token hidden state (like Bert)
                - `"mean"` -- Take the mean of all tokens hidden states
                - `"cls_index"` -- Supply a Tensor of classification token position (GPT/GPT-2)
                - `"attn"` -- Not implemented now, use multi-head attention

            - **summary_use_proj** (`bool`) -- Add a projection after the vector extraction.
            - **summary_proj_to_labels** (`bool`) -- If `True`, the projection outputs to `config.num_labels` classes
              (otherwise to `config.hidden_size`).
            - **summary_activation** (`Optional[str]`) -- Set to `"tanh"` to add a tanh activation to the output,
              another string or `None` will add no activation.
            - **summary_first_dropout** (`float`) -- Optional dropout probability before the projection and activation.
            - **summary_last_dropout** (`float`)-- Optional dropout probability after the projection and activation.
    """

    def __init__(self, config: PretrainedConfig):
        super().__init__()

        self.summary_type = getattr(config, "summary_type", "last")
        if self.summary_type == "attn":
            # We should use a standard multi-head attention module with absolute positional embedding for that.
            # Cf. https://github.com/zihangdai/xlnet/blob/master/modeling.py#L253-L276
            # We can probably just use the multi-head attention module of PyTorch >=1.1.0
            raise NotImplementedError

        self.summary = Identity()
        if hasattr(config, "summary_use_proj") and config.summary_use_proj:
            if hasattr(config, "summary_proj_to_labels") and config.summary_proj_to_labels and config.num_labels > 0:
                num_classes = config.num_labels
            else:
                num_classes = config.hidden_size
            self.summary = nn.Linear(config.hidden_size, num_classes)

        activation_string = getattr(config, "summary_activation", None)
        self.activation: Callable = get_activation(activation_string) if activation_string else Identity()

        self.first_dropout = Identity()
        if hasattr(config, "summary_first_dropout") and config.summary_first_dropout > 0:
            self.first_dropout = nn.Dropout(config.summary_first_dropout)

        self.last_dropout = Identity()
        if hasattr(config, "summary_last_dropout") and config.summary_last_dropout > 0:
            self.last_dropout = nn.Dropout(config.summary_last_dropout)

    def forward(
        self, hidden_states: torch.FloatTensor, cls_index: Optional[torch.LongTensor] = None
    ) -> torch.FloatTensor:
        """
        Compute a single vector summary of a sequence hidden states.

        Args:
            hidden_states (`torch.FloatTensor` of shape `[batch_size, seq_len, hidden_size]`):
                The hidden states of the last layer.
            cls_index (`torch.LongTensor` of shape `[batch_size]` or `[batch_size, ...]` where ... are optional leading dimensions of `hidden_states`, *optional*):
                Used if `summary_type == "cls_index"` and takes the last token of the sequence as classification token.

        Returns:
            `torch.FloatTensor`: The summary of the sequence hidden states.
        """
        if self.summary_type == "last":
            output = hidden_states[:, -1]
        elif self.summary_type == "first":
            output = hidden_states[:, 0]
        elif self.summary_type == "mean":
            output = hidden_states.mean(dim=1)
        elif self.summary_type == "cls_index":
            if cls_index is None:
                cls_index = torch.full_like(
                    hidden_states[..., :1, :],
                    hidden_states.shape[-2] - 1,
                    dtype=torch.long,
                )
            else:
                cls_index = cls_index.unsqueeze(-1).unsqueeze(-1)
                cls_index = cls_index.expand((-1,) * (cls_index.dim() - 1) + (hidden_states.size(-1),))
            # shape of cls_index: (bsz, XX, 1, hidden_size) where XX are optional leading dim of hidden_states
            output = hidden_states.gather(-2, cls_index).squeeze(-2)  # shape (bsz, XX, hidden_size)
        elif self.summary_type == "attn":
            raise NotImplementedError

        output = self.first_dropout(output)
        output = self.summary(output)
        output = self.activation(output)
        output = self.last_dropout(output)

        return output


def unwrap_model(model: nn.Module) -> nn.Module:
    """
    Recursively unwraps a model from potential containers (as used in distributed training).

    Args:
        model (`torch.nn.Module`): The model to unwrap.
    """
    # since there could be multiple levels of wrapping, unwrap recursively
    if hasattr(model, "module"):
        return unwrap_model(model.module)
    else:
        return model<|MERGE_RESOLUTION|>--- conflicted
+++ resolved
@@ -154,22 +154,12 @@
     """
     Returns the first found floating dtype in parameters if there is one, otherwise returns the first dtype it found.
     """
-<<<<<<< HEAD
     first_dtype = None
     for t in parameter.parameters():
         if first_dtype is None:
             first_dtype = t.dtype
         if t.is_floating_point():
             return t.dtype
-=======
-    try:
-        for t in parameter.parameters():
-            if t.is_floating_point():
-                return t.dtype
-        # if no floating dtype was found return whatever the first dtype is
-        else:
-            return next(parameter.parameters()).dtype
->>>>>>> 224bde91
 
     if first_dtype is not None:
         # if no floating dtype was found return whatever the first dtype is
@@ -187,16 +177,9 @@
             first_tuple = tuple
             if tuple[1].is_floating_point():
                 return tuple[1].dtype
-<<<<<<< HEAD
 
         # fallback to the first_dtype
         return first_tuple[1].dtype
-=======
-        # fallback to any dtype the model has even if not floating
-        else:
-            first_tuple = next(gen)
-            return first_tuple[1].dtype
->>>>>>> 224bde91
 
 
 def get_state_dict_float_dtype(state_dict):
