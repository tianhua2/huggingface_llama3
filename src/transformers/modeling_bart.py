# coding=utf-8
# Copyright 2020 The Facebook AI Research Team Authors and The HuggingFace Inc. team.
#
# Licensed under the Apache License, Version 2.0 (the "License");
# you may not use this file except in compliance with the License.
# You may obtain a copy of the License at
#
#     http://www.apache.org/licenses/LICENSE-2.0
#
# Unless required by applicable law or agreed to in writing, software
# distributed under the License is distributed on an "AS IS" BASIS,
# WITHOUT WARRANTIES OR CONDITIONS OF ANY KIND, either express or implied.
# See the License for the specific language governing permissions and
# limitations under the License.
"""PyTorch BART model, ported from the fairseq repo."""
import logging
import math
import random
from typing import Dict, List, Optional, Tuple

import torch
import torch.nn.functional as F
from torch import Tensor, nn

from .configuration_bart import BartConfig
from .file_utils import add_start_docstrings, add_start_docstrings_to_callable
from .modeling_utils import BeamHypotheses, PreTrainedModel, create_position_ids_from_input_ids


logger = logging.getLogger(__name__)


BART_PRETRAINED_MODEL_ARCHIVE_MAP = {
    "bart-large": "https://s3.amazonaws.com/models.huggingface.co/bert/facebook/bart-large/pytorch_model.bin",
    "bart-large-mnli": "https://s3.amazonaws.com/models.huggingface.co/bert/facebook/bart-large-mnli/pytorch_model.bin",
    "bart-large-cnn": "https://s3.amazonaws.com/models.huggingface.co/bert/facebook/bart-large-cnn/pytorch_model.bin",
}

BART_START_DOCSTRING = r"""

    This model is a PyTorch `torch.nn.Module <https://pytorch.org/docs/stable/nn.html#torch.nn.Module>`_ sub-class. Use it as a regular PyTorch Module and
    refer to the PyTorch documentation for all matters related to general usage and behavior.

    Parameters:
        config (:class:`~transformers.BartConfig`): Model configuration class with all the parameters of the model.
            Initializing with a config file does not load the weights associated with the model, only the configuration.
            Check out the :meth:`~transformers.PreTrainedModel.from_pretrained` method to load the model weights.

"""

BART_INPUTS_DOCSTRING = r"""
    Args:
        input_ids (:obj:`torch.LongTensor` of shape :obj:`(batch_size, sequence_length)`):
               Indices of input sequence tokens in the vocabulary. Use BartTokenizer.encode to produce them.
            Padding will be ignored by default should you provide it.
            Indices can be obtained using :class:`transformers.BartTokenizer.encode(text)`.
        attention_mask (:obj:`torch.Tensor` of shape :obj:`(batch_size, sequence_length)`, `optional`, defaults to :obj:`None`):
            Mask to avoid performing attention on padding token indices in input_ids.
            Mask values selected in ``[0, 1]``:
            ``1`` for tokens that are NOT MASKED, ``0`` for MASKED tokens.
        decoder_input_ids (:obj:`torch.LongTensor` of shape :obj:`(batch_size, target_sequence_length)`, `optional`, defaults to :obj:`None`):
            Provide for translation and summarization training. By default, the model will create this tensor by shifting the input_ids right, following the paper.
        decoder_attention_mask (:obj:`torch.Tensor` of shape :obj:`(batch_size, 1, tgt_seq_len, tgt_seq_len)`, `optional`, defaults to :obj:`None`):
            Default behavior: generate a tensor that ignores pad tokens and future tokens, as in the paper.
            If you want to change padding behavior, you should read :func:`~transformers.modeling_bart._prepare_decoder_inputs` and modify.
            See diagram 1 in the paper for more info on the default strategy
"""
LARGE_NEGATIVE = -1e4


def _prepare_bart_decoder_inputs(
    config, input_ids, decoder_input_ids=None, decoder_attn_mask=None,
):
    """Prepare masks that ignore padding tokens  decoder and a causal lm mask for the decoder if
    none are provided. This mimics the default behavior in fairseq. To override it pass in masks.
    """
    pad_token_id = config.pad_token_id
    need_causal_mask = not config.output_past
    if decoder_input_ids is None:
        decoder_input_ids = shift_tokens_right(input_ids, pad_token_id)
    bsz, tgt_len = decoder_input_ids.size()[:2]
    if decoder_attn_mask is None:
        decoder_padding_mask = make_padding_mask(decoder_input_ids, pad_token_id)
        if need_causal_mask:
            causal_lm_mask = torch.triu(fill_with_neg_inf(torch.zeros(tgt_len, tgt_len)), 1)
        else:
            causal_lm_mask = None
        new_shape = (bsz, tgt_len, tgt_len)
        # make it broadcastable so can just be added to the attention coefficients
        decoder_attn_mask = _combine_masks(decoder_padding_mask, causal_lm_mask, new_shape).to(device=input_ids.device)
    assert decoder_attn_mask is None or decoder_attn_mask.shape == (bsz, 1, tgt_len, tgt_len)
    return decoder_input_ids, decoder_attn_mask


class PretrainedBartModel(PreTrainedModel):
    config_class = BartConfig
    base_model_prefix = "model"
    pretrained_model_archive_map = BART_PRETRAINED_MODEL_ARCHIVE_MAP

    def _init_weights(self, module):
        std = self.config.init_std

        # called init_bert_params in fairseq
        if isinstance(module, nn.Linear):
            module.weight.data.normal_(mean=0.0, std=std)
            if module.bias is not None:
                module.bias.data.zero_()
        if isinstance(module, nn.Embedding):
            module.weight.data.normal_(mean=0.0, std=std)
            if module.padding_idx is not None:
                module.weight.data[module.padding_idx].zero_()

    @property
    def dummy_inputs(self):
        pad_token = 1
        input_ids = torch.Tensor(
            [
                [0, 31414, 232, 328, 740, 1140, 12695, 69, 46078, 1588, 2],
                [0, 31414, 232, 328, 740, 1140, 12695, 69, 46078, 2, pad_token],
            ]
        ).long()
        decoder_input_ids, decoder_attn_mask = _prepare_bart_decoder_inputs(
            self.config, input_ids, attention_mask=None, decoder_input_ids=None, decoder_attn_mask=None
        )
        dummy_inputs = {
            "decoder_input_ids": decoder_input_ids,
            "attention_mask": input_ids.ne(pad_token),
            "input_ids": input_ids,
            "decoder_attention_mask": decoder_attn_mask,
        }
        return dummy_inputs


def _make_linear_from_emb(emb):
    vocab_size, emb_size = emb.weight.shape
    lin_layer = nn.Linear(vocab_size, emb_size, bias=False)
    lin_layer.weight.data = emb.weight.data  # .T
    return lin_layer


# Helper Functions, mostly for making masks
def _check_shapes(shape_1, shape2):
    if shape_1 != shape2:
        raise AssertionError("shape mismatch: {} != {}".format(shape_1, shape2))


def _combine_masks(key_padding_mask, attn_mask, targ_size):
    # targ_size = (bsz, tgt_len, src_len)
    a = torch.zeros(targ_size)
    b = torch.zeros(targ_size)
    if key_padding_mask is not None:  # (bsz, tgt_len) -> targ_size
        _check_shapes(key_padding_mask.shape, targ_size[:2])
        reshaped = key_padding_mask.unsqueeze(2).expand(*targ_size)
        a[reshaped] = 1e-8

    if attn_mask is not None:  # (tgt_len, src_len) -> targ_size
        _check_shapes(attn_mask.shape, targ_size[-2:])
        b = attn_mask.unsqueeze(0).expand(*targ_size)
    return (a + b).unsqueeze(1).clamp(LARGE_NEGATIVE,)


def shift_tokens_right(input_ids, pad_token_id):
    """Shift input ids one token to the right, and wrap the last non pad token (usually <eos>)."""
    prev_output_tokens = input_ids.clone()
    index_of_eos = (input_ids.ne(pad_token_id).sum(dim=1) - 1).unsqueeze(-1)
    prev_output_tokens[:, 0] = input_ids.gather(1, index_of_eos).squeeze()
    prev_output_tokens[:, 1:] = input_ids[:, :-1]
    return prev_output_tokens


def make_padding_mask(input_ids, padding_idx=1):
    """True for pad tokens"""
    padding_mask = input_ids.eq(padding_idx)
    if not padding_mask.any():
        padding_mask = None
    return padding_mask


# Helper Modules


class EncoderLayer(nn.Module):
    def __init__(self, config: BartConfig):
        super().__init__()
        self.embed_dim = config.d_model
        self.output_attentions = config.output_attentions
        self.self_attn = SelfAttention(
            self.embed_dim, config.encoder_attention_heads, dropout=config.attention_dropout,
        )
        self.self_attn_layer_norm = LayerNorm(self.embed_dim)
        self.dropout = config.dropout
        self.activation_fn = F.gelu
        self.activation_dropout = config.activation_dropout
        self.fc1 = nn.Linear(self.embed_dim, config.encoder_ffn_dim)
        self.fc2 = nn.Linear(config.encoder_ffn_dim, self.embed_dim)
        self.final_layer_norm = LayerNorm(self.embed_dim)

    def forward(self, x, encoder_padding_mask):
        """
        Args:
            x (Tensor): input to the layer of shape `(seq_len, batch, embed_dim)`
            encoder_padding_mask (ByteTensor): binary ByteTensor of shape
                `(batch, src_len)` where padding elements are indicated by ``1``.
            for t_tgt, t_src is excluded (or masked out), =0 means it is
            included in attention

        Returns:
            encoded output of shape `(seq_len, batch, embed_dim)`
        """
        residual = x
        x, attn_weights = self.self_attn(
            query=x, key=x, value=x, key_padding_mask=encoder_padding_mask, need_weights=self.output_attentions,
        )
        x = F.dropout(x, p=self.dropout, training=self.training)
        x = residual + x
        x = self.self_attn_layer_norm(x)

        residual = x
        x = self.activation_fn(self.fc1(x))
        x = F.dropout(x, p=self.activation_dropout, training=self.training)
        x = self.fc2(x)
        x = F.dropout(x, p=self.dropout, training=self.training)
        x = residual + x
        x = self.final_layer_norm(x)
        return x, attn_weights


class BartEncoder(nn.Module):
    """
    Transformer encoder consisting of *config.encoder_layers* self attention layers. Each layer
    is a :class:`EncoderLayer`.

    Args:
        config: BartConfig
    """

    def __init__(self, config: BartConfig, embed_tokens):
        super().__init__()

        self.dropout = config.dropout
        self.layerdrop = config.encoder_layerdrop
        self.output_attentions = config.output_attentions
        self.output_hidden_states = config.output_hidden_states

        embed_dim = embed_tokens.embedding_dim
        self.padding_idx = embed_tokens.padding_idx
        self.max_source_positions = config.max_position_embeddings

        self.embed_tokens = embed_tokens

        self.embed_positions = LearnedPositionalEmbedding(config.max_position_embeddings, embed_dim, self.padding_idx,)
        self.layers = nn.ModuleList([EncoderLayer(config) for _ in range(config.encoder_layers)])
        self.layernorm_embedding = LayerNorm(embed_dim)

    def forward(
        self, input_ids=None, attention_mask=None,
    ):
        """
        Args:
            input_ids (LongTensor): tokens in the source language of shape
                `(batch, src_len)`
            attention_mask (torch.LongTensor): indicating which indices are padding tokens.
        Returns:
            namedtuple:
                - **x** (Tensor): the last encoder layer's output of
                  shape `(src_len, batch, embed_dim)`

                - **encoder_states** (List[Tensor]): all intermediate
                  hidden states of shape `(src_len, batch, embed_dim)`.
                  Only populated if *return_all_hiddens* is True.
                - **all_attentions** (List[Tensor]): Attention weights for each layer.
                During training might not be of length n_layers because of layer dropout.
        """
        inputs_embeds = self.embed_tokens(input_ids)
        embed_pos = self.embed_positions(input_ids)
        x = inputs_embeds + embed_pos
        x = self.layernorm_embedding(x)
        x = F.dropout(x, p=self.dropout, training=self.training)

        # B x T x C -> T x B x C
        x = x.transpose(0, 1)

        encoder_states, all_attentions = [], []

        # encoder layers
        for encoder_layer in self.layers:

            if self.output_hidden_states:
                encoder_states.append(x)
            # add LayerDrop (see https://arxiv.org/abs/1909.11556 for description)
            dropout_probability = random.uniform(0, 1)
            if self.training and (dropout_probability < self.layerdrop):  # skip the layer
                attn = None
            else:
                x, attn = encoder_layer(x, attention_mask)

            if self.output_attentions:
                all_attentions.append(attn)

        if self.output_hidden_states:
            encoder_states.append(x)

        encoder_states = [hidden_state.transpose(0, 1) for hidden_state in encoder_states]

        return x, encoder_states, all_attentions


class DecoderLayer(nn.Module):
    def __init__(self, config: BartConfig):
        super().__init__()
        self.embed_dim = config.d_model
        self.self_attn = SelfAttention(
            embed_dim=self.embed_dim, num_heads=config.decoder_attention_heads, dropout=config.attention_dropout,
        )
        self.dropout = config.dropout
        self.activation_fn = F.gelu
        self.activation_dropout = config.activation_dropout

        self.self_attn_layer_norm = LayerNorm(self.embed_dim)
        self.encoder_attn = SelfAttention(
            self.embed_dim,
            config.decoder_attention_heads,
            dropout=config.attention_dropout,
            encoder_decoder_attention=True,
        )
        self.encoder_attn_layer_norm = LayerNorm(self.embed_dim)
        self.fc1 = nn.Linear(self.embed_dim, config.decoder_ffn_dim)
        self.fc2 = nn.Linear(config.decoder_ffn_dim, self.embed_dim)
        self.final_layer_norm = LayerNorm(self.embed_dim)

    def forward(
        self,
        x,
        encoder_hidden_states,
        encoder_attn_mask=None,
        layer_state=None,
        attention_mask=None,
        need_attn_weights=False,
    ):
        """
        Args:
            x (Tensor): input to the layer of shape `(seq_len, batch, embed_dim)`
            encoder_attn_mask (ByteTensor, optional): binary
                ByteTensor of shape `(batch, src_len)` where padding
                elements are indicated by ``1``.
            need_attn_weights (bool, optional): return attention weights
                for each head (default: return average over heads).

        Returns:
            encoded output of shape `(seq_len, batch, embed_dim)`
        """

        residual = x
        y = x  # TODO(SS): figure out why fairseq did this, then hopefully delete it

        if layer_state is None:
            layer_state = {}
        # next line mutates layer state
        x, self_attn_weights = self.self_attn(
            query=x, key=y, value=y, layer_state=layer_state, need_weights=need_attn_weights, attn_mask=attention_mask,
        )
        x = F.dropout(x, p=self.dropout, training=self.training)
        x = residual + x
        x = self.self_attn_layer_norm(x)
        residual = x
        assert self.encoder_attn.cache_key != self.self_attn.cache_key

        x, encoder_attn_weights = self.encoder_attn(
            query=x,
            key=encoder_hidden_states,  # could be None
            value=encoder_hidden_states,
            key_padding_mask=encoder_attn_mask,
            layer_state=layer_state,  # mutates layer state
            static_kv=True,
            need_weights=False,  # not returning it so why compute it
        )
        x = F.dropout(x, p=self.dropout, training=self.training)
        x = residual + x

        x = self.encoder_attn_layer_norm(x)

        residual = x
        x = self.activation_fn(self.fc1(x))
        x = F.dropout(x, p=self.activation_dropout, training=self.training)
        x = self.fc2(x)
        x = F.dropout(x, p=self.dropout, training=self.training)
        x = residual + x
        x = self.final_layer_norm(x)
        return (
            x,
            self_attn_weights,
            layer_state,
        )  # just self_attn weights for now, following t5, layer_state = cache for decoding


class BartDecoder(nn.Module):
    """
    Transformer decoder consisting of *config.decoder_layers* layers. Each layer
    is a :class:`DecoderLayer`.
    Args:
        config: BartConfig
        embed_tokens (torch.nn.Embedding): output embedding
    """

    def __init__(self, config: BartConfig, embed_tokens: nn.Embedding):
        super().__init__()
        self.output_past = config.output_past
        self.output_attentions = config.output_attentions
        self.output_hidden_states = config.output_hidden_states
        self.dropout = config.dropout
        self.layerdrop = config.decoder_layerdrop
        self.padding_idx = embed_tokens.padding_idx
        self.max_target_positions = config.max_position_embeddings
        self.embed_tokens = embed_tokens
        self.embed_positions = LearnedPositionalEmbedding(
            config.max_position_embeddings, config.d_model, self.padding_idx,
        )
        self.layers = nn.ModuleList(
            [DecoderLayer(config) for _ in range(config.decoder_layers)]
        )  # type: List[DecoderLayer]
        self.layernorm_embedding = LayerNorm(config.d_model)
        self.generation_mode = False

    def forward(
        self,
        input_ids,
        encoder_hidden_states,
        encoder_padding_mask,
        combined_mask,
        decoder_cached_states=None,
        **unused
    ):
        """
        Includes several features from "Jointly Learning to Align and
        Translate with Transformer Models" (Garg et al., EMNLP 2019).

        Args:
            input_ids (LongTensor): previous decoder outputs of shape
                `(batch, tgt_len)`, for teacher forcing
            encoder_hidden_states: output from the encoder, used for
                encoder-side attention
            encoder_padding_mask: for ignoring pad tokens
            decoder_cached_states (dict or None): dictionary used for storing state during generation

        Returns:
            tuple:
                - the decoder's features of shape `(batch, tgt_len, embed_dim)`
                - hidden states
                - attentions
        """
        # embed positions
        positions = self.embed_positions(input_ids, generation_mode=self.generation_mode)

        if self.generation_mode:
            input_ids = input_ids[:, -1:]
            positions = positions[:, -1:]  # happens after we embed them
            assert input_ids.ne(self.padding_idx).any()

        x = self.embed_tokens(input_ids)
        x += positions

        x = self.layernorm_embedding(x)
        x = F.dropout(x, p=self.dropout, training=self.training)
        x = x.transpose(0, 1)  # (seq_len, BS, model_dim)
        # decoder layers
        all_hidden_states = ()
        all_self_attns = ()
        next_decoder_cache = []

        for i, decoder_layer in enumerate(self.layers):
            decoder_layer  # type: DecoderLayer
            # add LayerDrop (see https://arxiv.org/abs/1909.11556 for description)
            dropout_probability = random.uniform(0, 1)
            if self.training and (dropout_probability < self.layerdrop):
                continue

            layer_state = decoder_cached_states[i] if decoder_cached_states is not None else None
            x, layer_self_attn, layer_past = decoder_layer(
                x,
                encoder_hidden_states,
                encoder_padding_mask,
                layer_state=layer_state,
                attention_mask=combined_mask,
                need_attn_weights=self.output_attentions,
            )

            if self.output_past:
                next_decoder_cache.append(layer_past.copy())
            if self.output_hidden_states:
                all_hidden_states += (x,)
            if self.output_attentions:
                all_self_attns += (layer_self_attn,)

        # Convert shapes from (seq_len, BS, model_dim) to (BS, seq_len, model_dim)
        all_hidden_states = [hidden_state.transpose(0, 1) for hidden_state in all_hidden_states]
        x = x.transpose(0, 1)

        if self.output_past:
            next_cache = ((encoder_hidden_states, encoder_padding_mask), next_decoder_cache)
        else:
            next_cache = None
        return x, next_cache, all_hidden_states, list(all_self_attns)


def reorder_attn_buffer(input_buffer, new_order):
    """Reorder buffered internal state (for incremental generation)."""
    # input_buffer = self._get_input_buffer(incremental_state)
    for k in input_buffer.keys():
        input_buffer_k = input_buffer[k]
        if input_buffer_k is not None:
            input_buffer[k] = input_buffer_k.index_select(0, new_order)
        # incremental_state = self._set_input_buffer(incremental_state, input_buffer)
    return input_buffer


class SelfAttention(nn.Module):
    """Multi-headed attention from "Attention Is All You Need"""

    def __init__(
        self,
        embed_dim,
        num_heads,
        kdim=None,
        vdim=None,
        dropout=0.0,
        bias=True,
        encoder_decoder_attention=False,  # otherwise self_attention
    ):
        super().__init__()
        self.embed_dim = embed_dim
        self.kdim = kdim if kdim is not None else embed_dim
        self.vdim = vdim if vdim is not None else embed_dim

        self.num_heads = num_heads
        self.dropout = dropout
        self.head_dim = embed_dim // num_heads
        assert self.head_dim * num_heads == self.embed_dim, "embed_dim must be divisible by num_heads"
        self.scaling = self.head_dim ** -0.5

        self.encoder_decoder_attention = encoder_decoder_attention
        qkv_same_dim = self.kdim == embed_dim and self.vdim == embed_dim  # True for all BART

        assert self.encoder_decoder_attention or qkv_same_dim, (
            "Self-attention requires query, key and " "value to be of the same size"
        )
        self.k_proj = nn.Linear(self.kdim, embed_dim, bias=bias)
        self.v_proj = nn.Linear(self.vdim, embed_dim, bias=bias)
        self.q_proj = nn.Linear(embed_dim, embed_dim, bias=bias)
        self.out_proj = nn.Linear(embed_dim, embed_dim, bias=bias)
        self.cache_key = "encoder_decoder" if self.encoder_decoder_attention else "self"

    def _shape(self, tensor, dim_0, bsz):
        return tensor.contiguous().view(dim_0, bsz * self.num_heads, self.head_dim).transpose(0, 1)

    def forward(
        self,
        query,
        key: Optional[Tensor],
        value: Optional[Tensor],
        key_padding_mask: Optional[Tensor] = None,
        layer_state: Optional[Dict[str, Dict[str, Optional[Tensor]]]] = None,
        need_weights: bool = False,
        static_kv: bool = False,
        attn_mask: Optional[Tensor] = None,
    ) -> Tuple[Tensor, Optional[Tensor]]:
        """Input shape: Time(SeqLen) x Batch x Channel

        Args:

            key_padding_mask (ByteTensor, optional): mask to exclude
                keys that are pads, of shape `(batch, src_len)`, where
                padding elements are indicated by 1s.
            need_weights (bool, optional): return the attention weights,
                averaged over heads (default: False).
            attn_mask (ByteTensor, optional): typically used to
                implement causal attention, where the mask prevents the
                attention from looking forward in time (default: None).
        """
        tgt_len, bsz, embed_dim = query.size()
        assert embed_dim == self.embed_dim
        assert list(query.size()) == [tgt_len, bsz, embed_dim]
        # get here for encoder decoder cause of static_kv
        if layer_state is not None:  # get the last k,v and mask for reuse
            saved_state = layer_state.get(self.cache_key, {})
            if "prev_key" in saved_state:
                # previous time steps are cached - no need to recompute key and value if they are static
                if static_kv:
                    assert self.encoder_decoder_attention
                    key = value = None
        else:
            saved_state = None
            layer_state = {}

        q = self.q_proj(query) * self.scaling
        if self.encoder_decoder_attention:
            if key is None:
                assert value is None
                k = v = None
            else:
                k = self.k_proj(key)
                v = self.v_proj(key)
        else:
            k = self.k_proj(query)
            v = self.v_proj(query)

        q = self._shape(q, tgt_len, bsz)
        if k is not None:
            k = self._shape(k, -1, bsz)
        if v is not None:
            v = self._shape(v, -1, bsz)

        if saved_state is not None:
            k, v, key_padding_mask = self._use_saved_state(k, v, saved_state, key_padding_mask, static_kv, bsz)
        # assert self.cache_key != 'encoder_decoder' or key_padding_mask is None

        # Update cache
        layer_state[self.cache_key] = {
            "prev_key": k.view(bsz, self.num_heads, -1, self.head_dim),
            "prev_value": v.view(bsz, self.num_heads, -1, self.head_dim),
            "prev_key_padding_mask": key_padding_mask if not static_kv else None,
        }

        assert k is not None
        src_len = k.size(1)
        attn_weights = torch.bmm(q, k.transpose(1, 2))

        assert attn_weights.size() == (bsz * self.num_heads, tgt_len, src_len)

        if attn_mask is not None:
            attn_weights = attn_weights.view(bsz, self.num_heads, tgt_len, src_len) + attn_mask
            attn_weights = attn_weights.view(bsz * self.num_heads, tgt_len, src_len)

        # This is part of a workaround to get around fork/join parallelism not supporting Optional types.
        if key_padding_mask is not None and key_padding_mask.dim() == 0:
            key_padding_mask = None
        assert key_padding_mask is None or key_padding_mask.size()[:2] == (bsz, src_len,)

        if key_padding_mask is not None:  # don't attend to padding symbols
            attn_weights = attn_weights.view(bsz, self.num_heads, tgt_len, src_len)
            reshaped = key_padding_mask.unsqueeze(1).unsqueeze(2).to(torch.bool)
            attn_weights = attn_weights.masked_fill(reshaped, float("-inf"))
            attn_weights = attn_weights.view(bsz * self.num_heads, tgt_len, src_len)
        attn_weights_float = F.softmax(attn_weights, dim=-1, dtype=torch.float32)
        attn_weights = attn_weights_float.type_as(attn_weights)
        attn_probs = F.dropout(attn_weights_float, p=self.dropout, training=self.training,)
        assert v is not None
        attn_output = torch.bmm(attn_probs, v)
        assert attn_output.size() == (bsz * self.num_heads, tgt_len, self.head_dim)
        attn_output = attn_output.transpose(0, 1).contiguous().view(tgt_len, bsz, embed_dim)
        attn_output = self.out_proj(attn_output)
        attn_weights = attn_weights.view(bsz, self.num_heads, tgt_len, src_len)
        return attn_output, attn_weights

    def _use_saved_state(self, k, v, saved_state, key_padding_mask, static_kv, bsz):
        # saved states are stored with shape (bsz, num_heads, seq_len, head_dim)
        if "prev_key" in saved_state:
            _prev_key = saved_state["prev_key"]
            assert _prev_key is not None
            prev_key = _prev_key.view(bsz * self.num_heads, -1, self.head_dim)
            if static_kv:
                k = prev_key
            else:
                assert k is not None
                k = torch.cat([prev_key, k], dim=1)
        if "prev_value" in saved_state:
            _prev_value = saved_state["prev_value"]
            assert _prev_value is not None
            prev_value = _prev_value.view(bsz * self.num_heads, -1, self.head_dim)
            if static_kv:
                v = prev_value
            else:
                assert v is not None
                v = torch.cat([prev_value, v], dim=1)
        assert k is not None and v is not None
        prev_key_padding_mask = saved_state.get("prev_key_padding_mask", None)  # type: Optional[Tensor]
        key_padding_mask = self._cat_prev_key_padding_mask(
            key_padding_mask, prev_key_padding_mask, bsz, k.size(1), static_kv
        )
        return k, v, key_padding_mask

    @staticmethod
    def _cat_prev_key_padding_mask(
        key_padding_mask: Optional[Tensor],
        prev_key_padding_mask: Optional[Tensor],
        batch_size: int,
        src_len: int,
        static_kv: bool,
    ) -> Optional[Tensor]:
        # saved key padding masks have shape (bsz, seq_len)
        if prev_key_padding_mask is not None and static_kv:
            new_key_padding_mask = prev_key_padding_mask
        elif prev_key_padding_mask is not None and key_padding_mask is not None:
            new_key_padding_mask = torch.cat([prev_key_padding_mask.float(), key_padding_mask.float()], dim=1)
        # During incremental decoding, as the padding token enters and
        # leaves the frame, there will be a time when prev or current is None
        elif prev_key_padding_mask is not None:
            filler = torch.zeros(batch_size, src_len - prev_key_padding_mask.size(1))
            if prev_key_padding_mask.is_cuda:
                filler = filler.cuda()
            new_key_padding_mask = torch.cat([prev_key_padding_mask.float(), filler.float()], dim=1)
        elif key_padding_mask is not None:
            filler = torch.zeros(batch_size, src_len - key_padding_mask.size(1))
            if key_padding_mask.is_cuda:
                filler = filler.cuda()
            new_key_padding_mask = torch.cat([filler.float(), key_padding_mask.float()], dim=1)
        else:
            new_key_padding_mask = prev_key_padding_mask
        return new_key_padding_mask


class BartClassificationHead(nn.Module):
    """Head for sentence-level classification tasks."""

    # This can trivially be shared with RobertaClassificationHead

    def __init__(
        self, input_dim, inner_dim, num_classes, pooler_dropout,
    ):
        super().__init__()
        self.dense = nn.Linear(input_dim, inner_dim)
        self.dropout = nn.Dropout(p=pooler_dropout)
        self.out_proj = nn.Linear(inner_dim, num_classes)

    def forward(self, x):
        x = self.dropout(x)
        x = self.dense(x)
        x = torch.tanh(x)
        x = self.dropout(x)
        x = self.out_proj(x)
        return x


class LearnedPositionalEmbedding(nn.Embedding):
    """
    This module learns positional embeddings up to a fixed maximum size.
    Padding ids are ignored by either offsetting based on padding_idx
    or by setting padding_idx to None and ensuring that the appropriate
    position ids are passed to the forward function.
    """

    def __init__(
        self, num_embeddings: int, embedding_dim: int, padding_idx: int,
    ):
        # if padding_idx is specified then offset the embedding ids by
        # this index and adjust num_embeddings appropriately
        assert padding_idx is not None
        num_embeddings += padding_idx + 1  # WHY?
        super().__init__(num_embeddings, embedding_dim, padding_idx=padding_idx)

    def forward(self, input, generation_mode=False):
        """Input is expected to be of size [bsz x seqlen]."""
        if generation_mode:  # the position is our current step in the decoded sequence
            pos = int(self.padding_idx + input.size(1))
            positions = input.data.new(1, 1).fill_(pos)
        else:
            positions = create_position_ids_from_input_ids(input, self.padding_idx)
        return super().forward(positions)


def LayerNorm(normalized_shape, eps=1e-5, elementwise_affine=True):
    if torch.cuda.is_available():
        try:
            from apex.normalization import FusedLayerNorm

            return FusedLayerNorm(normalized_shape, eps, elementwise_affine)
        except ImportError:
            pass
    return torch.nn.LayerNorm(normalized_shape, eps, elementwise_affine)


def fill_with_neg_inf(t):
    """FP16-compatible function that fills a input_ids with -inf."""
    return t.float().fill_(float("-inf")).type_as(t)


def _filter_out_falsey_values(tup) -> Tuple:
    """Remove entries that are None or [] from an iterable."""
    return tuple(x for x in tup if isinstance(x, torch.Tensor) or x)


# Public API


@add_start_docstrings(
    "The bare BART Model outputting raw hidden-states without any specific head on top.", BART_START_DOCSTRING,
)
class BartModel(PretrainedBartModel):
    def __init__(self, config: BartConfig):
        super().__init__(config)
        self.output_attentions = config.output_attentions
        self.output_hidden_states = config.output_hidden_states

        padding_idx, vocab_size = config.pad_token_id, config.vocab_size
        self.shared = nn.Embedding(vocab_size, config.d_model, padding_idx)

        self.encoder = BartEncoder(config, self.shared)
        self.decoder = BartDecoder(config, self.shared)

        self.init_weights()

    @add_start_docstrings_to_callable(BART_INPUTS_DOCSTRING)
    def forward(
        self,
        input_ids,
        attention_mask=None,
        decoder_input_ids=None,
        encoder_outputs=None,  # type: Tuple
        decoder_attention_mask=None,
        decoder_cached_states=None,
    ):
        if attention_mask is not None:
            assert attention_mask.dim() == 2

            attention_mask = (1.0 - attention_mask.long()) * -10000.0
            assert attention_mask.max() <= 0

        # make masks if user doesn't supply
        if not self.decoder.generation_mode:
            decoder_input_ids, decoder_attention_mask = _prepare_bart_decoder_inputs(
                self.config, input_ids, decoder_input_ids=decoder_input_ids, decoder_attn_mask=decoder_attention_mask,
            )
        assert decoder_input_ids is not None
        if encoder_outputs is None:
            encoder_outputs = self.encoder(input_ids=input_ids, attention_mask=attention_mask)
        assert isinstance(encoder_outputs, tuple)
        # decoder outputs consists of (dec_features, layer_state, dec_hidden, dec_attn)
        decoder_outputs = self.decoder(
            decoder_input_ids,
            encoder_outputs[0],
            attention_mask,
            decoder_attention_mask,
            decoder_cached_states=decoder_cached_states,
        )
        # Attention and hidden_states will be [] or None if they aren't needed
        decoder_outputs = _filter_out_falsey_values(decoder_outputs)  # type: tuple
        assert isinstance(decoder_outputs[0], torch.Tensor)
        encoder_outputs = _filter_out_falsey_values(encoder_outputs)  # type: tuple
        return decoder_outputs + encoder_outputs

    def get_input_embeddings(self):
        return self.shared

    def set_input_embeddings(self, value):
        self.shared = value

    def get_output_embeddings(self):
        return _make_linear_from_emb(self.shared)  # make it on the fly


<<<<<<< HEAD
MASK_FILL_EXAMPLE = """
        Examples::
            tokenizer = AutoTokenizer.from_pretrained('bart-large')
            TXT = "My friends are <mask> but they eat too many carbs."
            model = BartForConditionalGeneration.from_pretrained('bart-large')
            input_ids = tokenizer.batch_encode_plus([TXT], return_tensors='pt')['input_ids']
            logits = model(input_ids)[0]
            masked_index = (input_ids[0] == tokenizer.mask_token_id).nonzero().item()
            probs = logits[0, masked_index].softmax(dim=0)
            values, predictions = probs.topk(10)
"""


@add_start_docstrings(
    "The BART Model with a language modeling head. Can be used for summarization.", BART_START_DOCSTRING,
=======
@add_start_docstrings(
    "The bare BART Model with a language modeling head.", BART_START_DOCSTRING,
>>>>>>> b3e0a1cf
)
class BartForConditionalGeneration(PretrainedBartModel):
    base_model_prefix = "model"

    def __init__(self, config: BartConfig):
        super().__init__(config)
        # if base_model is None:
        base_model = BartModel(config)
        self.model = base_model
        self.lm_head = _make_linear_from_emb(self.model.shared)

    def tie_weights(self):
        pass  # hack to prevent changing lm_head.out_features. The input and output embeddings are still the same.

    @add_start_docstrings_to_callable(BART_INPUTS_DOCSTRING)
    def forward(
        self,
        input_ids,
        attention_mask=None,
        encoder_outputs=None,
        decoder_input_ids=None,
        decoder_attention_mask=None,
        decoder_cached_states=None,
        lm_labels=None,
        **unused
    ):
        r"""
        masked_lm_labels (:obj:`torch.LongTensor` of shape :obj:`(batch_size, sequence_length)`, `optional`, defaults to :obj:`None`):
            Labels for computing the masked language modeling loss.
            Indices should either be in ``[0, ..., config.vocab_size]`` or -100 (see ``input_ids`` docstring).
            Tokens with indices set to ``-100`` are ignored (masked), the loss is only computed for the tokens
            with labels
            in ``[0, ..., config.vocab_size]``.

    Returns:
        :obj:`tuple(torch.FloatTensor)` comprising various elements depending on the configuration (:class:`~transformers.RobertaConfig`) and inputs:
        masked_lm_loss (`optional`, returned when ``masked_lm_labels`` is provided) ``torch.FloatTensor`` of shape ``(1,)``:
            Masked language modeling loss.
        prediction_scores (:obj:`torch.FloatTensor` of shape :obj:`(batch_size, sequence_length, config.vocab_size)`)
            Prediction scores of the language modeling head (scores for each vocabulary token before SoftMax).
        hidden_states (:obj:`tuple(torch.FloatTensor)`, `optional`, returned when ``config.output_hidden_states=True``):
            Tuple of :obj:`torch.FloatTensor` (one for the output of the embeddings + one for the output of each layer)
            of shape :obj:`(batch_size, sequence_length, hidden_size)`.

            Hidden-states of the model at the output of each layer plus the initial embedding outputs.
        attentions (:obj:`tuple(torch.FloatTensor)`, `optional`, returned when ``config.output_attentions=True``):
            Tuple of :obj:`torch.FloatTensor` (one for each layer) of shape
            :obj:`(batch_size, num_heads, sequence_length, sequence_length)`.

            Attentions weights after the attention softmax, used to compute the weighted average in the self-attention
            heads.

    Examples::
<<<<<<< HEAD

            # Mask filling only works for bart-large
            tokenizer = AutoTokenizer.from_pretrained('bart-large')
            TXT = "My friends are <mask> but they eat too many carbs."
            model = BartForConditionalGeneration.from_pretrained('bart-large')
            input_ids = tokenizer.batch_encode_plus([TXT], return_tensors='pt')['input_ids']
            logits = model(input_ids)[0]
            masked_index = (input_ids[0] == tokenizer.mask_token_id).nonzero().item()
            probs = logits[0, masked_index].softmax(dim=0)
            values, predictions = probs.topk(10)
=======
        tokenizer = AutoTokenizer.from_pretrained('bart-large')
        model = BartForMaskedLM.from_pretrained('bart-large')
        TXT = "My friends are <mask> but they eat too many carbs."
        input_ids = tokenizer.batch_encode_plus([TXT], return_tensors='pt')['input_ids']
        logits = model(input_ids)[0]
        masked_index = (input_ids[0] == tokenizer.mask_token_id).nonzero().item()
        probs = logits[0, masked_index].softmax(dim=0)
        values, predictions = probs.topk(10)
>>>>>>> b3e0a1cf
        """
        outputs = self.model(
            input_ids,
            attention_mask=attention_mask,
            decoder_input_ids=decoder_input_ids,
            encoder_outputs=encoder_outputs,
            decoder_attention_mask=decoder_attention_mask,
            decoder_cached_states=decoder_cached_states,
        )
        lm_logits = self.lm_head(outputs[0])
        outputs = (lm_logits,) + outputs[1:]  # Add hidden states and attention if they are here
        if lm_labels is not None:
            loss_fct = nn.CrossEntropyLoss()
            # TODO(SS): do we need to ignore pad tokens in lm_labels?
            masked_lm_loss = loss_fct(lm_logits.view(-1, self.config.vocab_size), lm_labels.view(-1))
            outputs = (masked_lm_loss,) + outputs

        return outputs

    @staticmethod
    def prepare_inputs_for_generation(input_ids, past, decoder_input_ids, attention_mask):
        if past is None:  # first step
            encoder_outputs, decoder_cached_states = None, None
        else:
            encoder_outputs, decoder_cached_states = past
        return {
            "input_ids": input_ids,  # ignored after first pass
            "decoder_cached_states": decoder_cached_states,
            "decoder_input_ids": decoder_input_ids,
            "encoder_outputs": encoder_outputs,
            "attention_mask": attention_mask,
            # "decoder_attention_mask": decoder_attention_mask,
        }

    @staticmethod
    def _reorder_cache(past, beam_idx):
        ((enc_out, enc_mask), decoder_cached_states) = past
        reordered_past = []
        for layer_past in decoder_cached_states:
            # get the correct batch idx from decoder layer's batch dim for cross and self-attn
            layer_past_new = {
                attn_key: reorder_attn_buffer(attn_cache, beam_idx) for attn_key, attn_cache in layer_past.items()
            }
            # reordered_layer_past = [layer_past[:, i].unsqueeze(1).clone().detach() for i in beam_idx]
            # reordered_layer_past = torch.cat(reordered_layer_past, dim=1)
            reordered_past.append(layer_past_new)
        new_enc_out = enc_out if enc_out is None else enc_out.index_select(1, beam_idx)
        new_enc_mask = enc_mask if enc_mask is None else enc_mask.index_select(0, beam_idx)

        past = ((new_enc_out, new_enc_mask), reordered_past)
        return past

    def get_output_embeddings(self):
        return self.lm_head

    @torch.no_grad()
    def generate(
        self,
        input_ids,
        attention_mask=None,
        max_length=20,
        num_beams=1,
        repetition_penalty=1.0,
        length_penalty=1.0,
        num_return_sequences=1,
        min_len=0,
        no_repeat_ngram_size=0,
    ):
        r""" Generates summaries using the lm-head and greedy beam search

        Adapted in part from Facebook's `XLM beam search code`_ and `Fairseq beam search code`_.

        .. _`XLM beam search code`:
           https://github.com/facebookresearch/XLM/blob/9e6f6814d17be4fe5b15f2e6c43eb2b2d76daeb4/src/model/transformer.py#L529
        .. _`Fairseq beam search code`:
           https://github.com/pytorch/fairseq/blob/master/fairseq/sequence_generator.py


        Parameters:

            input_ids: (`optional`) `torch.LongTensor` of shape `(batch_size, sequence_length)`
                The sequence used as a prompt for the generation. If `None` the method initializes
                it as an empty `torch.LongTensor` of shape `(1,)`.

            max_length: (`optional`) int
                The max length of the sequence to be generated. Does not include tokens in input_ids.

            num_beams: (`optional`) int
                Number of beams for beam search. Must be between 1 and infinity. 1 means no beam search. Default to 1.

            repetition_penalty: (`optional`) float
                The parameter for repetition penalty. Between 1.0 and infinity. 1.0 means no penalty. Default to 1.0.

            length_penalty: (`optional`) float
                Exponential penalty to the length. Default to 1.

            num_return_sequences: (`optional`) int
                The number of independently computed returned sequences for each element in the batch. Default to 1.

            min_len: (`optional`) int

        Returns:
            `torch.LongTensor` of shape `(batch_size * num_return_sequences, sequence_length)`
                sequence_length is <= max_length (examples can finish early)

        Examples::

<<<<<<< HEAD
            # see ``examples/summarization/bart/evaluate_cnn.py`` for a longer example
            config = BartConfig(vocab_size=50264, output_past=True) # no mask_token_id
            model = BartForConditionalGeneration.from_pretrained('bart-large-cnn', config=config)
=======
            config = BartConfig(vocab_size=50264, output_past=True)
            model = BartForSummarization.from_pretrained('bart-large-cnn', config=config)
>>>>>>> b3e0a1cf
            tokenizer = BartTokenizer.from_pretrained('bart-large-cnn')
            ARTICLE_TO_SUMMARIZE = "My friends are cool but they eat too many carbs."
            inputs = tokenizer.batch_encode_plus([ARTICLE_TO_SUMMARIZE], max_length=1024, return_tensors='pt')
            # Generate Summary
<<<<<<< HEAD
            generated_ids = model.generate(inputs['input_ids'], attention_mask=inputs['attention_mask'], num_beams=4, max_length=5)
            print([tokenizer.decode(sent, skip_special_tokens=True, clean_up_tokenization_spaces=False) for sent in generated_ids])
=======
            summary_ids = model.generate(inputs['input_ids'], attention_mask=inputs['attention_mask'], num_beams=4, max_length=5)
            print([tokenizer.decode(g, skip_special_tokens=True, clean_up_tokenization_spaces=False) for g in summary_ids])
>>>>>>> b3e0a1cf
        """
        bos_token_id = self.config.bos_token_id
        pad_token_id = self.config.pad_token_id
        eos_token_id = self.config.eos_token_id
        batch_size, cur_len = input_ids.shape
        assert input_ids is not None
        assert self.config.output_past, "Generating with bart requires instantiating a config with output_past=True"
        assert isinstance(max_length, int) and max_length > 0, "`max_length` should be a strictly positive integer."
        assert isinstance(num_beams, int) and num_beams > 0, "`num_beams` should be a strictly positive integer."
        assert repetition_penalty >= 1.0, "`repetition_penalty` should be >= 1."
        assert isinstance(pad_token_id, int)
        assert bos_token_id == 0, "configurable bos_token_id not yet supported"
        assert length_penalty > 0, "`length_penalty` should be strictly positive."
        assert (
            isinstance(num_return_sequences, int) and num_return_sequences > 0
        ), "`num_return_sequences` should be a positive integer."

        # current position and vocab size
        cur_len = input_ids.shape[1]
        vocab_size = self.config.vocab_size

        if num_return_sequences != 1:
            # Expand input to num return sequences
            input_ids = input_ids.unsqueeze(1).expand(batch_size, num_return_sequences, cur_len)
            input_ids = input_ids.contiguous().view(
                batch_size * num_return_sequences, cur_len
            )  # shape: (batch_size * num_return_sequences, cur_len)
            batch_size *= num_return_sequences

        # Below here somewhat similar to PretrainedModel._generate_beam_search
        # Expand input to num beams
        input_ids = input_ids.unsqueeze(1).expand(batch_size, num_beams, cur_len)

        input_ids = input_ids.contiguous().view(batch_size * num_beams, cur_len)  # (batch_size * num_beams, cur_len)
        if attention_mask is not None:
            attention_mask = (
                attention_mask.unsqueeze(1)
                .expand(batch_size, num_beams, cur_len)
                .contiguous()
                .view(batch_size * num_beams, cur_len)
            )  # RESHAPE

        # generated hypotheses
        finalized_hyps = [  # they end in EOS and we wont work on them more!
            BeamHypotheses(num_beams, max_length, length_penalty, early_stopping=True) for _ in range(batch_size)
        ]

        # scores for each sentence in the beam
        beam_scores = torch.zeros((batch_size, num_beams), dtype=torch.float, device=input_ids.device)
        beam_scores[:, 1:] = -1e9  # avoid ties in first step
        beam_scores = beam_scores.view(-1)  # shape (batch_size * num_beams,)

        # decoder tokens
        prev_output_tokens = input_ids.new(batch_size * num_beams, 1).long().fill_(-1)
        prev_output_tokens[:, 0] = 2  # HARDCODED EOS, which will be removed at the end.
        decoder_cache = None
        done = [False for _ in range(batch_size)]  # done sentences

        self.model.decoder.generation_mode = True  # tells decoder not to use causal mask
        for step in range(max_length + 1):
            decoder_input_ids = prev_output_tokens.clone()
            model_inputs = self.prepare_inputs_for_generation(
                input_ids, decoder_cache, decoder_input_ids, attention_mask,
            )
            outputs = self(**model_inputs)
            lprobs = F.log_softmax(outputs[0][:, -1, :], dim=-1)

            lprobs[lprobs != lprobs] = -math.inf  # block nans
            lprobs[:, pad_token_id] = -math.inf
            # TODO(SS): fairseq also takes out <unk> every step, and has unk at slot 3

            if step == 0:  # Force BOS to be chosen
                lprobs[:, bos_token_id + 1 :] = -math.inf
            elif step < min_len:  # Prevent EOS from being chosen
                lprobs[:, eos_token_id] = -math.inf
            elif step == max_length:  # FORCE EOS to be chosen
                lprobs[:, :eos_token_id] = -math.inf
                lprobs[:, eos_token_id + 1 :] = -math.inf
            assert self._do_output_past(outputs)
            decoder_cache = outputs[1]
            if repetition_penalty != 1.0:
                self.enforce_repetition_penalty_(lprobs, batch_size, num_beams, prev_output_tokens, repetition_penalty)
            num_hypos = batch_size * num_beams
            if no_repeat_ngram_size > 0:  # copied from fairseq
                # for each sentence, calculate a list of banned tokens to prevent repetitively generating the same ngrams
                banned_tokens = self.calc_banned_tokens(prev_output_tokens, num_hypos, no_repeat_ngram_size, step)
                # then set their probabilities tof -inf
                for idx in range(num_hypos):
                    lprobs[idx, banned_tokens[idx]] = -math.inf
            assert lprobs.size() == (batch_size * num_beams, vocab_size)
            _scores = lprobs + beam_scores[:, None].expand_as(lprobs)  # (batch_size * num_beams, vocab_size)

            # re-organize to group the beam together (we are keeping top hypothesis across beams)
            _scores = _scores.view(batch_size, num_beams * vocab_size)  # (batch_size, num_beams * vocab_size)
            # Take the best 2 x beam_size predictions for each example, we'll choose the first beam_size of these which don't predict eos to continue with.
            next_scores, next_words = torch.topk(_scores, 2 * num_beams)
            assert next_scores.size() == next_words.size() == (batch_size, 2 * num_beams)

            # list of (batch_size * num_beams)
            next_batch_beam = []  # Tuple(next score, next word, current position in the batch)
            for batch_idx in range(batch_size):
                # if we are done with this sentence (because we can't improve)
                if done[batch_idx]:  # then pad all associated hypotheses
                    assert (
                        len(finalized_hyps[batch_idx]) >= num_beams
                    ), "Example can only be done if at least {} beams have been generated".format(num_beams)
                    next_batch_beam.extend([(0, pad_token_id, 0)] * num_beams)  # pad the batch
                    continue

                # Otherwise generate some next word choices
                next_sent_beam = []
                # add next words for this sentence
                for i, (idx, score) in enumerate(zip(next_words[batch_idx], next_scores[batch_idx])):
                    beam_id = idx // vocab_size
                    word_id = idx % vocab_size
                    assert prev_output_tokens.shape[1] == (step + 1)
                    if word_id.item() == eos_token_id:
                        if i >= num_beams:
                            continue
                        finalized_hyps[batch_idx].add(
                            prev_output_tokens[batch_idx * num_beams + beam_id].clone(), score.item(),
                        )
                    else:
                        next_sent_beam.append((score, word_id, batch_idx * num_beams + beam_id))

                    if len(next_sent_beam) == num_beams:  # TODO(SS): can we delete this?
                        break
                # Check if were done so that we can save a pad step if all(done)
                done[batch_idx] = done[batch_idx] or finalized_hyps[batch_idx].is_done(
                    next_scores[batch_idx].max().item(), cur_len=step + 1,
                )
                assert len(next_sent_beam) == num_beams, "Beam should always be full"
                next_batch_beam.extend(next_sent_beam)
                assert len(next_batch_beam) == num_beams * (batch_idx + 1)

            if all(done):
                break

            # sanity check / prepare next batch
            assert len(next_batch_beam) == batch_size * num_beams
            beam_scores = beam_scores.new([x[0] for x in next_batch_beam])
            beam_words = input_ids.new([x[1] for x in next_batch_beam])
            beam_idx = input_ids.new([x[2] for x in next_batch_beam])
            # re-order decoder inputs to [beam_idx]
            prev_output_tokens = prev_output_tokens[beam_idx]
            prev_output_tokens = torch.cat([prev_output_tokens, beam_words.unsqueeze(1)], dim=-1)

            # re-order internal states
            decoder_cache = self._reorder_cache(decoder_cache, beam_idx)

        for batch_idx in range(batch_size):
            # Add all open beam hypothesis to generated_hyps
            if done[batch_idx]:
                continue
            offset = batch_idx * num_beams
            for i in range(num_beams):
                score = beam_scores[offset + i]
                final_tokens = prev_output_tokens[offset + i]
                finalized_hyps[batch_idx].add(final_tokens, score.item())

        # select the best hypotheses
        sent_lengths = input_ids.new(batch_size)
        best = []
        for i, hypotheses in enumerate(finalized_hyps):
            best_hyp = max(hypotheses.beams, key=lambda x: x[0])[1]
            sent_lengths[i] = len(best_hyp)
            best.append(best_hyp)

        # shorter batches are filled with pad_token
        if sent_lengths.min().item() != sent_lengths.max().item():
            # TODO(SS): decoded = torch.rnn.utils.pad_sequence(best, batch_first=True, padding_value=pad_token_id)
            sent_max_len = min(sent_lengths.max().item() + 1, max_length + 1)  # TODO(SS): same as step?
            decoded = input_ids.new(batch_size, sent_max_len).fill_(pad_token_id)
            # fill with hypothesis and eos_token_id if necessary
            for i, hypo in enumerate(best):
                decoded[i, : sent_lengths[i]] = hypo
                if sent_lengths[i] < max_length:
                    decoded[i, sent_lengths[i]] = eos_token_id
        else:
            assert (len(hypo) == max_length for hypo in best)
            decoded = torch.stack(best).type(torch.long).to(next(self.parameters()).device)
        return decoded[:, 1:]  # get rid of starting EOS

    @staticmethod
    def calc_banned_tokens(prev_output_tokens, num_hypos, no_repeat_ngram_size, step):
        """Copied from fairseq for no_repeat_ngram in beam_search"""
        # TODO(SS): this can go on parent if there is demand
        if step + 2 < no_repeat_ngram_size:
            return [
                [] for _ in range(num_hypos)
            ]  # no banned tokens if we haven't generated no_repeat_ngram_size tokens yet
        gen_ngrams = [{} for _ in range(num_hypos)]
        for idx in range(num_hypos):
            gen_tokens = prev_output_tokens[idx].tolist()
            for ngram in zip(*[gen_tokens[i:] for i in range(no_repeat_ngram_size)]):
                k = tuple(ngram[:-1])
                gen_ngrams[idx][k] = gen_ngrams[idx].get(k, []) + [ngram[-1]]

        def _get_generated_ngrams(hypo_idx):
            """Before decoding the next token, prevent decoding of ngrams that have already appeared"""
            ngram_index = tuple(prev_output_tokens[hypo_idx, step + 2 - no_repeat_ngram_size : step + 1].tolist())
            return gen_ngrams[hypo_idx].get(ngram_index, [])

        banned_tokens = [_get_generated_ngrams(hypo_idx) for hypo_idx in range(num_hypos)]
        return banned_tokens


<<<<<<< HEAD
=======
@add_start_docstrings(
    "The bare BART Model with a language modeling head that can be used for summarization. This is an alias of BartForMaskedLM",
    BART_START_DOCSTRING,
)
class BartForSummarization(BartForMaskedLM):

    pass


>>>>>>> b3e0a1cf
@add_start_docstrings(
    """Bart model with a sequence classification/head on top (a linear layer on top of the pooled output) e.g. for GLUE tasks. """,
    BART_START_DOCSTRING,
)
class BartForSequenceClassification(PretrainedBartModel):
    def __init__(self, config: BartConfig, **kwargs):
        super().__init__(config, **kwargs)
        self.model = BartModel(config)
        self.classification_head = BartClassificationHead(
            config.d_model, config.d_model, config.num_labels, config.classif_dropout,
        )
        self.model._init_weights(self.classification_head.dense)
        self.model._init_weights(self.classification_head.out_proj)

    @add_start_docstrings_to_callable(BART_INPUTS_DOCSTRING)
    def forward(
        self,
        input_ids,
        attention_mask=None,
        encoder_outputs=None,
        decoder_input_ids=None,
        decoder_attention_mask=None,
        labels=None,
    ):
        r"""
        labels (:obj:`torch.LongTensor` of shape :obj:`(batch_size,)`, `optional`, defaults to :obj:`None`):
            Labels for computing the sequence classification/regression loss.
            Indices should be in :obj:`[0, ..., config.num_labels - 1]`.
            If :obj:`config.num_labels > 1` a classification loss is computed (Cross-Entropy).

    Returns:
        :obj:`tuple(torch.FloatTensor)` comprising various elements depending on the configuration (:class:`~transformers.BartConfig`) and inputs:
            loss (:obj:`torch.FloatTensor` of shape :obj:`(1,)`, `optional`, returned when :obj:`label` is provided):
                Classification  loss (cross entropy)
            logits (:obj:`torch.FloatTensor` of shape :obj:`(batch_size, config.num_labels)`):
                Classification (or regression if config.num_labels==1) scores (before SoftMax).
            hidden_states (:obj:`tuple(torch.FloatTensor)`, `optional`, returned when ``config.output_hidden_states=True``):
                Tuple of :obj:`torch.FloatTensor` (one for the output of the embeddings + one for the output of each layer)
                of shape :obj:`(batch_size, sequence_length, hidden_size)`.
                Hidden-states of the model at the output of each layer plus the initial embedding outputs.
            attentions (:obj:`tuple(torch.FloatTensor)`, `optional`, returned when ``config.output_attentions=True``):
                Tuple of :obj:`torch.FloatTensor` (one for each layer) of shape :obj:`(batch_size, num_heads, sequence_length, sequence_length)`.
                Attentions weights after the attention softmax, used to compute the weighted average in the
                self-attention
                heads.

    Examples::

        from transformers import BartTokenizer, BartForSequenceClassification
        import torch

        tokenizer = BartTokenizer.from_pretrained('bart-large')
        model = BartForSequenceClassification.from_pretrained('bart-large')
        input_ids = torch.tensor(tokenizer.encode("Hello, my dog is cute",
        add_special_tokens=True)).unsqueeze(0)  # Batch size 1
        labels = torch.tensor([1]).unsqueeze(0)  # Batch size 1
        outputs = model(input_ids, labels=labels)
        loss, logits = outputs[:2]

        """
        outputs = self.model(
            input_ids,
            attention_mask=attention_mask,
            decoder_input_ids=decoder_input_ids,
            decoder_attention_mask=decoder_attention_mask,
            encoder_outputs=encoder_outputs,
        )
        x = outputs[0]  # last hidden state
        eos_mask = input_ids.eq(self.config.eos_token_id)
        if len(torch.unique(eos_mask.sum(1))) > 1:
            raise ValueError("All examples must have the same number of <eos> tokens.")
        sentence_representation = x[eos_mask, :].view(x.size(0), -1, x.size(-1))[:, -1, :]
        logits = self.classification_head(sentence_representation)
        # Prepend logits
        outputs = (logits,) + outputs[1:]  # Add hidden states and attention if they are here
        if labels is not None:  # prepend loss to output,
            loss = F.cross_entropy(logits.view(-1, self.config.num_labels), labels.view(-1))
            outputs = (loss,) + outputs

        return outputs<|MERGE_RESOLUTION|>--- conflicted
+++ resolved
@@ -847,26 +847,8 @@
         return _make_linear_from_emb(self.shared)  # make it on the fly
 
 
-<<<<<<< HEAD
-MASK_FILL_EXAMPLE = """
-        Examples::
-            tokenizer = AutoTokenizer.from_pretrained('bart-large')
-            TXT = "My friends are <mask> but they eat too many carbs."
-            model = BartForConditionalGeneration.from_pretrained('bart-large')
-            input_ids = tokenizer.batch_encode_plus([TXT], return_tensors='pt')['input_ids']
-            logits = model(input_ids)[0]
-            masked_index = (input_ids[0] == tokenizer.mask_token_id).nonzero().item()
-            probs = logits[0, masked_index].softmax(dim=0)
-            values, predictions = probs.topk(10)
-"""
-
-
 @add_start_docstrings(
     "The BART Model with a language modeling head. Can be used for summarization.", BART_START_DOCSTRING,
-=======
-@add_start_docstrings(
-    "The bare BART Model with a language modeling head.", BART_START_DOCSTRING,
->>>>>>> b3e0a1cf
 )
 class BartForConditionalGeneration(PretrainedBartModel):
     base_model_prefix = "model"
@@ -920,7 +902,6 @@
             heads.
 
     Examples::
-<<<<<<< HEAD
 
             # Mask filling only works for bart-large
             tokenizer = AutoTokenizer.from_pretrained('bart-large')
@@ -931,16 +912,6 @@
             masked_index = (input_ids[0] == tokenizer.mask_token_id).nonzero().item()
             probs = logits[0, masked_index].softmax(dim=0)
             values, predictions = probs.topk(10)
-=======
-        tokenizer = AutoTokenizer.from_pretrained('bart-large')
-        model = BartForMaskedLM.from_pretrained('bart-large')
-        TXT = "My friends are <mask> but they eat too many carbs."
-        input_ids = tokenizer.batch_encode_plus([TXT], return_tensors='pt')['input_ids']
-        logits = model(input_ids)[0]
-        masked_index = (input_ids[0] == tokenizer.mask_token_id).nonzero().item()
-        probs = logits[0, masked_index].softmax(dim=0)
-        values, predictions = probs.topk(10)
->>>>>>> b3e0a1cf
         """
         outputs = self.model(
             input_ids,
@@ -1048,25 +1019,15 @@
 
         Examples::
 
-<<<<<<< HEAD
             # see ``examples/summarization/bart/evaluate_cnn.py`` for a longer example
             config = BartConfig(vocab_size=50264, output_past=True) # no mask_token_id
             model = BartForConditionalGeneration.from_pretrained('bart-large-cnn', config=config)
-=======
-            config = BartConfig(vocab_size=50264, output_past=True)
-            model = BartForSummarization.from_pretrained('bart-large-cnn', config=config)
->>>>>>> b3e0a1cf
             tokenizer = BartTokenizer.from_pretrained('bart-large-cnn')
             ARTICLE_TO_SUMMARIZE = "My friends are cool but they eat too many carbs."
             inputs = tokenizer.batch_encode_plus([ARTICLE_TO_SUMMARIZE], max_length=1024, return_tensors='pt')
             # Generate Summary
-<<<<<<< HEAD
-            generated_ids = model.generate(inputs['input_ids'], attention_mask=inputs['attention_mask'], num_beams=4, max_length=5)
-            print([tokenizer.decode(sent, skip_special_tokens=True, clean_up_tokenization_spaces=False) for sent in generated_ids])
-=======
             summary_ids = model.generate(inputs['input_ids'], attention_mask=inputs['attention_mask'], num_beams=4, max_length=5)
             print([tokenizer.decode(g, skip_special_tokens=True, clean_up_tokenization_spaces=False) for g in summary_ids])
->>>>>>> b3e0a1cf
         """
         bos_token_id = self.config.bos_token_id
         pad_token_id = self.config.pad_token_id
@@ -1274,18 +1235,6 @@
         return banned_tokens
 
 
-<<<<<<< HEAD
-=======
-@add_start_docstrings(
-    "The bare BART Model with a language modeling head that can be used for summarization. This is an alias of BartForMaskedLM",
-    BART_START_DOCSTRING,
-)
-class BartForSummarization(BartForMaskedLM):
-
-    pass
-
-
->>>>>>> b3e0a1cf
 @add_start_docstrings(
     """Bart model with a sequence classification/head on top (a linear layer on top of the pooled output) e.g. for GLUE tasks. """,
     BART_START_DOCSTRING,
