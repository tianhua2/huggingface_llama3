# coding=utf-8
# Copyright 2018 The HuggingFace Inc. team.
#
# Licensed under the Apache License, Version 2.0 (the "License");
# you may not use this file except in compliance with the License.
# You may obtain a copy of the License at
#
#     http://www.apache.org/licenses/LICENSE-2.0
#
# Unless required by applicable law or agreed to in writing, software
# distributed under the License is distributed on an "AS IS" BASIS,
# WITHOUT WARRANTIES OR CONDITIONS OF ANY KIND, either express or implied.
# See the License for the specific language governing permissions and
# limitations under the License.
""" Configuration base class and utilities."""


import copy
import json
import os
import warnings
from dataclasses import dataclass
from pathlib import Path
from typing import Any, Dict, List, Optional, Union

import requests
import yaml
from huggingface_hub import model_info

from . import __version__
from .models.auto.modeling_auto import (
    MODEL_FOR_AUDIO_CLASSIFICATION_MAPPING_NAMES,
    MODEL_FOR_CAUSAL_LM_MAPPING_NAMES,
    MODEL_FOR_IMAGE_CLASSIFICATION_MAPPING_NAMES,
    MODEL_FOR_IMAGE_SEGMENTATION_MAPPING_NAMES,
    MODEL_FOR_MASKED_LM_MAPPING_NAMES,
    MODEL_FOR_OBJECT_DETECTION_MAPPING_NAMES,
    MODEL_FOR_QUESTION_ANSWERING_MAPPING_NAMES,
    MODEL_FOR_SEQ_TO_SEQ_CAUSAL_LM_MAPPING_NAMES,
    MODEL_FOR_SEQUENCE_CLASSIFICATION_MAPPING_NAMES,
    MODEL_FOR_TABLE_QUESTION_ANSWERING_MAPPING_NAMES,
    MODEL_FOR_TOKEN_CLASSIFICATION_MAPPING_NAMES,
)
from .training_args import ParallelMode
from .utils import (
    MODEL_CARD_NAME,
    cached_file,
    is_datasets_available,
    is_offline_mode,
    is_tf_available,
    is_tokenizers_available,
    is_torch_available,
    logging,
)


TASK_MAPPING = {
    "text-generation": MODEL_FOR_CAUSAL_LM_MAPPING_NAMES,
    "image-classification": MODEL_FOR_IMAGE_CLASSIFICATION_MAPPING_NAMES,
    "image-segmentation": MODEL_FOR_IMAGE_SEGMENTATION_MAPPING_NAMES,
    "fill-mask": MODEL_FOR_MASKED_LM_MAPPING_NAMES,
    "object-detection": MODEL_FOR_OBJECT_DETECTION_MAPPING_NAMES,
    "question-answering": MODEL_FOR_QUESTION_ANSWERING_MAPPING_NAMES,
    "text2text-generation": MODEL_FOR_SEQ_TO_SEQ_CAUSAL_LM_MAPPING_NAMES,
    "text-classification": MODEL_FOR_SEQUENCE_CLASSIFICATION_MAPPING_NAMES,
    "table-question-answering": MODEL_FOR_TABLE_QUESTION_ANSWERING_MAPPING_NAMES,
    "token-classification": MODEL_FOR_TOKEN_CLASSIFICATION_MAPPING_NAMES,
    "audio-classification": MODEL_FOR_AUDIO_CLASSIFICATION_MAPPING_NAMES,
}

logger = logging.get_logger(__name__)


class ModelCard:
    r"""
    Structured Model Card class. Store model card as well as methods for loading/downloading/saving model cards.

    Please read the following paper for details and explanation on the sections: "Model Cards for Model Reporting" by
    Margaret Mitchell, Simone Wu, Andrew Zaldivar, Parker Barnes, Lucy Vasserman, Ben Hutchinson, Elena Spitzer,
    Inioluwa Deborah Raji and Timnit Gebru for the proposal behind model cards. Link: https://arxiv.org/abs/1810.03993

    Note: A model card can be loaded and saved to disk.
<<<<<<< HEAD

    Parameters:"""
=======
    """
>>>>>>> 05d3a43c

    def __init__(self, **kwargs):
        warnings.warn(
            "The class `ModelCard` is deprecated and will be removed in version 5 of Transformers", FutureWarning
        )
        # Recommended attributes from https://arxiv.org/abs/1810.03993 (see papers)
        self.model_details = kwargs.pop("model_details", {})
        self.intended_use = kwargs.pop("intended_use", {})
        self.factors = kwargs.pop("factors", {})
        self.metrics = kwargs.pop("metrics", {})
        self.evaluation_data = kwargs.pop("evaluation_data", {})
        self.training_data = kwargs.pop("training_data", {})
        self.quantitative_analyses = kwargs.pop("quantitative_analyses", {})
        self.ethical_considerations = kwargs.pop("ethical_considerations", {})
        self.caveats_and_recommendations = kwargs.pop("caveats_and_recommendations", {})

        # Open additional attributes
        for key, value in kwargs.items():
            try:
                setattr(self, key, value)
            except AttributeError as err:
                logger.error(f"Can't set {key} with value {value} for {self}")
                raise err

    def save_pretrained(self, save_directory_or_file):
        """Save a model card object to the directory or file `save_directory_or_file`."""
        if os.path.isdir(save_directory_or_file):
            # If we save using the predefined names, we can load using `from_pretrained`
            output_model_card_file = os.path.join(save_directory_or_file, MODEL_CARD_NAME)
        else:
            output_model_card_file = save_directory_or_file

        self.to_json_file(output_model_card_file)
        logger.info(f"Model card saved in {output_model_card_file}")

    @classmethod
    def from_pretrained(cls, pretrained_model_name_or_path, **kwargs):
        r"""
        Instantiate a [`ModelCard`] from a pre-trained model model card.

        Parameters:
            pretrained_model_name_or_path: either:

                - a string, the *model id* of a pretrained model card hosted inside a model repo on huggingface.co.
                  Valid model ids can be located at the root-level, like `bert-base-uncased`, or namespaced under a
                  user or organization name, like `dbmdz/bert-base-german-cased`.
                - a path to a *directory* containing a model card file saved using the [`~ModelCard.save_pretrained`]
                  method, e.g.: `./my_model_directory/`.
                - a path or url to a saved model card JSON *file*, e.g.: `./my_model_directory/modelcard.json`.

            cache_dir: (*optional*) string:
                Path to a directory in which a downloaded pre-trained model card should be cached if the standard cache
                should not be used.

            kwargs: (*optional*) dict: key/value pairs with which to update the ModelCard object after loading.

                - The values in kwargs of any keys which are model card attributes will be used to override the loaded
                  values.
                - Behavior concerning key/value pairs whose keys are *not* model card attributes is controlled by the
                  *return_unused_kwargs* keyword parameter.

            proxies: (*optional*) dict, default None:
                A dictionary of proxy servers to use by protocol or endpoint, e.g.: {'http': 'foo.bar:3128',
                'http://hostname': 'foo.bar:4012'}. The proxies are used on each request.

            return_unused_kwargs: (*optional*) bool:

                - If False, then this function returns just the final model card object.
                - If True, then this functions returns a tuple *(model card, unused_kwargs)* where *unused_kwargs* is a
                  dictionary consisting of the key/value pairs whose keys are not model card attributes: ie the part of
                  kwargs which has not been used to update *ModelCard* and is otherwise ignored.

        Examples:

        ```python
        # Download model card from huggingface.co and cache.
        modelcard = ModelCard.from_pretrained("bert-base-uncased")
        # Model card was saved using *save_pretrained('./test/saved_model/')*
        modelcard = ModelCard.from_pretrained("./test/saved_model/")
        modelcard = ModelCard.from_pretrained("./test/saved_model/modelcard.json")
        modelcard = ModelCard.from_pretrained("bert-base-uncased", output_attentions=True, foo=False)
        ```"""
        cache_dir = kwargs.pop("cache_dir", None)
        proxies = kwargs.pop("proxies", None)
        return_unused_kwargs = kwargs.pop("return_unused_kwargs", False)
        from_pipeline = kwargs.pop("_from_pipeline", None)

        user_agent = {"file_type": "model_card"}
        if from_pipeline is not None:
            user_agent["using_pipeline"] = from_pipeline

        is_local = os.path.isdir(pretrained_model_name_or_path)
        if os.path.isfile(pretrained_model_name_or_path):
            resolved_model_card_file = pretrained_model_name_or_path
            is_local = True
        else:
            try:
                # Load from URL or cache if already cached
                resolved_model_card_file = cached_file(
                    pretrained_model_name_or_path,
                    filename=MODEL_CARD_NAME,
                    cache_dir=cache_dir,
                    proxies=proxies,
                    user_agent=user_agent,
                )
                if is_local:
                    logger.info(f"loading model card file {resolved_model_card_file}")
                else:
                    logger.info(f"loading model card file {MODEL_CARD_NAME} from cache at {resolved_model_card_file}")
                # Load model card
                modelcard = cls.from_json_file(resolved_model_card_file)

            except (EnvironmentError, json.JSONDecodeError):
                # We fall back on creating an empty model card
                modelcard = cls()

        # Update model card with kwargs if needed
        to_remove = []
        for key, value in kwargs.items():
            if hasattr(modelcard, key):
                setattr(modelcard, key, value)
                to_remove.append(key)
        for key in to_remove:
            kwargs.pop(key, None)

        logger.info(f"Model card: {modelcard}")
        if return_unused_kwargs:
            return modelcard, kwargs
        else:
            return modelcard

    @classmethod
    def from_dict(cls, json_object):
        """Constructs a `ModelCard` from a Python dictionary of parameters."""
        return cls(**json_object)

    @classmethod
    def from_json_file(cls, json_file):
        """Constructs a `ModelCard` from a json file of parameters."""
        with open(json_file, "r", encoding="utf-8") as reader:
            text = reader.read()
        dict_obj = json.loads(text)
        return cls(**dict_obj)

    def __eq__(self, other):
        return self.__dict__ == other.__dict__

    def __repr__(self):
        return str(self.to_json_string())

    def to_dict(self):
        """Serializes this instance to a Python dictionary."""
        output = copy.deepcopy(self.__dict__)
        return output

    def to_json_string(self):
        """Serializes this instance to a JSON string."""
        return json.dumps(self.to_dict(), indent=2, sort_keys=True) + "\n"

    def to_json_file(self, json_file_path):
        """Save this instance to a json file."""
        with open(json_file_path, "w", encoding="utf-8") as writer:
            writer.write(self.to_json_string())


AUTOGENERATED_TRAINER_COMMENT = """
<!-- This model card has been generated automatically according to the information the Trainer had access to. You
should probably proofread and complete it, then remove this comment. -->
"""

AUTOGENERATED_KERAS_COMMENT = """
<!-- This model card has been generated automatically according to the information Keras had access to. You should
probably proofread and complete it, then remove this comment. -->
"""


TASK_TAG_TO_NAME_MAPPING = {
    "fill-mask": "Masked Language Modeling",
    "image-classification": "Image Classification",
    "image-segmentation": "Image Segmentation",
    "multiple-choice": "Multiple Choice",
    "object-detection": "Object Detection",
    "question-answering": "Question Answering",
    "summarization": "Summarization",
    "table-question-answering": "Table Question Answering",
    "text-classification": "Text Classification",
    "text-generation": "Causal Language Modeling",
    "text2text-generation": "Sequence-to-sequence Language Modeling",
    "token-classification": "Token Classification",
    "translation": "Translation",
    "zero-shot-classification": "Zero Shot Classification",
}


METRIC_TAGS = [
    "accuracy",
    "bleu",
    "f1",
    "matthews_correlation",
    "pearsonr",
    "precision",
    "recall",
    "rouge",
    "sacrebleu",
    "spearmanr",
]


def _listify(obj):
    if obj is None:
        return []
    elif isinstance(obj, str):
        return [obj]
    else:
        return obj


def _insert_values_as_list(metadata, name, values):
    if values is None:
        return metadata
    if isinstance(values, str):
        values = [values]
    values = [v for v in values if v is not None]
    if len(values) == 0:
        return metadata
    metadata[name] = values
    return metadata


def infer_metric_tags_from_eval_results(eval_results):
    if eval_results is None:
        return {}
    result = {}
    for key in eval_results.keys():
        if key.lower().replace(" ", "_") in METRIC_TAGS:
            result[key.lower().replace(" ", "_")] = key
        elif key.lower() == "rouge1":
            result["rouge"] = key
    return result


def _insert_value(metadata, name, value):
    if value is None:
        return metadata
    metadata[name] = value
    return metadata


def is_hf_dataset(dataset):
    if not is_datasets_available():
        return False

    from datasets import Dataset

    return isinstance(dataset, Dataset)


def _get_mapping_values(mapping):
    result = []
    for v in mapping.values():
        if isinstance(v, (tuple, list)):
            result += list(v)
        else:
            result.append(v)
    return result


@dataclass
class TrainingSummary:
    model_name: str
    language: Optional[Union[str, List[str]]] = None
    license: Optional[str] = None
    tags: Optional[Union[str, List[str]]] = None
    finetuned_from: Optional[str] = None
    tasks: Optional[Union[str, List[str]]] = None
    dataset: Optional[Union[str, List[str]]] = None
    dataset_tags: Optional[Union[str, List[str]]] = None
    dataset_args: Optional[Union[str, List[str]]] = None
    dataset_metadata: Optional[Dict[str, Any]] = None
    eval_results: Optional[Dict[str, float]] = None
    eval_lines: Optional[List[str]] = None
    hyperparameters: Optional[Dict[str, Any]] = None
    source: Optional[str] = "trainer"

    def __post_init__(self):
        # Infer default license from the checkpoint used, if possible.
        if (
            self.license is None
            and not is_offline_mode()
            and self.finetuned_from is not None
            and len(self.finetuned_from) > 0
        ):
            try:
                info = model_info(self.finetuned_from)
                for tag in info.tags:
                    if tag.startswith("license:"):
                        self.license = tag[8:]
            except requests.exceptions.HTTPError:
                pass

    def create_model_index(self, metric_mapping):
        model_index = {"name": self.model_name}

        # Dataset mapping tag -> name
        dataset_names = _listify(self.dataset)
        dataset_tags = _listify(self.dataset_tags)
        dataset_args = _listify(self.dataset_args)
        dataset_metadata = _listify(self.dataset_metadata)
        if len(dataset_args) < len(dataset_tags):
            dataset_args = dataset_args + [None] * (len(dataset_tags) - len(dataset_args))
        dataset_mapping = {tag: name for tag, name in zip(dataset_tags, dataset_names)}
        dataset_arg_mapping = {tag: arg for tag, arg in zip(dataset_tags, dataset_args)}
        dataset_metadata_mapping = {tag: metadata for tag, metadata in zip(dataset_tags, dataset_metadata)}

        task_mapping = {
            task: TASK_TAG_TO_NAME_MAPPING[task] for task in _listify(self.tasks) if task in TASK_TAG_TO_NAME_MAPPING
        }

        model_index["results"] = []

        if len(task_mapping) == 0 and len(dataset_mapping) == 0:
            return [model_index]
        if len(task_mapping) == 0:
            task_mapping = {None: None}
        if len(dataset_mapping) == 0:
            dataset_mapping = {None: None}

        # One entry per dataset and per task
        all_possibilities = [(task_tag, ds_tag) for task_tag in task_mapping for ds_tag in dataset_mapping]
        for task_tag, ds_tag in all_possibilities:
            result = {}
            if task_tag is not None:
                result["task"] = {"name": task_mapping[task_tag], "type": task_tag}

            if ds_tag is not None:
                metadata = dataset_metadata_mapping.get(ds_tag, {})
                result["dataset"] = {
                    "name": dataset_mapping[ds_tag],
                    "type": ds_tag,
                    **metadata,
                }
                if dataset_arg_mapping[ds_tag] is not None:
                    result["dataset"]["args"] = dataset_arg_mapping[ds_tag]

            if len(metric_mapping) > 0:
                result["metrics"] = []
                for metric_tag, metric_name in metric_mapping.items():
                    result["metrics"].append(
                        {
                            "name": metric_name,
                            "type": metric_tag,
                            "value": self.eval_results[metric_name],
                        }
                    )

            # Remove partial results to avoid the model card being rejected.
            if "task" in result and "dataset" in result and "metrics" in result:
                model_index["results"].append(result)
            else:
                logger.info(f"Dropping the following result as it does not have all the necessary fields:\n{result}")

        return [model_index]

    def create_metadata(self):
        metric_mapping = infer_metric_tags_from_eval_results(self.eval_results)

        metadata = {}
        metadata = _insert_values_as_list(metadata, "language", self.language)
        metadata = _insert_value(metadata, "license", self.license)
        metadata = _insert_values_as_list(metadata, "tags", self.tags)
        metadata = _insert_values_as_list(metadata, "datasets", self.dataset_tags)
        metadata = _insert_values_as_list(metadata, "metrics", list(metric_mapping.keys()))
        metadata["model-index"] = self.create_model_index(metric_mapping)

        return metadata

    def to_model_card(self):
        model_card = ""

        metadata = yaml.dump(self.create_metadata(), sort_keys=False)
        if len(metadata) > 0:
            model_card = f"---\n{metadata}---\n"

        # Now the model card for realsies.
        if self.source == "trainer":
            model_card += AUTOGENERATED_TRAINER_COMMENT
        else:
            model_card += AUTOGENERATED_KERAS_COMMENT

        model_card += f"\n# {self.model_name}\n\n"

        if self.finetuned_from is None:
            model_card += "This model was trained from scratch on "
        else:
            model_card += (
                "This model is a fine-tuned version of"
                f" [{self.finetuned_from}](https://huggingface.co/{self.finetuned_from}) on "
            )

        if self.dataset is None:
            model_card += "an unknown dataset."
        else:
            if isinstance(self.dataset, str):
                model_card += f"the {self.dataset} dataset."
            elif isinstance(self.dataset, (tuple, list)) and len(self.dataset) == 1:
                model_card += f"the {self.dataset[0]} dataset."
            else:
                model_card += (
                    ", ".join([f"the {ds}" for ds in self.dataset[:-1]]) + f" and the {self.dataset[-1]} datasets."
                )

        if self.eval_results is not None:
            model_card += "\nIt achieves the following results on the evaluation set:\n"
            model_card += "\n".join([f"- {name}: {_maybe_round(value)}" for name, value in self.eval_results.items()])
        model_card += "\n"

        model_card += "\n## Model description\n\nMore information needed\n"
        model_card += "\n## Intended uses & limitations\n\nMore information needed\n"
        model_card += "\n## Training and evaluation data\n\nMore information needed\n"

        model_card += "\n## Training procedure\n"
        model_card += "\n### Training hyperparameters\n"
        if self.hyperparameters is not None:
            model_card += "\nThe following hyperparameters were used during training:\n"
            model_card += "\n".join([f"- {name}: {value}" for name, value in self.hyperparameters.items()])
            model_card += "\n"
        else:
            model_card += "\nMore information needed\n"

        if self.eval_lines is not None:
            model_card += "\n### Training results\n\n"
            model_card += make_markdown_table(self.eval_lines)
            model_card += "\n"

        model_card += "\n### Framework versions\n\n"
        model_card += f"- Transformers {__version__}\n"

        if self.source == "trainer" and is_torch_available():
            import torch

            model_card += f"- Pytorch {torch.__version__}\n"
        elif self.source == "keras" and is_tf_available():
            import tensorflow as tf

            model_card += f"- TensorFlow {tf.__version__}\n"
        if is_datasets_available():
            import datasets

            model_card += f"- Datasets {datasets.__version__}\n"
        if is_tokenizers_available():
            import tokenizers

            model_card += f"- Tokenizers {tokenizers.__version__}\n"

        return model_card

    @classmethod
    def from_trainer(
        cls,
        trainer,
        language=None,
        license=None,
        tags=None,
        model_name=None,
        finetuned_from=None,
        tasks=None,
        dataset_tags=None,
        dataset_metadata=None,
        dataset=None,
        dataset_args=None,
    ):
        # Infer default from dataset
        one_dataset = trainer.train_dataset if trainer.train_dataset is not None else trainer.eval_dataset
        if is_hf_dataset(one_dataset) and (dataset_tags is None or dataset_args is None):
            default_tag = one_dataset.builder_name
            # Those are not real datasets from the Hub so we exclude them.
            if default_tag not in ["csv", "json", "pandas", "parquet", "text"]:
                if dataset_metadata is None:
                    dataset_metadata = [{"config": one_dataset.config_name, "split": str(one_dataset.split)}]
                if dataset_tags is None:
                    dataset_tags = [default_tag]
                if dataset_args is None:
                    dataset_args = [one_dataset.config_name]

        if dataset is None and dataset_tags is not None:
            dataset = dataset_tags

        # Infer default finetuned_from
        if (
            finetuned_from is None
            and hasattr(trainer.model.config, "_name_or_path")
            and not os.path.isdir(trainer.model.config._name_or_path)
        ):
            finetuned_from = trainer.model.config._name_or_path

        # Infer default task tag:
        if tasks is None:
            model_class_name = trainer.model.__class__.__name__
            for task, mapping in TASK_MAPPING.items():
                if model_class_name in _get_mapping_values(mapping):
                    tasks = task

        if model_name is None:
            model_name = Path(trainer.args.output_dir).name

        # Add `generated_from_trainer` to the tags
        if tags is None:
            tags = ["generated_from_trainer"]
        elif isinstance(tags, str) and tags != "generated_from_trainer":
            tags = [tags, "generated_from_trainer"]
        elif "generated_from_trainer" not in tags:
            tags.append("generated_from_trainer")

        _, eval_lines, eval_results = parse_log_history(trainer.state.log_history)
        hyperparameters = extract_hyperparameters_from_trainer(trainer)

        return cls(
            language=language,
            license=license,
            tags=tags,
            model_name=model_name,
            finetuned_from=finetuned_from,
            tasks=tasks,
            dataset=dataset,
            dataset_tags=dataset_tags,
            dataset_args=dataset_args,
            dataset_metadata=dataset_metadata,
            eval_results=eval_results,
            eval_lines=eval_lines,
            hyperparameters=hyperparameters,
        )

    @classmethod
    def from_keras(
        cls,
        model,
        model_name,
        keras_history=None,
        language=None,
        license=None,
        tags=None,
        finetuned_from=None,
        tasks=None,
        dataset_tags=None,
        dataset=None,
        dataset_args=None,
    ):
        # Infer default from dataset
        if dataset is not None:
            if is_hf_dataset(dataset) and (dataset_tags is None or dataset_args is None):
                default_tag = dataset.builder_name
                # Those are not real datasets from the Hub so we exclude them.
                if default_tag not in ["csv", "json", "pandas", "parquet", "text"]:
                    if dataset_tags is None:
                        dataset_tags = [default_tag]
                    if dataset_args is None:
                        dataset_args = [dataset.config_name]

        if dataset is None and dataset_tags is not None:
            dataset = dataset_tags

        # Infer default finetuned_from
        if (
            finetuned_from is None
            and hasattr(model.config, "_name_or_path")
            and not os.path.isdir(model.config._name_or_path)
        ):
            finetuned_from = model.config._name_or_path

        # Infer default task tag:
        if tasks is None:
            model_class_name = model.__class__.__name__
            for task, mapping in TASK_MAPPING.items():
                if model_class_name in _get_mapping_values(mapping):
                    tasks = task

        # Add `generated_from_keras_callback` to the tags
        if tags is None:
            tags = ["generated_from_keras_callback"]
        elif isinstance(tags, str) and tags != "generated_from_keras_callback":
            tags = [tags, "generated_from_keras_callback"]
        elif "generated_from_keras_callback" not in tags:
            tags.append("generated_from_keras_callback")

        if keras_history is not None:
            _, eval_lines, eval_results = parse_keras_history(keras_history)
        else:
            eval_lines = []
            eval_results = dict()
        hyperparameters = extract_hyperparameters_from_keras(model)

        return cls(
            language=language,
            license=license,
            tags=tags,
            model_name=model_name,
            finetuned_from=finetuned_from,
            tasks=tasks,
            dataset_tags=dataset_tags,
            dataset=dataset,
            dataset_args=dataset_args,
            eval_results=eval_results,
            eval_lines=eval_lines,
            hyperparameters=hyperparameters,
            source="keras",
        )


def parse_keras_history(logs):
    """
    Parse the `logs` of either a `tf.keras.History` object returned by `model.fit()` or an accumulated logs `dict`
    passed to the `PushToHubCallback`. Returns lines and logs compatible with those returned by `parse_log_history`.
    """
    if hasattr(logs, "history"):
        # This looks like a `History` object
        if not hasattr(logs, "epoch"):
            # This history looks empty, return empty results
            return None, [], dict()
        logs.history["epoch"] = logs.epoch
        logs = logs.history
    else:
        # Training logs is a list of dicts, let's invert it to a dict of lists to match a History object
        logs = {log_key: [single_dict[log_key] for single_dict in logs] for log_key in logs[0]}

    lines = []
    for i in range(len(logs["epoch"])):
        epoch_dict = {log_key: log_value_list[i] for log_key, log_value_list in logs.items()}
        values = dict()
        for k, v in epoch_dict.items():
            if k.startswith("val_"):
                k = "validation_" + k[4:]
            elif k != "epoch":
                k = "train_" + k
            splits = k.split("_")
            name = " ".join([part.capitalize() for part in splits])
            values[name] = v
        lines.append(values)

    eval_results = lines[-1]

    return logs, lines, eval_results


def parse_log_history(log_history):
    """
    Parse the `log_history` of a Trainer to get the intermediate and final evaluation results.
    """
    idx = 0
    while idx < len(log_history) and "train_runtime" not in log_history[idx]:
        idx += 1

    # If there are no training logs
    if idx == len(log_history):
        idx -= 1
        while idx >= 0 and "eval_loss" not in log_history[idx]:
            idx -= 1

        if idx >= 0:
            return None, None, log_history[idx]
        else:
            return None, None, None

    # From now one we can assume we have training logs:
    train_log = log_history[idx]
    lines = []
    training_loss = "No log"
    for i in range(idx):
        if "loss" in log_history[i]:
            training_loss = log_history[i]["loss"]
        if "eval_loss" in log_history[i]:
            metrics = log_history[i].copy()
            _ = metrics.pop("total_flos", None)
            epoch = metrics.pop("epoch", None)
            step = metrics.pop("step", None)
            _ = metrics.pop("eval_runtime", None)
            _ = metrics.pop("eval_samples_per_second", None)
            _ = metrics.pop("eval_steps_per_second", None)
            values = {"Training Loss": training_loss, "Epoch": epoch, "Step": step}
            for k, v in metrics.items():
                if k == "eval_loss":
                    values["Validation Loss"] = v
                else:
                    splits = k.split("_")
                    name = " ".join([part.capitalize() for part in splits[1:]])
                    values[name] = v
            lines.append(values)

    idx = len(log_history) - 1
    while idx >= 0 and "eval_loss" not in log_history[idx]:
        idx -= 1

    if idx > 0:
        eval_results = {}
        for key, value in log_history[idx].items():
            if key.startswith("eval_"):
                key = key[5:]
            if key not in ["runtime", "samples_per_second", "steps_per_second", "epoch", "step"]:
                camel_cased_key = " ".join([part.capitalize() for part in key.split("_")])
                eval_results[camel_cased_key] = value
        return train_log, lines, eval_results
    else:
        return train_log, lines, None


def extract_hyperparameters_from_keras(model):
    import tensorflow as tf

    hyperparameters = dict()
    if hasattr(model, "optimizer") and model.optimizer is not None:
        hyperparameters["optimizer"] = model.optimizer.get_config()
    else:
        hyperparameters["optimizer"] = None
    hyperparameters["training_precision"] = tf.keras.mixed_precision.global_policy().name

    return hyperparameters


def _maybe_round(v, decimals=4):
    if isinstance(v, float) and len(str(v).split(".")) > 1 and len(str(v).split(".")[1]) > decimals:
        return f"{v:.{decimals}f}"
    return str(v)


def _regular_table_line(values, col_widths):
    values_with_space = [f"| {v}" + " " * (w - len(v) + 1) for v, w in zip(values, col_widths)]
    return "".join(values_with_space) + "|\n"


def _second_table_line(col_widths):
    values = ["|:" + "-" * w + ":" for w in col_widths]
    return "".join(values) + "|\n"


def make_markdown_table(lines):
    """
    Create a nice Markdown table from the results in `lines`.
    """
    if lines is None or len(lines) == 0:
        return ""
    col_widths = {key: len(str(key)) for key in lines[0].keys()}
    for line in lines:
        for key, value in line.items():
            if col_widths[key] < len(_maybe_round(value)):
                col_widths[key] = len(_maybe_round(value))

    table = _regular_table_line(list(lines[0].keys()), list(col_widths.values()))
    table += _second_table_line(list(col_widths.values()))
    for line in lines:
        table += _regular_table_line([_maybe_round(v) for v in line.values()], list(col_widths.values()))
    return table


_TRAINING_ARGS_KEYS = [
    "learning_rate",
    "train_batch_size",
    "eval_batch_size",
    "seed",
]


def extract_hyperparameters_from_trainer(trainer):
    hyperparameters = {k: getattr(trainer.args, k) for k in _TRAINING_ARGS_KEYS}

    if trainer.args.parallel_mode not in [ParallelMode.NOT_PARALLEL, ParallelMode.NOT_DISTRIBUTED]:
        hyperparameters["distributed_type"] = (
            "multi-GPU" if trainer.args.parallel_mode == ParallelMode.DISTRIBUTED else trainer.args.parallel_mode.value
        )
    if trainer.args.world_size > 1:
        hyperparameters["num_devices"] = trainer.args.world_size
    if trainer.args.gradient_accumulation_steps > 1:
        hyperparameters["gradient_accumulation_steps"] = trainer.args.gradient_accumulation_steps

    total_train_batch_size = (
        trainer.args.train_batch_size * trainer.args.world_size * trainer.args.gradient_accumulation_steps
    )
    if total_train_batch_size != hyperparameters["train_batch_size"]:
        hyperparameters["total_train_batch_size"] = total_train_batch_size
    total_eval_batch_size = trainer.args.eval_batch_size * trainer.args.world_size
    if total_eval_batch_size != hyperparameters["eval_batch_size"]:
        hyperparameters["total_eval_batch_size"] = total_eval_batch_size

    if trainer.args.adafactor:
        hyperparameters["optimizer"] = "Adafactor"
    else:
        hyperparameters["optimizer"] = (
            f"Adam with betas=({trainer.args.adam_beta1},{trainer.args.adam_beta2}) and"
            f" epsilon={trainer.args.adam_epsilon}"
        )

    hyperparameters["lr_scheduler_type"] = trainer.args.lr_scheduler_type.value
    if trainer.args.warmup_ratio != 0.0:
        hyperparameters["lr_scheduler_warmup_ratio"] = trainer.args.warmup_ratio
    if trainer.args.warmup_steps != 0.0:
        hyperparameters["lr_scheduler_warmup_steps"] = trainer.args.warmup_steps
    if trainer.args.max_steps != -1:
        hyperparameters["training_steps"] = trainer.args.max_steps
    else:
        hyperparameters["num_epochs"] = trainer.args.num_train_epochs

    if trainer.args.fp16:
        if trainer.use_cuda_amp:
            hyperparameters["mixed_precision_training"] = "Native AMP"
        elif trainer.use_apex:
            hyperparameters["mixed_precision_training"] = f"Apex, opt level {trainer.args.fp16_opt_level}"

    if trainer.args.label_smoothing_factor != 0.0:
        hyperparameters["label_smoothing_factor"] = trainer.args.label_smoothing_factor

    return hyperparameters<|MERGE_RESOLUTION|>--- conflicted
+++ resolved
@@ -80,12 +80,7 @@
     Inioluwa Deborah Raji and Timnit Gebru for the proposal behind model cards. Link: https://arxiv.org/abs/1810.03993
 
     Note: A model card can be loaded and saved to disk.
-<<<<<<< HEAD
-
-    Parameters:"""
-=======
     """
->>>>>>> 05d3a43c
 
     def __init__(self, **kwargs):
         warnings.warn(
