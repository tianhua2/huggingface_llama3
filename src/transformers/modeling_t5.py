--- conflicted
+++ resolved
@@ -1025,11 +1025,8 @@
         inputs_embeds=None,
         decoder_inputs_embeds=None,
         head_mask=None,
-<<<<<<< HEAD
         output_attentions=False,
-=======
         **kwargs
->>>>>>> 1b5820a5
     ):
         r"""
         labels (:obj:`torch.LongTensor` of shape :obj:`(batch_size,)`, `optional`, defaults to :obj:`None`):
