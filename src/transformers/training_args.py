# Copyright 2020 The HuggingFace Team. All rights reserved.
#
# Licensed under the Apache License, Version 2.0 (the "License");
# you may not use this file except in compliance with the License.
# You may obtain a copy of the License at
#
#     http://www.apache.org/licenses/LICENSE-2.0
#
# Unless required by applicable law or agreed to in writing, software
# distributed under the License is distributed on an "AS IS" BASIS,
# WITHOUT WARRANTIES OR CONDITIONS OF ANY KIND, either express or implied.
# See the License for the specific language governing permissions and
# limitations under the License.

import contextlib
import json
import math
import os
import warnings
from dataclasses import asdict, dataclass, field
from enum import Enum
from pathlib import Path
from typing import Any, Dict, List, Optional

from .debug_utils import DebugOption
from .file_utils import (
    cached_property,
    get_full_repo_name,
    is_sagemaker_dp_enabled,
    is_sagemaker_mp_enabled,
    is_torch_available,
    is_torch_bf16_available,
    is_torch_tf32_available,
    is_torch_tpu_available,
    torch_required,
)
from .trainer_utils import EvaluationStrategy, HubStrategy, IntervalStrategy, SchedulerType, ShardedDDPOption
from .utils import logging


if is_torch_available():
    import torch

if is_torch_tpu_available():
    import torch_xla.core.xla_model as xm

if is_sagemaker_dp_enabled():
    import smdistributed.dataparallel.torch.distributed as sm_dist

if is_sagemaker_mp_enabled():
    import smdistributed.modelparallel.torch as smp

    smp.init()


logger = logging.get_logger(__name__)
log_levels = logging.get_log_levels_dict().copy()
trainer_log_levels = dict(**log_levels, passive=-1)


def default_logdir() -> str:
    """
    Same default as PyTorch
    """
    import socket
    from datetime import datetime

    current_time = datetime.now().strftime("%b%d_%H-%M-%S")
    return os.path.join("runs", current_time + "_" + socket.gethostname())


@dataclass
class TrainingArguments:
    """
    TrainingArguments is the subset of the arguments we use in our example scripts **which relate to the training loop
    itself**.

    Using [`HfArgumentParser`] we can turn this class into
    [argparse](https://docs.python.org/3/library/argparse#module-argparse) arguments that can be specified on the
    command line.

    Parameters:
        output_dir (`str`):
            The output directory where the model predictions and checkpoints will be written.
        overwrite_output_dir (`bool`, *optional*, defaults to `False`):
            If `True`, overwrite the content of the output directory. Use this to continue training if `output_dir`
            points to a checkpoint directory.
        do_train (`bool`, *optional*, defaults to `False`):
            Whether to run training or not. This argument is not directly used by [`Trainer`], it's intended to be used
            by your training/evaluation scripts instead. See the [example
            scripts](https://github.com/huggingface/transformers/tree/master/examples) for more details.
        do_eval (`bool`, *optional*):
            Whether to run evaluation on the validation set or not. Will be set to `True` if `evaluation_strategy` is
            different from `"no"`. This argument is not directly used by [`Trainer`], it's intended to be used by your
            training/evaluation scripts instead. See the [example
            scripts](https://github.com/huggingface/transformers/tree/master/examples) for more details.
        do_predict (`bool`, *optional*, defaults to `False`):
            Whether to run predictions on the test set or not. This argument is not directly used by [`Trainer`], it's
            intended to be used by your training/evaluation scripts instead. See the [example
            scripts](https://github.com/huggingface/transformers/tree/master/examples) for more details.
        evaluation_strategy (`str` or [`~trainer_utils.IntervalStrategy`], *optional*, defaults to `"no"`):
            The evaluation strategy to adopt during training. Possible values are:

                - `"no"`: No evaluation is done during training.
                - `"steps"`: Evaluation is done (and logged) every `eval_steps`.
                - `"epoch"`: Evaluation is done at the end of each epoch.

        prediction_loss_only (`bool`, *optional*, defaults to `False`):
            When performing evaluation and generating predictions, only returns the loss.
        per_device_train_batch_size (`int`, *optional*, defaults to 8):
            The batch size per GPU/TPU core/CPU for training.
        per_device_eval_batch_size (`int`, *optional*, defaults to 8):
            The batch size per GPU/TPU core/CPU for evaluation.
        gradient_accumulation_steps (`int`, *optional*, defaults to 1):
            Number of updates steps to accumulate the gradients for, before performing a backward/update pass.

            <Tip warning={true}>

            When using gradient accumulation, one step is counted as one step with backward pass. Therefore, logging,
            evaluation, save will be conducted every `gradient_accumulation_steps * xxx_step` training examples.

            </Tip>

        eval_accumulation_steps (`int`, *optional*):
            Number of predictions steps to accumulate the output tensors for, before moving the results to the CPU. If
            left unset, the whole predictions are accumulated on GPU/TPU before being moved to the CPU (faster but
            requires more memory).
        learning_rate (`float`, *optional*, defaults to 5e-5):
            The initial learning rate for [`AdamW`] optimizer.
        weight_decay (`float`, *optional*, defaults to 0):
            The weight decay to apply (if not zero) to all layers except all bias and LayerNorm weights in [`AdamW`]
            optimizer.
        adam_beta1 (`float`, *optional*, defaults to 0.9):
            The beta1 hyperparameter for the [`AdamW`] optimizer.
        adam_beta2 (`float`, *optional*, defaults to 0.999):
            The beta2 hyperparameter for the [`AdamW`] optimizer.
        adam_epsilon (`float`, *optional*, defaults to 1e-8):
            The epsilon hyperparameter for the [`AdamW`] optimizer.
        max_grad_norm (`float`, *optional*, defaults to 1.0):
            Maximum gradient norm (for gradient clipping).
        num_train_epochs(`float`, *optional*, defaults to 3.0):
            Total number of training epochs to perform (if not an integer, will perform the decimal part percents of
            the last epoch before stopping training).
        max_steps (`int`, *optional*, defaults to -1):
            If set to a positive number, the total number of training steps to perform. Overrides `num_train_epochs`.
            In case of using a finite iterable dataset the training may stop before reaching the set number of steps
            when all data is exhausted
        lr_scheduler_type (`str` or [`SchedulerType`], *optional*, defaults to `"linear"`):
            The scheduler type to use. See the documentation of [`SchedulerType`] for all possible values.
        warmup_ratio (`float`, *optional*, defaults to 0.0):
            Ratio of total training steps used for a linear warmup from 0 to `learning_rate`.
        warmup_steps (`int`, *optional*, defaults to 0):
            Number of steps used for a linear warmup from 0 to `learning_rate`. Overrides any effect of `warmup_ratio`.
        log_level (`str`, *optional*, defaults to `passive`):
            Logger log level to use on the main process. Possible choices are the log levels as strings: 'debug',
            'info', 'warning', 'error' and 'critical', plus a 'passive' level which doesn't set anything and lets the
            application set the level.
        log_level_replica (`str`, *optional*, defaults to `passive`):
            Logger log level to use on replicas. Same choices as `log_level`"
        log_on_each_node (`bool`, *optional*, defaults to `True`):
            In multinode distributed training, whether to log using `log_level` once per node, or only on the main
            node.
        logging_dir (`str`, *optional*):
            [TensorBoard](https://www.tensorflow.org/tensorboard) log directory. Will default to
            *output_dir/runs/**CURRENT_DATETIME_HOSTNAME***.
        logging_strategy (`str` or [`~trainer_utils.IntervalStrategy`], *optional*, defaults to `"steps"`):
            The logging strategy to adopt during training. Possible values are:

                - `"no"`: No logging is done during training.
                - `"epoch"`: Logging is done at the end of each epoch.
                - `"steps"`: Logging is done every `logging_steps`.

        logging_first_step (`bool`, *optional*, defaults to `False`):
            Whether to log and evaluate the first `global_step` or not.
        logging_steps (`int`, *optional*, defaults to 500):
            Number of update steps between two logs if `logging_strategy="steps"`.
        logging_nan_inf_filter (`bool`, *optional*, defaults to `True`):
            Whether to filter `nan` and `inf` losses for logging. If set to `True` the loss of every step that is `nan`
            or `inf` is filtered and the average loss of the current logging window is taken instead.

            <Tip>

            `logging_nan_inf_filter` only influences the logging of loss values, it does not change the behavior the
            gradient is computed or applied to the model.

            </Tip>

        save_strategy (`str` or [`~trainer_utils.IntervalStrategy`], *optional*, defaults to `"steps"`):
            The checkpoint save strategy to adopt during training. Possible values are:

                - `"no"`: No save is done during training.
                - `"epoch"`: Save is done at the end of each epoch.
                - `"steps"`: Save is done every `save_steps`.
        save_steps (`int`, *optional*, defaults to 500):
            Number of updates steps before two checkpoint saves if `save_strategy="steps"`.
        save_total_limit (`int`, *optional*):
            If a value is passed, will limit the total amount of checkpoints. Deletes the older checkpoints in
            `output_dir`.
        save_on_each_node (`bool`, *optional*, defaults to `False`):
            When doing multi-node distributed training, whether to save models and checkpoints on each node, or only on
            the main one.

            This should not be activated when the different nodes use the same storage as the files will be saved with
            the same names for each node.
        no_cuda (`bool`, *optional*, defaults to `False`):
            Whether to not use CUDA even when it is available or not.
        seed (`int`, *optional*, defaults to 42):
            Random seed that will be set at the beginning of training. To ensure reproducibility across runs, use the
            [`~Trainer.model_init`] function to instantiate the model if it has some randomly initialized parameters.
        bf16 (`bool`, *optional*, defaults to `False`):
            Whether to use bf16 16-bit (mixed) precision training instead of 32-bit training. Requires Ampere or higher
            NVIDIA architecture. This is an experimental API and it may change.
        fp16 (`bool`, *optional*, defaults to `False`):
            Whether to use fp16 16-bit (mixed) precision training instead of 32-bit training.
        fp16_opt_level (`str`, *optional*, defaults to 'O1'):
            For `fp16` training, Apex AMP optimization level selected in ['O0', 'O1', 'O2', and 'O3']. See details on
            the [Apex documentation](https://nvidia.github.io/apex/amp).
        fp16_backend (`str`, *optional*, defaults to `"auto"`):
            This argument is deprecated. Use `half_precision_backend` instead.
        half_precision_backend (`str`, *optional*, defaults to `"auto"`):
            The backend to use for mixed precision training. Must be one of `"auto"`, `"amp"` or `"apex"`. `"auto"`
            will use AMP or APEX depending on the PyTorch version detected, while the other choices will force the
            requested backend.
        bf16_full_eval (`bool`, *optional*, defaults to `False`):
            Whether to use full bfloat16 evaluation instead of 32-bit. This will be faster and save memory but can harm
            metric values. This is an experimental API and it may change.
        fp16_full_eval (`bool`, *optional*, defaults to `False`):
            Whether to use full float16 evaluation instead of 32-bit. This will be faster and save memory but can harm
            metric values.
        tf32 (`bool`, *optional*):
            Whether to enable tf32 mode, available in Ampere and newer GPU architectures. This is an experimental API
            and it may change.
        local_rank (`int`, *optional*, defaults to -1):
            Rank of the process during distributed training.
        xpu_backend (`str`, *optional*):
            The backend to use for xpu distributed training. Must be one of `"mpi"` or `"ccl"`.
        tpu_num_cores (`int`, *optional*):
            When training on TPU, the number of TPU cores (automatically passed by launcher script).
        dataloader_drop_last (`bool`, *optional*, defaults to `False`):
            Whether to drop the last incomplete batch (if the length of the dataset is not divisible by the batch size)
            or not.
        eval_steps (`int`, *optional*):
            Number of update steps between two evaluations if `evaluation_strategy="steps"`. Will default to the same
            value as `logging_steps` if not set.
        dataloader_num_workers (`int`, *optional*, defaults to 0):
            Number of subprocesses to use for data loading (PyTorch only). 0 means that the data will be loaded in the
            main process.
        past_index (`int`, *optional*, defaults to -1):
            Some models like [TransformerXL](../model_doc/transformerxl) or [XLNet](../model_doc/xlnet) can make use of
            the past hidden states for their predictions. If this argument is set to a positive int, the `Trainer` will
            use the corresponding output (usually index 2) as the past state and feed it to the model at the next
            training step under the keyword argument `mems`.
        run_name (`str`, *optional*):
            A descriptor for the run. Typically used for [wandb](https://www.wandb.com/) and
            [mlflow](https://www.mlflow.org/) logging.
        disable_tqdm (`bool`, *optional*):
            Whether or not to disable the tqdm progress bars and table of metrics produced by
            [`~notebook.NotebookTrainingTracker`] in Jupyter Notebooks. Will default to `True` if the logging level is
            set to warn or lower (default), `False` otherwise.
        remove_unused_columns (`bool`, *optional*, defaults to `True`):
            If using `datasets.Dataset` datasets, whether or not to automatically remove the columns unused by the
            model forward method.

            (Note that this behavior is not implemented for [`TFTrainer`] yet.)
        label_names (`List[str]`, *optional*):
            The list of keys in your dictionary of inputs that correspond to the labels.

            Will eventually default to `["labels"]` except if the model used is one of the `XxxForQuestionAnswering` in
            which case it will default to `["start_positions", "end_positions"]`.
        load_best_model_at_end (`bool`, *optional*, defaults to `False`):
            Whether or not to load the best model found during training at the end of training.

            <Tip>

            When set to `True`, the parameters `save_strategy` needs to be the same as `eval_strategy`, and in the case
            it is "steps", `save_steps` must be a round multiple of `eval_steps`.

            </Tip>

        metric_for_best_model (`str`, *optional*):
            Use in conjunction with `load_best_model_at_end` to specify the metric to use to compare two different
            models. Must be the name of a metric returned by the evaluation with or without the prefix `"eval_"`. Will
            default to `"loss"` if unspecified and `load_best_model_at_end=True` (to use the evaluation loss).

            If you set this value, `greater_is_better` will default to `True`. Don't forget to set it to `False` if
            your metric is better when lower.
        greater_is_better (`bool`, *optional*):
            Use in conjunction with `load_best_model_at_end` and `metric_for_best_model` to specify if better models
            should have a greater metric or not. Will default to:

            - `True` if `metric_for_best_model` is set to a value that isn't `"loss"` or `"eval_loss"`.
            - `False` if `metric_for_best_model` is not set, or set to `"loss"` or `"eval_loss"`.
        ignore_data_skip (`bool`, *optional*, defaults to `False`):
            When resuming training, whether or not to skip the epochs and batches to get the data loading at the same
            stage as in the previous training. If set to `True`, the training will begin faster (as that skipping step
            can take a long time) but will not yield the same results as the interrupted training would have.
        sharded_ddp (`bool`, `str` or list of [`~trainer_utils.ShardedDDPOption`], *optional*, defaults to `False`):
            Use Sharded DDP training from [FairScale](https://github.com/facebookresearch/fairscale) (in distributed
            training only). This is an experimental feature.

            A list of options along the following:

            - `"simple"`: to use first instance of sharded DDP released by fairscale (`ShardedDDP`) similar to ZeRO-2.
            - `"zero_dp_2"`: to use the second instance of sharded DPP released by fairscale (`FullyShardedDDP`) in
              Zero-2 mode (with `reshard_after_forward=False`).
            - `"zero_dp_3"`: to use the second instance of sharded DPP released by fairscale (`FullyShardedDDP`) in
              Zero-3 mode (with `reshard_after_forward=True`).
            - `"offload"`: to add ZeRO-offload (only compatible with `"zero_dp_2"` and `"zero_dp_3"`).

            If a string is passed, it will be split on space. If a bool is passed, it will be converted to an empty
            list for `False` and `["simple"]` for `True`.
        deepspeed (`str` or `dict`, *optional*):
            Use [Deepspeed](https://github.com/microsoft/deepspeed). This is an experimental feature and its API may
            evolve in the future. The value is either the location of DeepSpeed json config file (e.g.,
<<<<<<< HEAD
            ``ds_config.json``) or an already loaded json file as a :obj:`dict`"
        deepspeed_inference (:obj:`str`, `optional`):
            Use `Deepspeed Inference <https://www.deepspeed.ai/tutorials/inference-tutorial/>`__. This is an
            experimental feature and its API may evolve in the future. The value is the model arch name (e.g., `t5`,
            `gpt_neo`, `electra`)
        label_smoothing_factor (:obj:`float`, `optional`, defaults to 0.0):
=======
            `ds_config.json`) or an already loaded json file as a `dict`"
        label_smoothing_factor (`float`, *optional*, defaults to 0.0):
>>>>>>> b67fd797
            The label smoothing factor to use. Zero means no label smoothing, otherwise the underlying onehot-encoded
            labels are changed from 0s and 1s to `label_smoothing_factor/num_labels` and `1 - label_smoothing_factor +
            label_smoothing_factor/num_labels` respectively.
        debug (`str` or list of [`~debug_utils.DebugOption`], *optional*, defaults to `""`):
            Enable one or more debug features. This is an experimental feature.

            Possible options are:

            - `"underflow_overflow"`: detects overflow in model's input/outputs and reports the last frames that led to
              the event
            - `"tpu_metrics_debug"`: print debug metrics on TPU

            The options should be separated by whitespaces.
        adafactor (`bool`, *optional*, defaults to `False`):
            Whether or not to use the [`Adafactor`] optimizer instead of [`AdamW`].
        group_by_length (`bool`, *optional*, defaults to `False`):
            Whether or not to group together samples of roughly the same length in the training dataset (to minimize
            padding applied and be more efficient). Only useful if applying dynamic padding.
        length_column_name (`str`, *optional*, defaults to `"length"`):
            Column name for precomputed lengths. If the column exists, grouping by length will use these values rather
            than computing them on train startup. Ignored unless `group_by_length` is `True` and the dataset is an
            instance of `Dataset`.
        report_to (`str` or `List[str]`, *optional*, defaults to `"all"`):
            The list of integrations to report the results and logs to. Supported platforms are `"azure_ml"`,
            `"comet_ml"`, `"mlflow"`, `"tensorboard"` and `"wandb"`. Use `"all"` to report to all integrations
            installed, `"none"` for no integrations.
        ddp_find_unused_parameters (`bool`, *optional*):
            When using distributed training, the value of the flag `find_unused_parameters` passed to
            `DistributedDataParallel`. Will default to `False` if gradient checkpointing is used, `True` otherwise.
        ddp_bucket_cap_mb (`int`, *optional*):
            When using distributed training, the value of the flag `bucket_cap_mb` passed to `DistributedDataParallel`.
        dataloader_pin_memory (`bool`, *optional*, defaults to `True`):
            Whether you want to pin memory in data loaders or not. Will default to `True`.
        skip_memory_metrics (`bool`, *optional*, defaults to `True`):
            Whether to skip adding of memory profiler reports to metrics. This is skipped by default because it slows
            down the training and evaluation speed.
        push_to_hub (`bool`, *optional*, defaults to `False`):
            Whether or not to upload the trained model to the hub after training. If this is activated, and
            `output_dir` exists, it needs to be a local clone of the repository to which the [`Trainer`] will be
            pushed.
        resume_from_checkpoint (`str`, *optional*):
            The path to a folder with a valid checkpoint for your model. This argument is not directly used by
            [`Trainer`], it's intended to be used by your training/evaluation scripts instead. See the [example
            scripts](https://github.com/huggingface/transformers/tree/master/examples) for more details.
        hub_model_id (`str`, *optional*):
            The name of the repository to keep in sync with the local *output_dir*. It can be a simple model ID in
            which case the model will be pushed in your namespace. Otherwise it should be the whole repository name,
            for instance `"user_name/model"`, which allows you to push to an organization you are a member of with
            `"organization_name/model"`. Will default to `user_name/output_dir_name` with *output_dir_name* being the
            name of `output_dir`.

            Will default to to the name of `output_dir`.
        hub_strategy (`str` or [`~trainer_utils.HubStrategy`], *optional*, defaults to `"every_save"`):
            Defines the scope of what is pushed to the Hub and when. Possible values are:

            - `"end"`: push the model, its configuration, the tokenizer (if passed along to the [`Trainer`]) and a
              draft of a model card at the end of training.
            - `"every_save"`: push the model, its configuration, the tokenizer (if passed along to the [`Trainer`]) and
              a draft of a model card each time there is a model save. The pushes are asynchronous to not block
              training, and in case the save are very frequent, a new push is only attempted if the previous one is
              finished. A last push is made with the final model at the end of training.
            - `"checkpoint"`: like `"every_save"` but the latest checkpoint is also pushed in a subfolder named
              last-checkpoint, allowing you to resume training easily with
              `trainer.train(resume_from_checkpoint="last-checkpoint")`.
            - `"all_checkpoints"`: like `"checkpoint"` but all checkpoints are pushed like they appear in the output
              folder (so you will get one checkpoint folder per folder in your final repository)

        hub_token (`str`, *optional*):
            The token to use to push the model to the Hub. Will default to the token in the cache folder obtained with
            `huggingface-cli login`.
        gradient_checkpointing (`bool`, *optional*, defaults to `False`):
            If True, use gradient checkpointing to save memory at the expense of slower backward pass.
    """

    output_dir: str = field(
        metadata={"help": "The output directory where the model predictions and checkpoints will be written."},
    )
    overwrite_output_dir: bool = field(
        default=False,
        metadata={
            "help": (
                "Overwrite the content of the output directory. "
                "Use this to continue training if output_dir points to a checkpoint directory."
            )
        },
    )

    do_train: bool = field(default=False, metadata={"help": "Whether to run training."})
    do_eval: bool = field(default=False, metadata={"help": "Whether to run eval on the dev set."})
    do_predict: bool = field(default=False, metadata={"help": "Whether to run predictions on the test set."})
    evaluation_strategy: IntervalStrategy = field(
        default="no",
        metadata={"help": "The evaluation strategy to use."},
    )
    prediction_loss_only: bool = field(
        default=False,
        metadata={"help": "When performing evaluation and predictions, only returns the loss."},
    )

    per_device_train_batch_size: int = field(
        default=8, metadata={"help": "Batch size per GPU/TPU core/CPU for training."}
    )
    per_device_eval_batch_size: int = field(
        default=8, metadata={"help": "Batch size per GPU/TPU core/CPU for evaluation."}
    )

    per_gpu_train_batch_size: Optional[int] = field(
        default=None,
        metadata={
            "help": "Deprecated, the use of `--per_device_train_batch_size` is preferred. "
            "Batch size per GPU/TPU core/CPU for training."
        },
    )
    per_gpu_eval_batch_size: Optional[int] = field(
        default=None,
        metadata={
            "help": "Deprecated, the use of `--per_device_eval_batch_size` is preferred. "
            "Batch size per GPU/TPU core/CPU for evaluation."
        },
    )

    gradient_accumulation_steps: int = field(
        default=1,
        metadata={"help": "Number of updates steps to accumulate before performing a backward/update pass."},
    )
    eval_accumulation_steps: Optional[int] = field(
        default=None,
        metadata={"help": "Number of predictions steps to accumulate before moving the tensors to the CPU."},
    )

    learning_rate: float = field(default=5e-5, metadata={"help": "The initial learning rate for AdamW."})
    weight_decay: float = field(default=0.0, metadata={"help": "Weight decay for AdamW if we apply some."})
    adam_beta1: float = field(default=0.9, metadata={"help": "Beta1 for AdamW optimizer"})
    adam_beta2: float = field(default=0.999, metadata={"help": "Beta2 for AdamW optimizer"})
    adam_epsilon: float = field(default=1e-8, metadata={"help": "Epsilon for AdamW optimizer."})
    max_grad_norm: float = field(default=1.0, metadata={"help": "Max gradient norm."})

    num_train_epochs: float = field(default=3.0, metadata={"help": "Total number of training epochs to perform."})
    max_steps: int = field(
        default=-1,
        metadata={"help": "If > 0: set total number of training steps to perform. Override num_train_epochs."},
    )
    lr_scheduler_type: SchedulerType = field(
        default="linear",
        metadata={"help": "The scheduler type to use."},
    )
    warmup_ratio: float = field(
        default=0.0, metadata={"help": "Linear warmup over warmup_ratio fraction of total steps."}
    )
    warmup_steps: int = field(default=0, metadata={"help": "Linear warmup over warmup_steps."})

    log_level: Optional[str] = field(
        default="passive",
        metadata={
            "help": "Logger log level to use on the main node. Possible choices are the log levels as strings: 'debug', 'info', 'warning', 'error' and 'critical', plus a 'passive' level which doesn't set anything and lets the application set the level. Defaults to 'passive'.",
            "choices": trainer_log_levels.keys(),
        },
    )
    log_level_replica: Optional[str] = field(
        default="passive",
        metadata={
            "help": "Logger log level to use on replica nodes. Same choices and defaults as ``log_level``",
            "choices": trainer_log_levels.keys(),
        },
    )
    log_on_each_node: bool = field(
        default=True,
        metadata={
            "help": "When doing a multinode distributed training, whether to log once per node or just once on the main node."
        },
    )
    logging_dir: Optional[str] = field(default=None, metadata={"help": "Tensorboard log dir."})
    logging_strategy: IntervalStrategy = field(
        default="steps",
        metadata={"help": "The logging strategy to use."},
    )
    logging_first_step: bool = field(default=False, metadata={"help": "Log the first global_step"})
    logging_steps: int = field(default=500, metadata={"help": "Log every X updates steps."})
    logging_nan_inf_filter: str = field(default=True, metadata={"help": "Filter nan and inf losses for logging."})
    save_strategy: IntervalStrategy = field(
        default="steps",
        metadata={"help": "The checkpoint save strategy to use."},
    )
    save_steps: int = field(default=500, metadata={"help": "Save checkpoint every X updates steps."})
    save_total_limit: Optional[int] = field(
        default=None,
        metadata={
            "help": (
                "Limit the total amount of checkpoints. "
                "Deletes the older checkpoints in the output_dir. Default is unlimited checkpoints"
            )
        },
    )
    save_on_each_node: bool = field(
        default=False,
        metadata={
            "help": "When doing multi-node distributed training, whether to save models and checkpoints on each node, or only on the main one"
        },
    )
    no_cuda: bool = field(default=False, metadata={"help": "Do not use CUDA even when it is available"})
    seed: int = field(default=42, metadata={"help": "Random seed that will be set at the beginning of training."})
    bf16: bool = field(
        default=False,
        metadata={
            "help": "Whether to use bf16 (mixed) precision instead of 32-bit. Requires Ampere or higher NVIDIA architecture. This is an experimental API and it may change."
        },
    )
    fp16: bool = field(
        default=False,
        metadata={"help": "Whether to use fp16 (mixed) precision instead of 32-bit"},
    )
    fp16_opt_level: str = field(
        default="O1",
        metadata={
            "help": (
                "For fp16: Apex AMP optimization level selected in ['O0', 'O1', 'O2', and 'O3']. "
                "See details at https://nvidia.github.io/apex/amp.html"
            )
        },
    )
    half_precision_backend: str = field(
        default="auto",
        metadata={"help": "The backend to be used for half precision.", "choices": ["auto", "amp", "apex"]},
    )
    bf16_full_eval: bool = field(
        default=False,
        metadata={
            "help": "Whether to use full bfloat16 evaluation instead of 32-bit. This is an experimental API and it may change."
        },
    )
    fp16_full_eval: bool = field(
        default=False,
        metadata={"help": "Whether to use full float16 evaluation instead of 32-bit"},
    )
    tf32: bool = field(
        default=None,
        metadata={
            "help": "Whether to enable tf32 mode, available in Ampere and newer GPU architectures. This is an experimental API and it may change."
        },
    )
    local_rank: int = field(default=-1, metadata={"help": "For distributed training: local_rank"})
    xpu_backend: str = field(
        default=None,
        metadata={"help": "The backend to be used for distributed training on Intel XPU.", "choices": ["mpi", "ccl"]},
    )
    tpu_num_cores: Optional[int] = field(
        default=None, metadata={"help": "TPU: Number of TPU cores (automatically passed by launcher script)"}
    )
    tpu_metrics_debug: bool = field(
        default=False,
        metadata={
            "help": "Deprecated, the use of `--debug tpu_metrics_debug` is preferred. TPU: Whether to print debug metrics"
        },
    )
    debug: str = field(
        default="",
        metadata={
            "help": "Whether or not to enable debug mode. Current options: "
            "`underflow_overflow` (Detect underflow and overflow in activations and weights), "
            "`tpu_metrics_debug` (print debug metrics on TPU)."
        },
    )

    dataloader_drop_last: bool = field(
        default=False, metadata={"help": "Drop the last incomplete batch if it is not divisible by the batch size."}
    )
    eval_steps: int = field(default=None, metadata={"help": "Run an evaluation every X steps."})
    dataloader_num_workers: int = field(
        default=0,
        metadata={
            "help": "Number of subprocesses to use for data loading (PyTorch only). 0 means that the data will be loaded in the main process."
        },
    )

    past_index: int = field(
        default=-1,
        metadata={"help": "If >=0, uses the corresponding part of the output as the past state for next step."},
    )

    run_name: Optional[str] = field(
        default=None, metadata={"help": "An optional descriptor for the run. Notably used for wandb logging."}
    )
    disable_tqdm: Optional[bool] = field(
        default=None, metadata={"help": "Whether or not to disable the tqdm progress bars."}
    )

    remove_unused_columns: Optional[bool] = field(
        default=True, metadata={"help": "Remove columns not required by the model when using an nlp.Dataset."}
    )
    label_names: Optional[List[str]] = field(
        default=None, metadata={"help": "The list of keys in your dictionary of inputs that correspond to the labels."}
    )

    load_best_model_at_end: Optional[bool] = field(
        default=False,
        metadata={"help": "Whether or not to load the best model found during training at the end of training."},
    )
    metric_for_best_model: Optional[str] = field(
        default=None, metadata={"help": "The metric to use to compare two different models."}
    )
    greater_is_better: Optional[bool] = field(
        default=None, metadata={"help": "Whether the `metric_for_best_model` should be maximized or not."}
    )
    ignore_data_skip: bool = field(
        default=False,
        metadata={
            "help": "When resuming training, whether or not to skip the first epochs and batches to get to the same training data."
        },
    )
    sharded_ddp: str = field(
        default="",
        metadata={
            "help": "Whether or not to use sharded DDP training (in distributed training only). The base option "
            "should be `simple`, `zero_dp_2` or `zero_dp_3` and you can add CPU-offload to `zero_dp_2` or `zero_dp_3` "
            "like this: zero_dp_2 offload` or `zero_dp_3 offload`. You can add auto-wrap to `zero_dp_2` or "
            "with the same syntax: zero_dp_2 auto_wrap` or `zero_dp_3 auto_wrap`.",
        },
    )
    deepspeed: Optional[str] = field(
        default=None,
        metadata={
            "help": "Enable DeepSpeed and pass the path to deepspeed json config file (e.g. ds_config.json) or an already loaded json file as a dict"
        },
    )
    deepspeed_inference: Optional[str] = field(
        default=None,
        metadata={"help": "Enable DeepSpeed Inference using the name of the architecture as the value"},
    )
    label_smoothing_factor: float = field(
        default=0.0, metadata={"help": "The label smoothing epsilon to apply (zero means no label smoothing)."}
    )
    adafactor: bool = field(default=False, metadata={"help": "Whether or not to replace AdamW by Adafactor."})
    group_by_length: bool = field(
        default=False,
        metadata={"help": "Whether or not to group samples of roughly the same length together when batching."},
    )
    length_column_name: Optional[str] = field(
        default="length",
        metadata={"help": "Column name with precomputed lengths to use when grouping by length."},
    )
    report_to: Optional[List[str]] = field(
        default=None, metadata={"help": "The list of integrations to report the results and logs to."}
    )
    ddp_find_unused_parameters: Optional[bool] = field(
        default=None,
        metadata={
            "help": "When using distributed training, the value of the flag `find_unused_parameters` passed to "
            "`DistributedDataParallel`."
        },
    )
    ddp_bucket_cap_mb: Optional[int] = field(
        default=None,
        metadata={
            "help": "When using distributed training, the value of the flag `bucket_cap_mb` passed to "
            "`DistributedDataParallel`."
        },
    )
    dataloader_pin_memory: bool = field(
        default=True, metadata={"help": "Whether or not to pin memory for DataLoader."}
    )
    skip_memory_metrics: bool = field(
        default=True, metadata={"help": "Whether or not to skip adding of memory profiler reports to metrics."}
    )
    use_legacy_prediction_loop: bool = field(
        default=False, metadata={"help": "Whether or not to use the legacy prediction_loop in the Trainer."}
    )
    push_to_hub: bool = field(
        default=False, metadata={"help": "Whether or not to upload the trained model to the model hub after training."}
    )
    resume_from_checkpoint: Optional[str] = field(
        default=None,
        metadata={"help": "The path to a folder with a valid checkpoint for your model."},
    )
    hub_model_id: str = field(
        default=None, metadata={"help": "The name of the repository to keep in sync with the local `output_dir`."}
    )
    hub_strategy: HubStrategy = field(
        default="every_save",
        metadata={"help": "The hub strategy to use when `--push_to_hub` is activated."},
    )
    hub_token: str = field(default=None, metadata={"help": "The token to use to push to the Model Hub."})
    gradient_checkpointing: bool = field(
        default=False,
        metadata={
            "help": "If True, use gradient checkpointing to save memory at the expense of slower backward pass."
        },
    )
    # Deprecated arguments
    fp16_backend: str = field(
        default="auto",
        metadata={"help": "Deprecated. Use half_precision_backend instead", "choices": ["auto", "amp", "apex"]},
    )
    push_to_hub_model_id: str = field(
        default=None, metadata={"help": "The name of the repository to which push the `Trainer`."}
    )
    push_to_hub_organization: str = field(
        default=None, metadata={"help": "The name of the organization in with to which push the `Trainer`."}
    )
    push_to_hub_token: str = field(default=None, metadata={"help": "The token to use to push to the Model Hub."})
    _n_gpu: int = field(init=False, repr=False, default=-1)
    mp_parameters: str = field(
        default="",
        metadata={"help": "Used by the SageMaker launcher to send mp-specific args. Ignored in Trainer"},
    )

    def __post_init__(self):
        # Handle --use_env option in torch.distributed.launch (local_rank not passed as an arg then).
        # This needs to happen before any call to self.device or self.n_gpu.
        env_local_rank = int(os.environ.get("LOCAL_RANK", -1))
        if env_local_rank != -1 and env_local_rank != self.local_rank:
            self.local_rank = env_local_rank

        # convert to int
        self.log_level = trainer_log_levels[self.log_level]
        self.log_level_replica = trainer_log_levels[self.log_level_replica]

        # expand paths, if not os.makedirs("~/bar") will make directory
        # in the current directory instead of the actual home
        #  see https://github.com/huggingface/transformers/issues/10628
        if self.output_dir is not None:
            self.output_dir = os.path.expanduser(self.output_dir)
        if self.logging_dir is None and self.output_dir is not None:
            self.logging_dir = os.path.join(self.output_dir, default_logdir())
        if self.logging_dir is not None:
            self.logging_dir = os.path.expanduser(self.logging_dir)

        if self.disable_tqdm is None:
            self.disable_tqdm = logger.getEffectiveLevel() > logging.WARN

        if isinstance(self.evaluation_strategy, EvaluationStrategy):
            warnings.warn(
                "using `EvaluationStrategy` for `evaluation_strategy` is deprecated and will be removed in version 5 of 🤗 Transformers. Use `IntervalStrategy` instead",
                FutureWarning,
            )
            # Go back to the underlying string or we won't be able to instantiate `IntervalStrategy` on it.
            self.evaluation_strategy = self.evaluation_strategy.value

        self.evaluation_strategy = IntervalStrategy(self.evaluation_strategy)
        self.logging_strategy = IntervalStrategy(self.logging_strategy)
        self.save_strategy = IntervalStrategy(self.save_strategy)
        self.hub_strategy = HubStrategy(self.hub_strategy)

        self.lr_scheduler_type = SchedulerType(self.lr_scheduler_type)
        if self.do_eval is False and self.evaluation_strategy != IntervalStrategy.NO:
            self.do_eval = True

        # eval_steps has to be defined and non-zero, fallbacks to logging_steps if the latter is non-zero
        if self.evaluation_strategy == IntervalStrategy.STEPS and (self.eval_steps is None or self.eval_steps == 0):
            if self.logging_steps > 0:
                logger.info(f"using `logging_steps` to initialize `eval_steps` to {self.logging_steps}")
                self.eval_steps = self.logging_steps
            else:
                raise ValueError(
                    f"evaluation strategy {self.evaluation_strategy} requires either non-zero --eval_steps or --logging_steps"
                )

        # logging_steps must be non-zero for logging_strategy that is other than 'no'
        if self.logging_strategy == IntervalStrategy.STEPS and self.logging_steps == 0:
            raise ValueError(f"logging strategy {self.logging_strategy} requires non-zero --logging_steps")

        # Sanity checks for load_best_model_at_end: we require save and eval strategies to be compatible.
        if self.load_best_model_at_end:
            if self.evaluation_strategy != self.save_strategy:
                raise ValueError(
                    "--load_best_model_at_end requires the save and eval strategy to match, but found\n- Evaluation "
                    f"strategy: {self.evaluation_strategy}\n- Save strategy: {self.save_strategy}"
                )
            if self.evaluation_strategy == IntervalStrategy.STEPS and self.save_steps % self.eval_steps != 0:
                raise ValueError(
                    "--load_best_model_at_end requires the saving steps to be a round multiple of the evaluation "
                    f"steps, but found {self.save_steps}, which is not a round multiple of {self.eval_steps}."
                )

        if self.load_best_model_at_end and self.metric_for_best_model is None:
            self.metric_for_best_model = "loss"
        if self.greater_is_better is None and self.metric_for_best_model is not None:
            self.greater_is_better = self.metric_for_best_model not in ["loss", "eval_loss"]
        if self.run_name is None:
            self.run_name = self.output_dir

        if self.fp16_backend and self.fp16_backend != "auto":
            warnings.warn(
                "`fp16_backend` is deprecated and will be removed in version 5 of 🤗 Transformers. Use `half_precision_backend` instead",
                FutureWarning,
            )
            self.half_precision_backend = self.fp16_backend

        if (self.bf16 or self.bf16_full_eval) and not is_torch_bf16_available():
            raise ValueError("Your setup doesn't support bf16. You need Ampere GPU, torch>=1.10, cuda>=11.0")

        if self.fp16 and self.bf16:
            raise ValueError("At most one of fp16 and bf16 can be True, but not both")
        if self.bf16:
            if self.half_precision_backend == "apex":
                raise ValueError(
                    " `--half_precision_backend apex`: bf16 is not supported by apex. Use `--half_precision_backend amp` instead"
                )
            if not (self.sharded_ddp == "" or not self.sharded_ddp):
                raise ValueError("sharded_ddp is not supported with bf16")
        if (
            is_torch_available()
            and self.device.type != "cuda"
            and (self.fp16 or self.fp16_full_eval or self.bf16 or self.bf16_full_eval)
        ):
            raise ValueError(
                "Mixed precision training with AMP or APEX (`--fp16` or `--bf16`) and half precision evaluation (`--fp16_full_eval` or `--bf16_full_eval`) can only be used on CUDA devices."
            )

        if is_torch_available() and self.tf32 is not None:
            if self.tf32:
                if is_torch_tf32_available():
                    torch.backends.cuda.matmul.allow_tf32 = True
                else:
                    raise ValueError("--tf32 requires Ampere or a newer GPU arch, cuda>=11 and torch>=1.7")
            else:
                if is_torch_tf32_available():
                    torch.backends.cuda.matmul.allow_tf32 = False
                # no need to assert on else

        if self.report_to is None:
            logger.info(
                "The default value for the training argument `--report_to` will change in v5 (from all installed "
                "integrations to none). In v5, you will need to use `--report_to all` to get the same behavior as "
                "now. You should start updating your code and make this info disappear :-)."
            )
            self.report_to = "all"
        if self.report_to == "all" or self.report_to == ["all"]:
            # Import at runtime to avoid a circular import.
            from .integrations import get_available_reporting_integrations

            self.report_to = get_available_reporting_integrations()
        elif self.report_to == "none" or self.report_to == ["none"]:
            self.report_to = []
        elif not isinstance(self.report_to, list):
            self.report_to = [self.report_to]

        if self.warmup_ratio < 0 or self.warmup_ratio > 1:
            raise ValueError("warmup_ratio must lie in range [0,1]")
        elif self.warmup_ratio > 0 and self.warmup_steps > 0:
            logger.info(
                "Both warmup_ratio and warmup_steps given, warmup_steps will override any effect of warmup_ratio during training"
            )

        if isinstance(self.sharded_ddp, bool):
            self.sharded_ddp = "simple" if self.sharded_ddp else ""
        if isinstance(self.sharded_ddp, str):
            self.sharded_ddp = [ShardedDDPOption(s) for s in self.sharded_ddp.split()]
        if self.sharded_ddp == [ShardedDDPOption.OFFLOAD]:
            raise ValueError(
                "`--sharded_ddp offload` can't work on its own. It needs to be added to `--sharded_ddp zero_dp_2` or "
                '`--sharded_ddp zero_dp_3`. For example, `--sharded_ddp "zero_dp_2 offload"`.'
            )
        elif len(self.sharded_ddp) > 1 and ShardedDDPOption.SIMPLE in self.sharded_ddp:
            raise ValueError("`--sharded_ddp simple` is not compatible with any other option.")
        elif ShardedDDPOption.ZERO_DP_2 in self.sharded_ddp and ShardedDDPOption.ZERO_DP_3 in self.sharded_ddp:
            raise ValueError("`--sharded_ddp zero_dp_2` is not compatible with `--sharded_ddp zero_dp_3`.")

        if self.tpu_metrics_debug:
            warnings.warn(
                "using `--tpu_metrics_debug` is deprecated and will be removed in version 5 of 🤗 Transformers. Use `--debug tpu_metrics_debug` instead",
                FutureWarning,
            )
            self.debug += " tpu_metrics_debug"
            self.tpu_metrics_debug = False
        if isinstance(self.debug, str):
            self.debug = [DebugOption(s) for s in self.debug.split()]

        if self.deepspeed:
            # - must be run very last in arg parsing, since it will use a lot of these settings.
            # - must be run before the model is created.
            from transformers.deepspeed import HfTrainerDeepSpeedConfig

            # will be used later by the Trainer
            # note: leave self.deepspeed unmodified in case a user relies on it not to be modified)
            self.hf_deepspeed_config = HfTrainerDeepSpeedConfig(self.deepspeed)
            self.hf_deepspeed_config.trainer_config_process(self)

        if self.push_to_hub_token is not None:
            warnings.warn(
                "`--push_to_hub_token` is deprecated and will be removed in version 5 of 🤗 Transformers. Use "
                "`--hub_token` instead.",
                FutureWarning,
            )
            self.hub_token = self.push_to_hub_token

        if self.push_to_hub_model_id is not None:
            self.hub_model_id = get_full_repo_name(
                self.push_to_hub_model_id, organization=self.push_to_hub_organization, token=self.hub_token
            )
            if self.push_to_hub_organization is not None:
                warnings.warn(
                    "`--push_to_hub_model_id` and `--push_to_hub_organization` are deprecated and will be removed in "
                    "version 5 of 🤗 Transformers. Use `--hub_model_id` instead and pass the full repo name to this "
                    f"argument (in this case {self.hub_model_id}).",
                    FutureWarning,
                )
            else:
                warnings.warn(
                    "`--push_to_hub_model_id` is deprecated and will be removed in version 5 of 🤗 Transformers. Use "
                    "`--hub_model_id` instead and pass the full repo name to this argument (in this case "
                    f"{self.hub_model_id}).",
                    FutureWarning,
                )
        elif self.push_to_hub_organization is not None:
            self.hub_model_id = f"{self.push_to_hub_organization}/{Path(self.output_dir).name}"
            warnings.warn(
                "`--push_to_hub_organization` is deprecated and will be removed in version 5 of 🤗 Transformers. Use "
                "`--hub_model_id` instead and pass the full repo name to this argument (in this case "
                f"{self.hub_model_id}).",
                FutureWarning,
            )

    def __str__(self):
        self_as_dict = asdict(self)

        # Remove deprecated arguments. That code should be removed once
        # those deprecated arguments are removed from TrainingArguments. (TODO: v5)
        del self_as_dict["per_gpu_train_batch_size"]
        del self_as_dict["per_gpu_eval_batch_size"]

        self_as_dict = {k: f"<{k.upper()}>" if k.endswith("_token") else v for k, v in self_as_dict.items()}

        attrs_as_str = [f"{k}={v},\n" for k, v in sorted(self_as_dict.items())]
        return f"{self.__class__.__name__}(\n{''.join(attrs_as_str)})"

    __repr__ = __str__

    @property
    def train_batch_size(self) -> int:
        """
        The actual batch size for training (may differ from `per_gpu_train_batch_size` in distributed training).
        """
        if self.per_gpu_train_batch_size:
            logger.warning(
                "Using deprecated `--per_gpu_train_batch_size` argument which will be removed in a future "
                "version. Using `--per_device_train_batch_size` is preferred."
            )
        per_device_batch_size = self.per_gpu_train_batch_size or self.per_device_train_batch_size
        train_batch_size = per_device_batch_size * max(1, self.n_gpu)
        return train_batch_size

    @property
    def eval_batch_size(self) -> int:
        """
        The actual batch size for evaluation (may differ from `per_gpu_eval_batch_size` in distributed training).
        """
        if self.per_gpu_eval_batch_size:
            logger.warning(
                "Using deprecated `--per_gpu_eval_batch_size` argument which will be removed in a future "
                "version. Using `--per_device_eval_batch_size` is preferred."
            )
        per_device_batch_size = self.per_gpu_eval_batch_size or self.per_device_eval_batch_size
        eval_batch_size = per_device_batch_size * max(1, self.n_gpu)
        return eval_batch_size

    @cached_property
    @torch_required
    def _setup_devices(self) -> "torch.device":
        logger.info("PyTorch: setting up devices")
        if self.no_cuda:
            device = torch.device("cpu")
            self._n_gpu = 0
            if self.local_rank != -1:
                # Initializes distributed backend for cpu
                if self.xpu_backend not in ("mpi", "ccl"):
                    raise ValueError(
                        "CPU distributed training backend is not properly set. "
                        "Please set '--xpu_backend' to either 'mpi' or 'ccl'."
                    )
                torch.distributed.init_process_group(backend=self.xpu_backend)
        elif is_torch_tpu_available():
            device = xm.xla_device()
            self._n_gpu = 0
        elif is_sagemaker_mp_enabled():
            local_rank = smp.local_rank()
            device = torch.device("cuda", local_rank)
            self._n_gpu = 1
        elif is_sagemaker_dp_enabled():
            sm_dist.init_process_group()
            self.local_rank = sm_dist.get_local_rank()
            device = torch.device("cuda", self.local_rank)
            self._n_gpu = 1
        elif self.deepspeed or self.deepspeed_inference:
            # deepspeed inits torch.distributed internally
            from .deepspeed import is_deepspeed_available

            if not is_deepspeed_available():
                raise ImportError("--deepspeed requires deepspeed: `pip install deepspeed`.")
            import deepspeed

            deepspeed.init_distributed()

            # workaround for setups like notebooks where the launcher can't be used,
            # but deepspeed requires a dist env.
            # env LOCAL_RANK could be set manually by the user, or via init_distributed if mpi4py is installed
            self.local_rank = int(os.environ.get("LOCAL_RANK", "-1"))

            device = torch.device("cuda", self.local_rank)
            self._n_gpu = 1
        elif self.local_rank == -1:
            # if n_gpu is > 1 we'll use nn.DataParallel.
            # If you only want to use a specific subset of GPUs use `CUDA_VISIBLE_DEVICES=0`
            # Explicitly set CUDA to the first (index 0) CUDA device, otherwise `set_device` will
            # trigger an error that a device index is missing. Index 0 takes into account the
            # GPUs available in the environment, so `CUDA_VISIBLE_DEVICES=1,2` with `cuda:0`
            # will use the first GPU in that env, i.e. GPU#1
            device = torch.device("cuda:0" if torch.cuda.is_available() else "cpu")
            # Sometimes the line in the postinit has not been run before we end up here, so just checking we're not at
            # the default value.
            self._n_gpu = torch.cuda.device_count()
        else:
            # Here, we'll use torch.distributed.
            # Initializes the distributed backend which will take care of synchronizing nodes/GPUs
            torch.distributed.init_process_group(backend="nccl")
            device = torch.device("cuda", self.local_rank)
            self._n_gpu = 1

        if device.type == "cuda":
            torch.cuda.set_device(device)

        return device

    @property
    @torch_required
    def device(self) -> "torch.device":
        """
        The device used by this process.
        """
        return self._setup_devices

    @property
    @torch_required
    def n_gpu(self):
        """
        The number of GPUs used by this process.

        Note:
            This will only be greater than one when you have multiple GPUs available but are not using distributed
            training. For distributed training, it will always be 1.
        """
        # Make sure `self._n_gpu` is properly setup.
        _ = self._setup_devices
        return self._n_gpu

    @property
    @torch_required
    def parallel_mode(self):
        """
        The current mode used for parallelism if multiple GPUs/TPU cores are available. One of:

        - `ParallelMode.NOT_PARALLEL`: no parallelism (CPU or one GPU).
        - `ParallelMode.NOT_DISTRIBUTED`: several GPUs in one single process (uses `torch.nn.DataParallel`).
        - `ParallelMode.DISTRIBUTED`: several GPUs, each having its own process (uses
          `torch.nn.DistributedDataParallel`).
        - `ParallelMode.TPU`: several TPU cores.
        """
        if is_torch_tpu_available():
            return ParallelMode.TPU
        elif is_sagemaker_mp_enabled():
            return ParallelMode.SAGEMAKER_MODEL_PARALLEL
        elif is_sagemaker_dp_enabled():
            return ParallelMode.SAGEMAKER_DATA_PARALLEL
        elif self.local_rank != -1:
            return ParallelMode.DISTRIBUTED
        elif self.n_gpu > 1:
            return ParallelMode.NOT_DISTRIBUTED
        else:
            return ParallelMode.NOT_PARALLEL

    @property
    @torch_required
    def world_size(self):
        """
        The number of processes used in parallel.
        """
        if is_torch_tpu_available():
            return xm.xrt_world_size()
        elif is_sagemaker_mp_enabled():
            return smp.dp_size()
        elif is_sagemaker_dp_enabled():
            return sm_dist.get_world_size()
        elif self.local_rank != -1:
            return torch.distributed.get_world_size()
        return 1

    @property
    @torch_required
    def process_index(self):
        """
        The index of the current process used.
        """
        if is_torch_tpu_available():
            return xm.get_ordinal()
        elif is_sagemaker_mp_enabled():
            return smp.dp_rank()
        elif is_sagemaker_dp_enabled():
            return sm_dist.get_rank()
        elif self.local_rank != -1:
            return torch.distributed.get_rank()
        return 0

    @property
    @torch_required
    def local_process_index(self):
        """
        The index of the local process used.
        """
        if is_torch_tpu_available():
            return xm.get_local_ordinal()
        elif is_sagemaker_mp_enabled():
            return smp.local_rank()
        elif is_sagemaker_dp_enabled():
            return sm_dist.get_rank()
        elif self.local_rank != -1:
            return self.local_rank
        return 0

    @property
    def should_log(self):
        """
        Whether or not the current process should produce log.
        """
        if self.log_on_each_node:
            return self.local_process_index == 0
        else:
            if is_sagemaker_mp_enabled():
                return smp.rank() == 0
            else:
                return self.process_index == 0

    @property
    def should_save(self):
        """
        Whether or not the current process should write to disk, e.g., to save models and checkpoints.
        """
        if self.save_on_each_node:
            return self.local_process_index == 0
        else:
            if is_sagemaker_mp_enabled():
                return smp.rank() == 0
            else:
                return self.process_index == 0

    def get_process_log_level(self):
        """
        Returns the log level to be used depending on whether this process is the main process of node 0, main process
        of node non-0, or a non-main process.

        For the main process the log level defaults to `logging.INFO` unless overridden by `log_level` argument.

        For the replica processes the log level defaults to `logging.WARNING` unless overridden by `log_level_replica`
        argument.

        The choice between the main and replica process settings is made according to the return value of `should_log`.
        """

        log_level_main_node = logging.INFO if self.log_level == -1 else self.log_level
        log_level_replica_node = logging.WARNING if self.log_level_replica == -1 else self.log_level_replica
        return log_level_main_node if self.should_log else log_level_replica_node

    @property
    def place_model_on_device(self):
        """
        Can be subclassed and overridden for some specific integrations.
        """
        return not is_sagemaker_mp_enabled()

    @property
    def _no_sync_in_gradient_accumulation(self):
        """
        Whether or not to use no_sync for the gradients when doing gradient accumulation.
        """
        return not (self.deepspeed or is_sagemaker_dp_enabled() or is_sagemaker_mp_enabled())

    @contextlib.contextmanager
    def main_process_first(self, local=True, desc="work"):
        """
        A context manager for torch distributed environment where on needs to do something on the main process, while
        blocking replicas, and when it's finished releasing the replicas.

        One such use is for `datasets`'s `map` feature which to be efficient should be run once on the main process,
        which upon completion saves a cached version of results and which then automatically gets loaded by the
        replicas.

        Args:
            local (`bool`, *optional*, defaults to `True`):
                if `True` first means process of rank 0 of each node if `False` first means process of rank 0 of node
                rank 0 In multi-node environment with a shared filesystem you most likely will want to use
                `local=False` so that only the main process of the first node will do the processing. If however, the
                filesystem is not shared, then the main process of each node will need to do the processing, which is
                the default behavior.
            desc (`str`, *optional*, defaults to `"work"`):
                a work description to be used in debug logs

        """
        if is_torch_available() and self.world_size > 1:
            if local:
                is_main_process = self.local_process_index == 0
                main_process_desc = "main local process"
            else:
                is_main_process = self.process_index == 0
                main_process_desc = "main process"

            try:
                if not is_main_process:
                    # tell all replicas to wait
                    logger.debug(f"{self.process_index}: waiting for the {main_process_desc} to perform {desc}")
                    if is_torch_tpu_available():
                        xm.rendezvous(desc)
                    elif is_sagemaker_dp_enabled():
                        sm_dist.barrier()
                    else:
                        torch.distributed.barrier()
                yield
            finally:
                if is_main_process:
                    # the wait is over
                    logger.debug(f"{self.process_index}: {main_process_desc} completed {desc}, releasing all replicas")
                    if is_torch_tpu_available():
                        xm.rendezvous(desc)
                    elif is_sagemaker_dp_enabled():
                        sm_dist.barrier()
                    else:
                        torch.distributed.barrier()
        else:
            yield

    def get_warmup_steps(self, num_training_steps: int):
        """
        Get number of steps used for a linear warmup.
        """
        warmup_steps = (
            self.warmup_steps if self.warmup_steps > 0 else math.ceil(num_training_steps * self.warmup_ratio)
        )
        return warmup_steps

    def to_dict(self):
        """
        Serializes this instance while replace `Enum` by their values (for JSON serialization support). It obfuscates
        the token values by removing their value.
        """
        d = asdict(self)
        for k, v in d.items():
            if isinstance(v, Enum):
                d[k] = v.value
            if isinstance(v, list) and len(v) > 0 and isinstance(v[0], Enum):
                d[k] = [x.value for x in v]
            if k.endswith("_token"):
                d[k] = f"<{k.upper()}>"
        return d

    def to_json_string(self):
        """
        Serializes this instance to a JSON string.
        """
        return json.dumps(self.to_dict(), indent=2)

    def to_sanitized_dict(self) -> Dict[str, Any]:
        """
        Sanitized serialization to use with TensorBoard’s hparams
        """
        d = self.to_dict()
        d = {**d, **{"train_batch_size": self.train_batch_size, "eval_batch_size": self.eval_batch_size}}

        valid_types = [bool, int, float, str]
        if is_torch_available():
            valid_types.append(torch.Tensor)

        return {k: v if type(v) in valid_types else str(v) for k, v in d.items()}


class ParallelMode(Enum):
    NOT_PARALLEL = "not_parallel"
    NOT_DISTRIBUTED = "not_distributed"
    DISTRIBUTED = "distributed"
    SAGEMAKER_MODEL_PARALLEL = "sagemaker_model_parallel"
    SAGEMAKER_DATA_PARALLEL = "sagemaker_data_parallel"
    TPU = "tpu"<|MERGE_RESOLUTION|>--- conflicted
+++ resolved
@@ -312,17 +312,12 @@
         deepspeed (`str` or `dict`, *optional*):
             Use [Deepspeed](https://github.com/microsoft/deepspeed). This is an experimental feature and its API may
             evolve in the future. The value is either the location of DeepSpeed json config file (e.g.,
-<<<<<<< HEAD
-            ``ds_config.json``) or an already loaded json file as a :obj:`dict`"
-        deepspeed_inference (:obj:`str`, `optional`):
-            Use `Deepspeed Inference <https://www.deepspeed.ai/tutorials/inference-tutorial/>`__. This is an
+            `ds_config.json`) or an already loaded json file as a `dict`"
+        deepspeed_inference (`str`, *optional*):
+            Use [Deepspeed Inference](https://www.deepspeed.ai/tutorials/inference-tutorial). This is an
             experimental feature and its API may evolve in the future. The value is the model arch name (e.g., `t5`,
             `gpt_neo`, `electra`)
-        label_smoothing_factor (:obj:`float`, `optional`, defaults to 0.0):
-=======
-            `ds_config.json`) or an already loaded json file as a `dict`"
         label_smoothing_factor (`float`, *optional*, defaults to 0.0):
->>>>>>> b67fd797
             The label smoothing factor to use. Zero means no label smoothing, otherwise the underlying onehot-encoded
             labels are changed from 0s and 1s to `label_smoothing_factor/num_labels` and `1 - label_smoothing_factor +
             label_smoothing_factor/num_labels` respectively.
