# coding=utf-8
# Copyright 2023 The HuggingFace Inc. team.
#
# Licensed under the Apache License, Version 2.0 (the "License");
# you may not use this file except in compliance with the License.
# You may obtain a copy of the License at
#
#     http://www.apache.org/licenses/LICENSE-2.0
#
# Unless required by applicable law or agreed to in writing, software
# distributed under the License is distributed on an "AS IS" BASIS,
# WITHOUT WARRANTIES OR CONDITIONS OF ANY KIND, either express or implied.
# See the License for the specific language governing permissions and
# limitations under the License.
"""
Utility that checks all docstrings of public objects have an argument section matching their signature.

Use from the root of the repo with:

```bash
python utils/check_docstrings.py
```

for a check that will error in case of inconsistencies (used by `make repo-consistency`).

To auto-fix issues run:

```bash
python utils/check_docstrings.py --fix_and_overwrite
```

which is used by `make fix-copies` (note that this fills what it cans, you might have to manually fill information
like argument descriptions).
"""
import argparse
import ast
import enum
import inspect
import operator as op
import re
from pathlib import Path
from typing import Any, Optional, Tuple, Union

from check_repo import ignore_undocumented

from transformers.utils import direct_transformers_import


PATH_TO_TRANSFORMERS = Path("src").resolve() / "transformers"

# This is to make sure the transformers module imported is the one in the repo.
transformers = direct_transformers_import(PATH_TO_TRANSFORMERS)

OPTIONAL_KEYWORD = "*optional*"
# Re pattern that catches args blocks in docstrings (with all variation around the name supported).
_re_args = re.compile(r"^\s*(Args?|Arguments?|Attributes?|Params?|Parameters?):\s*$")
# Re pattern that parses the start of an arg block: catches <name> (<description>) in those lines.
_re_parse_arg = re.compile(r"^(\s*)(\S+)\s+\((.+)\)(?:\:|$)")
# Re pattern that parses the end of a description of an arg (catches the default in *optional*, defaults to xxx).
_re_parse_description = re.compile(r"\*optional\*, defaults to (.*)$")


# This is a temporary list of objects to ignore while we progressively fix them. Do not add anything here, fix the
# docstrings instead. If formatting should be ignored for the docstring, you can put a comment # no-format on the
# line before the docstring.
OBJECTS_TO_IGNORE = [
    # Deprecated
    "InputExample",
    "InputFeatures",
    # Signature is *args/**kwargs
    # "PretrainedConfig", #ignored but could be fixed
    # "GenerationConfig", #ignored but could be fixed
    "TFSequenceSummary",
    "TFBertTokenizer",
    "TFGPT2Tokenizer",
    # Missing arguments in the docstring
    "ASTFeatureExtractor",
    "AlbertModel",
    "AlbertTokenizerFast",
    "AlignTextModel",
    "AlignVisionConfig",
    "AltCLIPTextConfig",
    "AltCLIPVisionConfig",
    "AudioClassificationPipeline",
    "AutoformerConfig",
    "AutomaticSpeechRecognitionPipeline",
    "AzureOpenAiAgent",
    "BarkCoarseConfig",
    "BarkConfig",
    "BarkFineConfig",
    "BarkSemanticConfig",
    "BartConfig",
    "BartTokenizerFast",
    "BarthezTokenizerFast",
    "BeitModel",
    "BertConfig",
    "BertGenerationTokenizer",
    "BertJapaneseTokenizer",
    "BertModel",
    "BertTokenizerFast",
    "BigBirdConfig",
    "BigBirdForQuestionAnswering",
    "BigBirdModel",
    "BigBirdPegasusConfig",
    "BigBirdTokenizerFast",
    "BitImageProcessor",
    "BlenderbotConfig",
    "BlenderbotSmallConfig",
    "BlenderbotSmallTokenizerFast",
    "BlenderbotTokenizerFast",
    "Blip2QFormerConfig",
    "Blip2VisionConfig",
    "BlipTextConfig",
    "BlipVisionConfig",
    "BloomConfig",
    "BloomTokenizerFast",
    "BridgeTowerTextConfig",
    "BridgeTowerVisionConfig",
    "BrosModel",
    "CamembertConfig",
    "CamembertModel",
    "CamembertTokenizerFast",
    "CanineConfig",
    "CanineModel",
    "CanineTokenizer",
    "ChineseCLIPImageProcessor",
    "ChineseCLIPTextConfig",
    "ChineseCLIPTextModel",
    "ChineseCLIPVisionConfig",
    "ClapTextConfig",
    "CodeGenConfig",
    "CodeGenTokenizer",
    "CodeGenTokenizerFast",
<<<<<<< HEAD
    "CodeLlamaTokenizer",
=======
    "CodeLlamaTokenizerFast",
>>>>>>> 7cc6f822
    "ConditionalDetrConfig",
    "ConditionalDetrImageProcessor",
    "ConvBertConfig",
    "ConvBertTokenizerFast",
    "ConvNextConfig",
    "ConvNextV2Config",
    "ConversationalPipeline",
    "CpmAntTokenizer",
    "CvtConfig",
    "CvtModel",
    "DeiTImageProcessor",
    "DPRReaderTokenizer",
    "DPRReaderTokenizerFast",
    "DPTModel",
    "Data2VecAudioConfig",
    "Data2VecTextConfig",
    "Data2VecTextModel",
    "Data2VecVisionModel",
    "DataCollatorForLanguageModeling",
    "DebertaConfig",
    "DebertaV2Config",
    "DebertaV2Tokenizer",
    "DebertaV2TokenizerFast",
    "DecisionTransformerConfig",
    "DeformableDetrConfig",
    "DeformableDetrImageProcessor",
    "DeiTModel",
    "DepthEstimationPipeline",
    "DetaConfig",
    "DetaImageProcessor",
    "DetrConfig",
    "DetrImageProcessor",
    "DinatModel",
    "DistilBertConfig",
    "DistilBertTokenizerFast",
    "DocumentQuestionAnsweringPipeline",
    "DonutSwinModel",
    "EarlyStoppingCallback",
    "EfficientFormerConfig",
    "EfficientFormerImageProcessor",
    "EfficientNetConfig",
    "ElectraConfig",
    "ElectraTokenizerFast",
    "EncoderDecoderModel",
    "EncoderRepetitionPenaltyLogitsProcessor",
    "ErnieConfig",
    "ErnieMConfig",
    "ErnieMModel",
    "ErnieModel",
    "ErnieMTokenizer",
    "EsmConfig",
    "EsmModel",
    "FlaxAlbertForMaskedLM",
    "FlaxAlbertForMultipleChoice",
    "FlaxAlbertForPreTraining",
    "FlaxAlbertForQuestionAnswering",
    "FlaxAlbertForSequenceClassification",
    "FlaxAlbertForTokenClassification",
    "FlaxAlbertModel",
    "FlaxBartForCausalLM",
    "FlaxBartForConditionalGeneration",
    "FlaxBartForQuestionAnswering",
    "FlaxBartForSequenceClassification",
    "FlaxBartModel",
    "FlaxBeitForImageClassification",
    "FlaxBeitForMaskedImageModeling",
    "FlaxBeitModel",
    "FlaxBertForCausalLM",
    "FlaxBertForMaskedLM",
    "FlaxBertForMultipleChoice",
    "FlaxBertForNextSentencePrediction",
    "FlaxBertForPreTraining",
    "FlaxBertForQuestionAnswering",
    "FlaxBertForSequenceClassification",
    "FlaxBertForTokenClassification",
    "FlaxBertModel",
    "FlaxBigBirdForCausalLM",
    "FlaxBigBirdForMaskedLM",
    "FlaxBigBirdForMultipleChoice",
    "FlaxBigBirdForPreTraining",
    "FlaxBigBirdForQuestionAnswering",
    "FlaxBigBirdForSequenceClassification",
    "FlaxBigBirdForTokenClassification",
    "FlaxBigBirdModel",
    "FlaxBlenderbotForConditionalGeneration",
    "FlaxBlenderbotModel",
    "FlaxBlenderbotSmallForConditionalGeneration",
    "FlaxBlenderbotSmallModel",
    "FlaxBloomForCausalLM",
    "FlaxBloomModel",
    "FlaxCLIPModel",
    "FlaxDistilBertForMaskedLM",
    "FlaxDistilBertForMultipleChoice",
    "FlaxDistilBertForQuestionAnswering",
    "FlaxDistilBertForSequenceClassification",
    "FlaxDistilBertForTokenClassification",
    "FlaxDistilBertModel",
    "FlaxElectraForCausalLM",
    "FlaxElectraForMaskedLM",
    "FlaxElectraForMultipleChoice",
    "FlaxElectraForPreTraining",
    "FlaxElectraForQuestionAnswering",
    "FlaxElectraForSequenceClassification",
    "FlaxElectraForTokenClassification",
    "FlaxElectraModel",
    "FlaxEncoderDecoderModel",
    "FlaxGPT2LMHeadModel",
    "FlaxGPT2Model",
    "FlaxGPTJForCausalLM",
    "FlaxGPTJModel",
    "FlaxGPTNeoForCausalLM",
    "FlaxGPTNeoModel",
    "FlaxMBartForConditionalGeneration",
    "FlaxMBartForQuestionAnswering",
    "FlaxMBartForSequenceClassification",
    "FlaxMBartModel",
    "FlaxMarianMTModel",
    "FlaxMarianModel",
    "FlaxOPTForCausalLM",
    "FlaxPegasusForConditionalGeneration",
    "FlaxPegasusModel",
    "FlaxRegNetForImageClassification",
    "FlaxRegNetModel",
    "FlaxResNetForImageClassification",
    "FlaxResNetModel",
    "FlaxRoFormerForMaskedLM",
    "FlaxRoFormerForMultipleChoice",
    "FlaxRoFormerForQuestionAnswering",
    "FlaxRoFormerForSequenceClassification",
    "FlaxRoFormerForTokenClassification",
    "FlaxRoFormerModel",
    "FlaxRobertaForCausalLM",
    "FlaxRobertaForMaskedLM",
    "FlaxRobertaForMultipleChoice",
    "FlaxRobertaForQuestionAnswering",
    "FlaxRobertaForSequenceClassification",
    "FlaxRobertaForTokenClassification",
    "FlaxRobertaModel",
    "FlaxRobertaPreLayerNormForCausalLM",
    "FlaxRobertaPreLayerNormForMaskedLM",
    "FlaxRobertaPreLayerNormForMultipleChoice",
    "FlaxRobertaPreLayerNormForQuestionAnswering",
    "FlaxRobertaPreLayerNormForSequenceClassification",
    "FlaxRobertaPreLayerNormForTokenClassification",
    "FlaxRobertaPreLayerNormModel",
    "FlaxSpeechEncoderDecoderModel",
    "FlaxViTForImageClassification",
    "FlaxViTModel",
    "FlaxVisionEncoderDecoderModel",
    "FlaxVisionTextDualEncoderModel",
    "FlaxWav2Vec2ForCTC",
    "FlaxWav2Vec2ForPreTraining",
    "FlaxWav2Vec2Model",
    "FlaxWhisperForAudioClassification",
    "FlaxWhisperForConditionalGeneration",
    "FlaxWhisperModel",
    "FlaxWhisperTimeStampLogitsProcessor",
    "FlaxXGLMForCausalLM",
    "FlaxXGLMModel",
    "FlaxXLMRobertaForCausalLM",
    "FlaxXLMRobertaForMaskedLM",
    "FlaxXLMRobertaForMultipleChoice",
    "FlaxXLMRobertaForQuestionAnswering",
    "FlaxXLMRobertaForSequenceClassification",
    "FlaxXLMRobertaForTokenClassification",
    "FlaxXLMRobertaModel",
    "FNetConfig",
    "FNetModel",
    "FNetTokenizerFast",
    "FSMTConfig",
    "FeatureExtractionPipeline",
    "FillMaskPipeline",
    "FlaubertConfig",
    "FlavaConfig",
    "FlavaForPreTraining",
    "FlavaImageModel",
    "FlavaImageProcessor",
    "FlavaMultimodalModel",
    "FlavaTextConfig",
    "FlavaTextModel",
    "FocalNetModel",
    "FunnelTokenizerFast",
    "GPTBigCodeConfig",
    "GPTJConfig",
    "GPTNeoXConfig",
    "GPTNeoXJapaneseConfig",
    "GPTNeoXTokenizerFast",
    "GPTSanJapaneseConfig",
    "GitConfig",
    "GitVisionConfig",
    "GraphormerConfig",
    "GroupViTTextConfig",
    "GroupViTVisionConfig",
    "HerbertTokenizerFast",
    "HubertConfig",
    "HubertForCTC",
    "IBertConfig",
    "IBertModel",
    "IdeficsConfig",
    "IdeficsProcessor",
    "ImageClassificationPipeline",
    "ImageGPTConfig",
    "ImageSegmentationPipeline",
    "ImageToImagePipeline",
    "ImageToTextPipeline",
    "InformerConfig",
    "InstructBlipQFormerConfig",
    "JukeboxPriorConfig",
    "JukeboxTokenizer",
    "LEDConfig",
    "LEDTokenizerFast",
    "LayoutLMForQuestionAnswering",
    "LayoutLMTokenizerFast",
    "LayoutLMv2Config",
    "LayoutLMv2ForQuestionAnswering",
    "LayoutLMv2TokenizerFast",
    "LayoutLMv3Config",
    "LayoutLMv3ImageProcessor",
    "LayoutLMv3TokenizerFast",
    "LayoutXLMTokenizerFast",
    "LevitConfig",
    "LiltConfig",
    "LiltModel",
    "LongT5Config",
    "LongformerConfig",
    "LongformerModel",
    "LongformerTokenizerFast",
    "LukeConfig",
    "LukeModel",
    "LukeTokenizer",
    "LxmertTokenizerFast",
    "M2M100Config",
    "M2M100Tokenizer",
    "MarkupLMProcessor",
    "MBart50TokenizerFast",
    "MBartConfig",
    "MCTCTFeatureExtractor",
    "MPNetConfig",
    "MPNetModel",
    "MPNetTokenizerFast",
    "MT5Config",
    "MT5TokenizerFast",
    "MarianConfig",
    "MarianTokenizer",
    "MarkupLMConfig",
    "MarkupLMModel",
    "MarkupLMTokenizer",
    "MarkupLMTokenizerFast",
    "Mask2FormerConfig",
    "MaskFormerConfig",
    "MaxTimeCriteria",
    "MegaConfig",
    "MegaModel",
    "MegatronBertConfig",
    "MegatronBertForPreTraining",
    "MegatronBertModel",
    "MobileBertConfig",
    "MobileBertModel",
    "MobileBertTokenizerFast",
    "MobileNetV1ImageProcessor",
    "MobileNetV1Model",
    "MobileNetV2ImageProcessor",
    "MobileNetV2Model",
    "MobileViTModel",
    "MobileViTV2Model",
    "MLukeTokenizer",
    "MraConfig",
    "MusicgenDecoderConfig",
    "MusicgenForConditionalGeneration",
    "MvpConfig",
    "MvpTokenizerFast",
    "MT5Tokenizer",
    "NatModel",
    "NerPipeline",
    "NezhaConfig",
    "NezhaModel",
    "NllbMoeConfig",
    "NllbTokenizer",
    "NllbTokenizerFast",
    "NystromformerConfig",
    "OPTConfig",
    "ObjectDetectionPipeline",
    "OneFormerProcessor",
    "OpenAIGPTTokenizerFast",
    "OpenLlamaConfig",
    "PLBartConfig",
    "PegasusConfig",
    "PegasusTokenizer",
    "PegasusTokenizerFast",
    "PegasusXConfig",
    "PerceiverImageProcessor",
    "PerceiverModel",
    "PerceiverTokenizer",
    "PersimmonConfig",
    "Pipeline",
    "Pix2StructConfig",
    "Pix2StructTextConfig",
    "PLBartTokenizer",
    "Pop2PianoConfig",
    "PreTrainedTokenizer",
    "PreTrainedTokenizerBase",
    "PreTrainedTokenizerFast",
    "PrefixConstrainedLogitsProcessor",
    "ProphetNetConfig",
    "QDQBertConfig",
    "QDQBertModel",
    "QuestionAnsweringPipeline",
    "RagConfig",
    "RagModel",
    "RagRetriever",
    "RagSequenceForGeneration",
    "RagTokenForGeneration",
    "RealmConfig",
    "RealmForOpenQA",
    "RealmScorer",
    "RealmTokenizerFast",
    "ReformerConfig",
    "ReformerTokenizerFast",
    "RegNetConfig",
    "RemBertConfig",
    "RemBertModel",
    "RemBertTokenizer",
    "RemBertTokenizerFast",
    "RepetitionPenaltyLogitsProcessor",
    "RetriBertConfig",
    "RetriBertTokenizerFast",
    "RoCBertConfig",
    "RoCBertModel",
    "RoCBertTokenizer",
    "RoFormerConfig",
    "RobertaConfig",
    "RobertaModel",
    "RobertaPreLayerNormConfig",
    "RobertaPreLayerNormModel",
    "RobertaTokenizerFast",
    "SEWConfig",
    "SEWDConfig",
    "SEWDForCTC",
    "SEWForCTC",
    "SamConfig",
    "SamPromptEncoderConfig",
    "Seq2SeqTrainingArguments",
    "SpecialTokensMixin",
    "Speech2Text2Config",
    "Speech2Text2Tokenizer",
    "Speech2TextConfig",
    "Speech2TextTokenizer",
    "SpeechEncoderDecoderModel",
    "SpeechT5Config",
    "SpeechT5Model",
    "SplinterConfig",
    "SplinterTokenizerFast",
    "SqueezeBertTokenizerFast",
    "SummarizationPipeline",
    "Swin2SRImageProcessor",
    "Swinv2Model",
    "SwitchTransformersConfig",
    "T5Config",
    "T5Tokenizer",
    "T5TokenizerFast",
    "TableQuestionAnsweringPipeline",
    "TableTransformerConfig",
    "TapasConfig",
    "TapasModel",
    "TapasTokenizer",
    "Text2TextGenerationPipeline",
    "TextClassificationPipeline",
    "TextGenerationPipeline",
    "TFAlbertForMaskedLM",
    "TFAlbertForMultipleChoice",
    "TFAlbertForPreTraining",
    "TFAlbertForQuestionAnswering",
    "TFAlbertForSequenceClassification",
    "TFAlbertForTokenClassification",
    "TFAlbertModel",
    "TFBartForConditionalGeneration",
    "TFBartForSequenceClassification",
    "TFBartModel",
    "TFBertForMaskedLM",
    "TFBertForMultipleChoice",
    "TFBertForNextSentencePrediction",
    "TFBertForPreTraining",
    "TFBertForQuestionAnswering",
    "TFBertForSequenceClassification",
    "TFBertForTokenClassification",
    "TFBertModel",
    "TFBlenderbotForConditionalGeneration",
    "TFBlenderbotModel",
    "TFBlenderbotSmallForConditionalGeneration",
    "TFBlenderbotSmallModel",
    "TFBlipForConditionalGeneration",
    "TFBlipForImageTextRetrieval",
    "TFBlipForQuestionAnswering",
    "TFCLIPModel",
    "TFCTRLForSequenceClassification",
    "TFCTRLLMHeadModel",
    "TFCTRLModel",
    "TFCamembertForCausalLM",
    "TFCamembertForMaskedLM",
    "TFCamembertForMultipleChoice",
    "TFCamembertForQuestionAnswering",
    "TFCamembertForSequenceClassification",
    "TFCamembertForTokenClassification",
    "TFCamembertModel",
    "TFConvBertForMaskedLM",
    "TFConvBertForMultipleChoice",
    "TFConvBertForQuestionAnswering",
    "TFConvBertForSequenceClassification",
    "TFConvBertForTokenClassification",
    "TFConvBertModel",
    "TFConvNextForImageClassification",
    "TFConvNextModel",
    "TFCvtForImageClassification",
    "TFCvtModel",
    "TFDPRReader",
    "TFData2VecVisionForImageClassification",
    "TFData2VecVisionForSemanticSegmentation",
    "TFData2VecVisionModel",
    "TFDebertaForMaskedLM",
    "TFDebertaForQuestionAnswering",
    "TFDebertaForSequenceClassification",
    "TFDebertaForTokenClassification",
    "TFDebertaModel",
    "TFDebertaV2ForMaskedLM",
    "TFDebertaV2ForMultipleChoice",
    "TFDebertaV2ForQuestionAnswering",
    "TFDebertaV2ForSequenceClassification",
    "TFDebertaV2ForTokenClassification",
    "TFDebertaV2Model",
    "TFDeiTForImageClassification",
    "TFDeiTForImageClassificationWithTeacher",
    "TFDeiTForMaskedImageModeling",
    "TFDeiTModel",
    "TFDistilBertForMaskedLM",
    "TFDistilBertForMultipleChoice",
    "TFDistilBertForQuestionAnswering",
    "TFDistilBertForSequenceClassification",
    "TFDistilBertForTokenClassification",
    "TFDistilBertModel",
    "TFEfficientFormerForImageClassification",
    "TFEfficientFormerForImageClassificationWithTeacher",
    "TFEfficientFormerModel",
    "TFElectraForMaskedLM",
    "TFElectraForMultipleChoice",
    "TFElectraForPreTraining",
    "TFElectraForQuestionAnswering",
    "TFElectraForSequenceClassification",
    "TFElectraForTokenClassification",
    "TFElectraModel",
    "TFEncoderDecoderModel",
    "TFEsmForMaskedLM",
    "TFEsmForSequenceClassification",
    "TFEsmForTokenClassification",
    "TFEsmModel",
    "TFFlaubertForMultipleChoice",
    "TFFlaubertForQuestionAnsweringSimple",
    "TFFlaubertForSequenceClassification",
    "TFFlaubertForTokenClassification",
    "TFFlaubertModel",
    "TFFlaubertWithLMHeadModel",
    "TFFunnelBaseModel",
    "TFFunnelForMaskedLM",
    "TFFunnelForMultipleChoice",
    "TFFunnelForPreTraining",
    "TFFunnelForQuestionAnswering",
    "TFFunnelForSequenceClassification",
    "TFFunnelForTokenClassification",
    "TFFunnelModel",
    "TFGPT2DoubleHeadsModel",
    "TFGPT2ForSequenceClassification",
    "TFGPT2LMHeadModel",
    "TFGPT2Model",
    "TFGPTJForCausalLM",
    "TFGPTJForQuestionAnswering",
    "TFGPTJForSequenceClassification",
    "TFGPTJModel",
    "TFGroupViTModel",
    "TFHubertForCTC",
    "TFHubertModel",
    "TFLEDForConditionalGeneration",
    "TFLEDModel",
    "TFLayoutLMForMaskedLM",
    "TFLayoutLMForQuestionAnswering",
    "TFLayoutLMForSequenceClassification",
    "TFLayoutLMForTokenClassification",
    "TFLayoutLMModel",
    "TFLayoutLMv3ForQuestionAnswering",
    "TFLayoutLMv3ForSequenceClassification",
    "TFLayoutLMv3ForTokenClassification",
    "TFLayoutLMv3Model",
    "TFLongformerForMaskedLM",
    "TFLongformerForMultipleChoice",
    "TFLongformerForQuestionAnswering",
    "TFLongformerForSequenceClassification",
    "TFLongformerForTokenClassification",
    "TFLongformerModel",
    "TFLxmertForPreTraining",
    "TFLxmertModel",
    "TFMBartForConditionalGeneration",
    "TFMBartModel",
    "TFMPNetForMaskedLM",
    "TFMPNetForMultipleChoice",
    "TFMPNetForQuestionAnswering",
    "TFMPNetForSequenceClassification",
    "TFMPNetForTokenClassification",
    "TFMPNetModel",
    "TFMarianMTModel",
    "TFMarianModel",
    "TFMobileBertForMaskedLM",
    "TFMobileBertForMultipleChoice",
    "TFMobileBertForNextSentencePrediction",
    "TFMobileBertForPreTraining",
    "TFMobileBertForQuestionAnswering",
    "TFMobileBertForSequenceClassification",
    "TFMobileBertForTokenClassification",
    "TFMobileBertModel",
    "TFMobileViTForImageClassification",
    "TFMobileViTForSemanticSegmentation",
    "TFMobileViTModel",
    "TFOPTForCausalLM",
    "TFOPTModel",
    "TFOpenAIGPTDoubleHeadsModel",
    "TFOpenAIGPTForSequenceClassification",
    "TFOpenAIGPTLMHeadModel",
    "TFOpenAIGPTModel",
    "TFPegasusForConditionalGeneration",
    "TFPegasusModel",
    "TFRagModel",
    "TFRagSequenceForGeneration",
    "TFRagTokenForGeneration",
    "TFRemBertForCausalLM",
    "TFRemBertForMaskedLM",
    "TFRemBertForMultipleChoice",
    "TFRemBertForQuestionAnswering",
    "TFRemBertForSequenceClassification",
    "TFRemBertForTokenClassification",
    "TFRemBertModel",
    "TFRepetitionPenaltyLogitsProcessor",
    "TFResNetForImageClassification",
    "TFResNetModel",
    "TFRoFormerForCausalLM",
    "TFRoFormerForMaskedLM",
    "TFRoFormerForMultipleChoice",
    "TFRoFormerForQuestionAnswering",
    "TFRoFormerForSequenceClassification",
    "TFRoFormerForTokenClassification",
    "TFRoFormerModel",
    "TFRobertaForMaskedLM",
    "TFRobertaForMultipleChoice",
    "TFRobertaForQuestionAnswering",
    "TFRobertaForSequenceClassification",
    "TFRobertaForTokenClassification",
    "TFRobertaModel",
    "TFRobertaPreLayerNormForMaskedLM",
    "TFRobertaPreLayerNormForMultipleChoice",
    "TFRobertaPreLayerNormForQuestionAnswering",
    "TFRobertaPreLayerNormForSequenceClassification",
    "TFRobertaPreLayerNormForTokenClassification",
    "TFRobertaPreLayerNormModel",
    "TFSamModel",
    "TFSegformerForImageClassification",
    "TFSegformerForSemanticSegmentation",
    "TFSegformerModel",
    "TFSpeech2TextForConditionalGeneration",
    "TFSpeech2TextModel",
    "TFSwinForImageClassification",
    "TFSwinForMaskedImageModeling",
    "TFSwinModel",
    "TFT5EncoderModel",
    "TFT5ForConditionalGeneration",
    "TFT5Model",
    "TFTapasForMaskedLM",
    "TFTapasForQuestionAnswering",
    "TFTapasForSequenceClassification",
    "TFTapasModel",
    "TFTransfoXLForSequenceClassification",
    "TFTransfoXLLMHeadModel",
    "TFTransfoXLModel",
    "TFViTForImageClassification",
    "TFViTMAEForPreTraining",
    "TFViTMAEModel",
    "TFViTModel",
    "TFVisionEncoderDecoderModel",
    "TFVisionTextDualEncoderModel",
    "TFWav2Vec2ForCTC",
    "TFWav2Vec2Model",
    "TFWhisperForConditionalGeneration",
    "TFWhisperModel",
    "TFXGLMForCausalLM",
    "TFXGLMModel",
    "TFXLMForMultipleChoice",
    "TFXLMForQuestionAnsweringSimple",
    "TFXLMForSequenceClassification",
    "TFXLMForTokenClassification",
    "TFXLMModel",
    "TFXLMRobertaForCausalLM",
    "TFXLMRobertaForMaskedLM",
    "TFXLMRobertaForMultipleChoice",
    "TFXLMRobertaForQuestionAnswering",
    "TFXLMRobertaForSequenceClassification",
    "TFXLMRobertaForTokenClassification",
    "TFXLMRobertaModel",
    "TFXLMWithLMHeadModel",
    "TFXLNetForMultipleChoice",
    "TFXLNetForQuestionAnsweringSimple",
    "TFXLNetForSequenceClassification",
    "TFXLNetForTokenClassification",
    "TFXLNetLMHeadModel",
    "TFXLNetModel",
    "TimeSeriesTransformerConfig",
    "TokenClassificationPipeline",
    "TrOCRConfig",
    "TrainerState",
    "TrainingArguments",
    "TrajectoryTransformerConfig",
    "TransfoXLConfig",
    "TranslationPipeline",
    "TvltImageProcessor",
    "UMT5Config",
    "UperNetConfig",
    "UperNetForSemanticSegmentation",
    "ViTHybridImageProcessor",
    "ViTHybridModel",
    "ViTMSNModel",
    "ViTModel",
    "VideoClassificationPipeline",
    "ViltConfig",
    "ViltForImagesAndTextClassification",
    "ViltModel",
    "VisionEncoderDecoderModel",
    "VisionTextDualEncoderModel",
    "VisualBertConfig",
    "VisualBertModel",
    "VisualQuestionAnsweringPipeline",
    "VitMatteForImageMatting",
    "VitsTokenizer",
    "VivitModel",
    "Wav2Vec2CTCTokenizer",
    "Wav2Vec2Config",
    "Wav2Vec2ConformerConfig",
    "Wav2Vec2ConformerForCTC",
    "Wav2Vec2FeatureExtractor",
    "Wav2Vec2PhonemeCTCTokenizer",
    "WavLMConfig",
    "WavLMForCTC",
    "WhisperConfig",
    "WhisperFeatureExtractor",
    "WhisperForAudioClassification",
    "XCLIPTextConfig",
    "XCLIPVisionConfig",
    "XGLMConfig",
    "XGLMModel",
    "XGLMTokenizerFast",
    "XLMConfig",
    "XLMProphetNetConfig",
    "XLMRobertaConfig",
    "XLMRobertaModel",
    "XLMRobertaTokenizerFast",
    "XLMRobertaXLConfig",
    "XLMRobertaXLModel",
    "XLNetConfig",
    "XLNetTokenizerFast",
    "XmodConfig",
    "XmodModel",
    "YolosImageProcessor",
    "YolosModel",
    "YosoConfig",
    "ZeroShotAudioClassificationPipeline",
    "ZeroShotClassificationPipeline",
    "ZeroShotImageClassificationPipeline",
    "ZeroShotObjectDetectionPipeline",
]

# Supported math operations when interpreting the value of defaults.
MATH_OPERATORS = {
    ast.Add: op.add,
    ast.Sub: op.sub,
    ast.Mult: op.mul,
    ast.Div: op.truediv,
    ast.Pow: op.pow,
    ast.BitXor: op.xor,
    ast.USub: op.neg,
}


def find_indent(line: str) -> int:
    """
    Returns the number of spaces that start a line indent.
    """
    search = re.search(r"^(\s*)(?:\S|$)", line)
    if search is None:
        return 0
    return len(search.groups()[0])


def stringify_default(default: Any) -> str:
    """
    Returns the string representation of a default value, as used in docstring: numbers are left as is, all other
    objects are in backtiks.

    Args:
        default (`Any`): The default value to process

    Returns:
        `str`: The string representation of that default.
    """
    if isinstance(default, bool):
        # We need to test for bool first as a bool passes isinstance(xxx, (int, float))
        return f"`{default}`"
    elif isinstance(default, enum.Enum):
        # We need to test for enum first as an enum with int values will pass isinstance(xxx, (int, float))
        return f"`{str(default)}`"
    elif isinstance(default, int):
        return str(default)
    elif isinstance(default, float):
        result = str(default)
        return str(round(default, 2)) if len(result) > 6 else result
    elif isinstance(default, str):
        return str(default) if default.isnumeric() else f'`"{default}"`'
    elif isinstance(default, type):
        return f"`{default.__name__}`"
    else:
        return f"`{default}`"


def eval_math_expression(expression: str) -> Optional[Union[float, int]]:
    # Mainly taken from the excellent https://stackoverflow.com/a/9558001
    """
    Evaluate (safely) a mathematial expression and returns its value.

    Args:
        expression (`str`): The expression to evaluate.

    Returns:
        `Optional[Union[float, int]]`: Returns `None` if the evaluation fails in any way and the value computed
        otherwise.

    Example:

    ```py
    >>> eval_expr('2^6')
    4
    >>> eval_expr('2**6')
    64
    >>> eval_expr('1 + 2*3**(4^5) / (6 + -7)')
    -5.0
    ```
    """
    try:
        return eval_node(ast.parse(expression, mode="eval").body)
    except TypeError:
        return


def eval_node(node):
    if isinstance(node, ast.Num):  # <number>
        return node.n
    elif isinstance(node, ast.BinOp):  # <left> <operator> <right>
        return MATH_OPERATORS[type(node.op)](eval_node(node.left), eval_node(node.right))
    elif isinstance(node, ast.UnaryOp):  # <operator> <operand> e.g., -1
        return MATH_OPERATORS[type(node.op)](eval_node(node.operand))
    else:
        raise TypeError(node)


def replace_default_in_arg_description(description: str, default: Any) -> str:
    """
    Catches the default value in the description of an argument inside a docstring and replaces it by the value passed.

    Args:
        description (`str`): The description of an argument in a docstring to process.
        default (`Any`): The default value that whould be in the docstring of that argument.

    Returns:
       `str`: The description updated with the new default value.
    """
    # Lots of docstrings have `optional` or **opational** instead of *optional* so we do this fix here.
    description = description.replace("`optional`", OPTIONAL_KEYWORD)
    description = description.replace("**optional**", OPTIONAL_KEYWORD)
    if default is inspect._empty:
        # No default, make sure the description doesn't have any either
        idx = description.find(OPTIONAL_KEYWORD)
        if idx != -1:
            description = description[:idx].rstrip()
            if description.endswith(","):
                description = description[:-1].rstrip()
    elif default is None:
        # Default None are not written, we just set `*optional*`. If there is default that is not None specified in the
        # description, we do not erase it (as sometimes we set the default to `None` because the default is a mutable
        # object).
        idx = description.find(OPTIONAL_KEYWORD)
        if idx == -1:
            description = f"{description}, {OPTIONAL_KEYWORD}"
        elif re.search(r"defaults to `?None`?", description) is not None:
            len_optional = len(OPTIONAL_KEYWORD)
            description = description[: idx + len_optional]
    else:
        str_default = None
        # For numbers we may have a default that is given by a math operation (1/255 is really popular). We don't
        # want to replace those by their actual values.
        if isinstance(default, (int, float)) and re.search("defaults to `?(.*?)(?:`|$)", description) is not None:
            # Grab the default and evaluate it.
            current_default = re.search("defaults to `?(.*?)(?:`|$)", description).groups()[0]
            if default == eval_math_expression(current_default):
                try:
                    # If it can be directly converted to the type of the default, it's a simple value
                    str_default = str(type(default)(current_default))
                except Exception:
                    # Otherwise there is a math operator so we add a code block.
                    str_default = f"`{current_default}`"

        if str_default is None:
            str_default = stringify_default(default)
        # Make sure default match
        if OPTIONAL_KEYWORD not in description:
            description = f"{description}, {OPTIONAL_KEYWORD}, defaults to {str_default}"
        elif _re_parse_description.search(description) is None:
            idx = description.find(OPTIONAL_KEYWORD)
            len_optional = len(OPTIONAL_KEYWORD)
            description = f"{description[:idx + len_optional]}, defaults to {str_default}"
        else:
            description = _re_parse_description.sub(rf"*optional*, defaults to {str_default}", description)

    return description


def get_default_description(arg: inspect.Parameter) -> str:
    """
    Builds a default description for a parameter that was not documented.

    Args:
        arg (`inspect.Parameter`): The argument in the signature to generate a description for.

    Returns:
        `str`: The description.
    """
    if arg.annotation is inspect._empty:
        arg_type = "<fill_type>"
    elif hasattr(arg.annotation, "__name__"):
        arg_type = arg.annotation.__name__
    else:
        arg_type = str(arg.annotation)

    if arg.default is inspect._empty:
        return f"`{arg_type}`"
    elif arg.default is None:
        return f"`{arg_type}`, {OPTIONAL_KEYWORD}"
    else:
        str_default = stringify_default(arg.default)
        return f"`{arg_type}`, {OPTIONAL_KEYWORD}, defaults to {str_default}"


def find_source_file(obj: Any) -> Path:
    """
    Finds the source file of an object.

    Args:
        obj (`Any`): The object whose source file we are looking for.

    Returns:
        `Path`: The source file.
    """
    module = obj.__module__
    obj_file = PATH_TO_TRANSFORMERS
    for part in module.split(".")[1:]:
        obj_file = obj_file / part
    return obj_file.with_suffix(".py")


def match_docstring_with_signature(obj: Any) -> Optional[Tuple[str, str]]:
    """
    Matches the docstring of an object with its signature.

    Args:
        obj (`Any`): The object to process.

    Returns:
        `Optional[Tuple[str, str]]`: Returns `None` if there is no docstring or no parameters documented in the
        docstring, otherwise returns a tuple of two strings: the current documentation of the arguments in the
        docstring and the one matched with the signature.
    """
    if len(getattr(obj, "__doc__", "")) == 0:
        # Nothing to do, there is no docstring.
        return

    # Read the docstring in the source code to see if there is a special command to ignore this object.
    try:
        source, _ = inspect.getsourcelines(obj)
    except OSError:
        source = []

    idx = 0
    while idx < len(source) and '"""' not in source[idx]:
        idx += 1

    ignore_order = False
    if idx < len(source):
        line_before_docstring = source[idx - 1]
        if re.search(r"^\s*#\s*no-format\s*$", line_before_docstring):
            # This object is ignored
            return
        elif re.search(r"^\s*#\s*ignore-order\s*$", line_before_docstring):
            ignore_order = True

    # Read the signature
    signature = inspect.signature(obj).parameters

    obj_doc_lines = obj.__doc__.split("\n")
    # Get to the line where we start documenting arguments
    idx = 0
    while idx < len(obj_doc_lines) and _re_args.search(obj_doc_lines[idx]) is None:
        idx += 1

    if idx == len(obj_doc_lines):
        # Nothing to do, no parameters are documented.
        return

    indent = find_indent(obj_doc_lines[idx])
    arguments = {}
    current_arg = None
    idx += 1
    start_idx = idx
    # Keep going until the arg section is finished (nonempty line at the same indent level) or the end of the docstring.
    while idx < len(obj_doc_lines) and (
        len(obj_doc_lines[idx].strip()) == 0 or find_indent(obj_doc_lines[idx]) > indent
    ):
        if find_indent(obj_doc_lines[idx]) == indent + 4:
            # New argument -> let's generate the proper doc for it
            re_search_arg = _re_parse_arg.search(obj_doc_lines[idx])
            if re_search_arg is not None:
                _, name, description = re_search_arg.groups()
                current_arg = name
                if name in signature:
                    default = signature[name].default
                    if signature[name].kind is inspect._ParameterKind.VAR_KEYWORD:
                        default = None
                    new_description = replace_default_in_arg_description(description, default)
                else:
                    new_description = description
                init_doc = _re_parse_arg.sub(rf"\1\2 ({new_description}):", obj_doc_lines[idx])
                arguments[current_arg] = [init_doc]
        elif current_arg is not None:
            arguments[current_arg].append(obj_doc_lines[idx])

        idx += 1

    # We went too far by one (perhaps more if there are a lot of new lines)
    idx -= 1
    while len(obj_doc_lines[idx].strip()) == 0:
        arguments[current_arg] = arguments[current_arg][:-1]
        idx -= 1
    # And we went too far by one again.
    idx += 1

    old_doc_arg = "\n".join(obj_doc_lines[start_idx:idx])

    old_arguments = list(arguments.keys())
    arguments = {name: "\n".join(doc) for name, doc in arguments.items()}
    # Add missing arguments with a template
    for name in set(signature.keys()) - set(arguments.keys()):
        arg = signature[name]
        # We ignore private arguments or *args/**kwargs (unless they are documented by the user)
        if name.startswith("_") or arg.kind in [
            inspect._ParameterKind.VAR_KEYWORD,
            inspect._ParameterKind.VAR_POSITIONAL,
        ]:
            arguments[name] = ""
        else:
            arg_desc = get_default_description(arg)
            arguments[name] = " " * (indent + 4) + f"{name} ({arg_desc}): <fill_docstring>"

    # Arguments are sorted by the order in the signature unless a special comment is put.
    if ignore_order:
        new_param_docs = [arguments[name] for name in old_arguments if name in signature]
        missing = set(signature.keys()) - set(old_arguments)
        new_param_docs.extend([arguments[name] for name in missing if len(arguments[name]) > 0])
    else:
        new_param_docs = [arguments[name] for name in signature.keys() if len(arguments[name]) > 0]
    new_doc_arg = "\n".join(new_param_docs)

    return old_doc_arg, new_doc_arg


def fix_docstring(obj: Any, old_doc_args: str, new_doc_args: str):
    """
    Fixes the docstring of an object by replacing its arguments documentaiton by the one matched with the signature.

    Args:
        obj (`Any`):
            The object whose dostring we are fixing.
        old_doc_args (`str`):
            The current documentation of the parameters of `obj` in the docstring (as returned by
            `match_docstring_with_signature`).
        new_doc_args (`str`):
            The documentation of the parameters of `obj` matched with its signature (as returned by
            `match_docstring_with_signature`).
    """
    # Read the docstring in the source code and make sure we have the right part of the docstring
    source, line_number = inspect.getsourcelines(obj)

    # Get to the line where we start documenting arguments
    idx = 0
    while idx < len(source) and _re_args.search(source[idx]) is None:
        idx += 1

    if idx == len(source):
        # Args are not defined in the docstring of this object
        return

    # Get to the line where we stop documenting arguments
    indent = find_indent(source[idx])
    idx += 1
    start_idx = idx
    while idx < len(source) and (len(source[idx].strip()) == 0 or find_indent(source[idx]) > indent):
        idx += 1

    idx -= 1
    while len(source[idx].strip()) == 0:
        idx -= 1
    idx += 1

    if "".join(source[start_idx:idx])[:-1] != old_doc_args:
        # Args are not fully defined in the docstring of this object
        return

    obj_file = find_source_file(obj)
    with open(obj_file, "r", encoding="utf-8") as f:
        content = f.read()

    # Replace content
    lines = content.split("\n")
    lines = lines[: line_number + start_idx - 1] + [new_doc_args] + lines[line_number + idx - 1 :]

    print(f"Fixing the docstring of {obj.__name__} in {obj_file}.")
    with open(obj_file, "w", encoding="utf-8") as f:
        f.write("\n".join(lines))


def check_docstrings(overwrite: bool = False):
    """
    Check docstrings of all public objects that are callables and are documented.

    Args:
        overwrite (`bool`, *optional*, defaults to `False`):
            Whether to fix inconsistencies or not.
    """
    failures = []
    hard_failures = []
    to_clean = []
    for name in dir(transformers):
        # Skip objects that are private or not documented.
        if name.startswith("_") or ignore_undocumented(name) or name in OBJECTS_TO_IGNORE:
            continue

        obj = getattr(transformers, name)
        if not callable(obj) or not isinstance(obj, type) or getattr(obj, "__doc__", None) is None:
            continue

        # Check docstring
        try:
            result = match_docstring_with_signature(obj)
            if result is not None:
                old_doc, new_doc = result
            else:
                old_doc, new_doc = None, None
        except Exception as e:
            print(e)
            hard_failures.append(name)
            continue
        if old_doc != new_doc:
            if overwrite:
                fix_docstring(obj, old_doc, new_doc)
            else:
                failures.append(name)
        elif not overwrite and new_doc is not None and ("<fill_type>" in new_doc or "<fill_docstring>" in new_doc):
            to_clean.append(name)

    # Deal with errors
    error_message = ""
    if len(hard_failures) > 0:
        error_message += (
            "The argument part of the docstrings of the following objects could not be processed, check they are "
            "properly formatted."
        )
        error_message += "\n" + "\n".join([f"- {name}" for name in hard_failures])
    if len(failures) > 0:
        error_message += (
            "The following objects docstrings do not match their signature. Run `make fix-copies` to fix this."
        )
        error_message += "\n" + "\n".join([f"- {name}" for name in failures])
    if len(to_clean) > 0:
        error_message += (
            "The following objects docstrings contain templates you need to fix: search for `<fill_type>` or "
            "`<fill_docstring>`."
        )
        error_message += "\n" + "\n".join([f"- {name}" for name in to_clean])

    if len(error_message) > 0:
        error_message = "There was at least one problem when checking docstrings of public objects.\n" + error_message
        raise ValueError(error_message)


if __name__ == "__main__":
    parser = argparse.ArgumentParser()
    parser.add_argument("--fix_and_overwrite", action="store_true", help="Whether to fix inconsistencies.")
    args = parser.parse_args()

    check_docstrings(overwrite=args.fix_and_overwrite)<|MERGE_RESOLUTION|>--- conflicted
+++ resolved
@@ -131,11 +131,6 @@
     "CodeGenConfig",
     "CodeGenTokenizer",
     "CodeGenTokenizerFast",
-<<<<<<< HEAD
-    "CodeLlamaTokenizer",
-=======
-    "CodeLlamaTokenizerFast",
->>>>>>> 7cc6f822
     "ConditionalDetrConfig",
     "ConditionalDetrImageProcessor",
     "ConvBertConfig",
