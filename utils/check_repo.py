--- conflicted
+++ resolved
@@ -296,11 +296,8 @@
     "SeamlessM4TTextToUnitForConditionalGeneration",
     "SeamlessM4TCodeHifiGan",
     "SeamlessM4TForSpeechToSpeech",  # no auto class for speech-to-speech
-<<<<<<< HEAD
+    "TvpForVideoGrounding",
     "UdopForConditionalGeneration",
-=======
-    "TvpForVideoGrounding",
->>>>>>> 083e3692
 ]
 
 # DO NOT edit this list!
