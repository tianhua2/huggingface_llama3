# coding=utf-8
# Copyright 2024 The HuggingFace Inc. team. All rights reserved.
#
# Licensed under the Apache License, Version 2.0 (the "License");
# you may not use this file except in compliance with the License.
# You may obtain a copy of the License at
#
#     http://www.apache.org/licenses/LICENSE-2.0
#
# Unless required by applicable law or agreed to in writing, software
# distributed under the License is distributed on an "AS IS" BASIS,
# WITHOUT WARRANTIES OR CONDITIONS OF ANY KIND, either express or implied.
# See the License for the specific language governing permissions and
# limitations under the License.


import inspect
import json
import random
import tempfile


try:
    from typing import Unpack
except ImportError:
    from typing_extensions import Unpack
import unittest

import numpy as np

from transformers import CLIPTokenizerFast, ProcessorMixin
from transformers.models.auto.processing_auto import processor_class_from_name
from transformers.testing_utils import (
    check_json_file_has_correct_format,
    require_tokenizers,
    require_torch,
    require_vision,
)
from transformers.utils import is_vision_available


global_rng = random.Random()

if is_vision_available():
    from PIL import Image

    from transformers import CLIPImageProcessor


# Copied from tests.models.whisper.test_feature_extraction_whisper.floats_list
def floats_list(shape, scale=1.0, rng=None, name=None):
    """Creates a random float32 tensor"""
    if rng is None:
        rng = global_rng

    values = []
    for batch_idx in range(shape[0]):
        values.append([])
        for _ in range(shape[1]):
            values[-1].append(rng.random() * scale)

    return values


@require_torch
@require_vision
class ProcessorTesterMixin:
    processor_class = None

    def prepare_processor_dict(self):
        return {}

    def get_component(self, attribute, **kwargs):
        assert attribute in self.processor_class.attributes
        component_class_name = getattr(self.processor_class, f"{attribute}_class")
        if isinstance(component_class_name, tuple):
            component_class_name = component_class_name[0]

        component_class = processor_class_from_name(component_class_name)
<<<<<<< HEAD
        if hasattr(self, "tmpdirname"):
            component = component_class.from_pretrained(self.tmpdirname, **kwargs)  # noqa
        elif hasattr(self, "model_id"):
            component = component_class.from_pretrained(self.model_id, **kwargs)  # noqa
=======
        component = component_class.from_pretrained(self.tmpdirname, **kwargs)  # noqa
        if attribute == "tokenizer" and not component.pad_token:
            component.pad_token = "[TEST_PAD]"
>>>>>>> 9485289f

        return component

    def prepare_components(self):
        components = {}
        for attribute in self.processor_class.attributes:
            component = self.get_component(attribute)
            components[attribute] = component

        return components

    def get_processor(self):
        components = self.prepare_components()
        processor = self.processor_class(**components, **self.prepare_processor_dict())
        return processor

    @require_vision
    def prepare_image_inputs(self):
        """This function prepares a list of PIL images, or a list of numpy arrays if one specifies numpify=True,
        or a list of PyTorch tensors if one specifies torchify=True.
        """
        image_inputs = [np.random.randint(255, size=(3, 30, 400), dtype=np.uint8)]
        image_inputs = [Image.fromarray(np.moveaxis(x, 0, -1)) for x in image_inputs]
        return image_inputs

    def test_processor_to_json_string(self):
        processor = self.get_processor()
        obj = json.loads(processor.to_json_string())
        for key, value in self.prepare_processor_dict().items():
            self.assertEqual(obj[key], value)
            self.assertEqual(getattr(processor, key, None), value)

    def test_processor_from_and_save_pretrained(self):
        processor_first = self.get_processor()

        with tempfile.TemporaryDirectory() as tmpdirname:
            saved_files = processor_first.save_pretrained(tmpdirname)
            if len(saved_files) > 0:
                check_json_file_has_correct_format(saved_files[0])
                processor_second = self.processor_class.from_pretrained(tmpdirname)

                self.assertEqual(processor_second.to_dict(), processor_first.to_dict())

    # These kwargs-related tests ensure that processors are correctly instantiated.
    # they need to be applied only if an image_processor exists.

    def skip_processor_without_typed_kwargs(self, processor):
        # TODO this signature check is to test only uniformized processors.
        # Once all are updated, remove it.
        is_kwargs_typed_dict = False
        call_signature = inspect.signature(processor.__call__)
        for param in call_signature.parameters.values():
            if param.kind == param.VAR_KEYWORD and param.annotation != param.empty:
                is_kwargs_typed_dict = (
                    hasattr(param.annotation, "__origin__") and param.annotation.__origin__ == Unpack
                )
        if not is_kwargs_typed_dict:
            self.skipTest(f"{self.processor_class} doesn't have typed kwargs.")

    @require_vision
    @require_torch
    def test_tokenizer_defaults_preserved_by_kwargs(self):
        if "image_processor" not in self.processor_class.attributes:
            self.skipTest(f"image_processor attribute not present in {self.processor_class}")
        image_processor = self.get_component("image_processor")
        tokenizer = self.get_component("tokenizer", max_length=117, padding="max_length")
<<<<<<< HEAD
        if not tokenizer.pad_token:
            tokenizer.pad_token = "[TEST_PAD]"
=======

>>>>>>> 9485289f
        processor = self.processor_class(tokenizer=tokenizer, image_processor=image_processor)
        self.skip_processor_without_typed_kwargs(processor)
        input_str = "lower newer"
        image_input = self.prepare_image_inputs()
        inputs = processor(text=input_str, images=image_input, return_tensors="pt")
        self.assertEqual(len(inputs["input_ids"][0]), 117)

    @require_torch
    @require_vision
    def test_image_processor_defaults_preserved_by_image_kwargs(self):
        if "image_processor" not in self.processor_class.attributes:
            self.skipTest(f"image_processor attribute not present in {self.processor_class}")
<<<<<<< HEAD
        image_processor = self.get_component("image_processor", crop_size=(234, 234), size=(234, 234))
        tokenizer = self.get_component("tokenizer", max_length=117)
        if not tokenizer.pad_token:
            tokenizer.pad_token = "[TEST_PAD]"
=======
        image_processor = self.get_component("image_processor", size=(234, 234))
        tokenizer = self.get_component("tokenizer", max_length=117, padding="max_length")

>>>>>>> 9485289f
        processor = self.processor_class(tokenizer=tokenizer, image_processor=image_processor)
        self.skip_processor_without_typed_kwargs(processor)

        input_str = "lower newer"
        image_input = self.prepare_image_inputs()
        inputs = processor(text=input_str, images=image_input)
        self.assertEqual(len(inputs["pixel_values"][0][0]), 234)

    @require_vision
    @require_torch
    def test_kwargs_overrides_default_tokenizer_kwargs(self):
        if "image_processor" not in self.processor_class.attributes:
            self.skipTest(f"image_processor attribute not present in {self.processor_class}")
        image_processor = self.get_component("image_processor")
<<<<<<< HEAD
        tokenizer = self.get_component("tokenizer", max_length=117)
        if not tokenizer.pad_token:
            tokenizer.pad_token = "[TEST_PAD]"
=======
        tokenizer = self.get_component("tokenizer", padding="longest")

>>>>>>> 9485289f
        processor = self.processor_class(tokenizer=tokenizer, image_processor=image_processor)
        self.skip_processor_without_typed_kwargs(processor)
        input_str = "lower newer"
        image_input = self.prepare_image_inputs()
<<<<<<< HEAD
=======

>>>>>>> 9485289f
        inputs = processor(
            text=input_str, images=image_input, return_tensors="pt", max_length=112, padding="max_length"
        )
        self.assertEqual(len(inputs["input_ids"][0]), 112)

    @require_torch
    @require_vision
    def test_kwargs_overrides_default_image_processor_kwargs(self):
        if "image_processor" not in self.processor_class.attributes:
            self.skipTest(f"image_processor attribute not present in {self.processor_class}")
<<<<<<< HEAD
        image_processor = self.get_component("image_processor", crop_size=(234, 234), size=(234, 234))
        tokenizer = self.get_component("tokenizer", max_length=117)
        if not tokenizer.pad_token:
            tokenizer.pad_token = "[TEST_PAD]"
=======
        image_processor = self.get_component("image_processor", size=(234, 234))
        tokenizer = self.get_component("tokenizer", max_length=117, padding="max_length")

>>>>>>> 9485289f
        processor = self.processor_class(tokenizer=tokenizer, image_processor=image_processor)
        self.skip_processor_without_typed_kwargs(processor)

        input_str = "lower newer"
        image_input = self.prepare_image_inputs()

<<<<<<< HEAD
        inputs = processor(text=input_str, images=image_input, crop_size=[224, 224], size=[224, 224])
=======
        inputs = processor(text=input_str, images=image_input, size=[224, 224])
>>>>>>> 9485289f
        self.assertEqual(len(inputs["pixel_values"][0][0]), 224)

    @require_torch
    @require_vision
    def test_unstructured_kwargs(self):
        if "image_processor" not in self.processor_class.attributes:
            self.skipTest(f"image_processor attribute not present in {self.processor_class}")
        image_processor = self.get_component("image_processor")
        tokenizer = self.get_component("tokenizer")
        if not tokenizer.pad_token:
            tokenizer.pad_token = "[TEST_PAD]"
        processor = self.processor_class(tokenizer=tokenizer, image_processor=image_processor)
        self.skip_processor_without_typed_kwargs(processor)

        input_str = "lower newer"
        image_input = self.prepare_image_inputs()
        inputs = processor(
            text=input_str,
            images=image_input,
            return_tensors="pt",
<<<<<<< HEAD
            crop_size={"height": 214, "width": 214},
=======
>>>>>>> 9485289f
            size={"height": 214, "width": 214},
            padding="max_length",
            max_length=76,
        )

        self.assertEqual(inputs["pixel_values"].shape[2], 214)
        self.assertEqual(len(inputs["input_ids"][0]), 76)

    @require_torch
    @require_vision
    def test_unstructured_kwargs_batched(self):
        if "image_processor" not in self.processor_class.attributes:
            self.skipTest(f"image_processor attribute not present in {self.processor_class}")
        image_processor = self.get_component("image_processor")
        tokenizer = self.get_component("tokenizer")
        if not tokenizer.pad_token:
            tokenizer.pad_token = "[TEST_PAD]"
        processor = self.processor_class(tokenizer=tokenizer, image_processor=image_processor)
        self.skip_processor_without_typed_kwargs(processor)

        input_str = ["lower newer", "upper older longer string"]
        image_input = self.prepare_image_inputs() * 2
        inputs = processor(
            text=input_str,
            images=image_input,
            return_tensors="pt",
<<<<<<< HEAD
            crop_size={"height": 214, "width": 214},
=======
>>>>>>> 9485289f
            size={"height": 214, "width": 214},
            padding="longest",
            max_length=76,
        )
        self.assertEqual(inputs["pixel_values"].shape[2], 214)

        self.assertEqual(len(inputs["input_ids"][0]), 6)

    @require_torch
    @require_vision
    def test_doubly_passed_kwargs(self):
        if "image_processor" not in self.processor_class.attributes:
            self.skipTest(f"image_processor attribute not present in {self.processor_class}")
        image_processor = self.get_component("image_processor")
        tokenizer = self.get_component("tokenizer")
        if not tokenizer.pad_token:
            tokenizer.pad_token = "[TEST_PAD]"
        processor = self.processor_class(tokenizer=tokenizer, image_processor=image_processor)
        self.skip_processor_without_typed_kwargs(processor)

        input_str = ["lower newer"]
        image_input = self.prepare_image_inputs()
        with self.assertRaises(ValueError):
            _ = processor(
                text=input_str,
                images=image_input,
                images_kwargs={"size": {"height": 222, "width": 222}},
                size={"height": 214, "width": 214},
            )

    @require_torch
    @require_vision
    def test_structured_kwargs_nested(self):
        if "image_processor" not in self.processor_class.attributes:
            self.skipTest(f"image_processor attribute not present in {self.processor_class}")
        image_processor = self.get_component("image_processor")
        tokenizer = self.get_component("tokenizer")
        if not tokenizer.pad_token:
            tokenizer.pad_token = "[TEST_PAD]"
        processor = self.processor_class(tokenizer=tokenizer, image_processor=image_processor)
        self.skip_processor_without_typed_kwargs(processor)

        input_str = "lower newer"
        image_input = self.prepare_image_inputs()

        # Define the kwargs for each modality
        all_kwargs = {
            "common_kwargs": {"return_tensors": "pt"},
<<<<<<< HEAD
            "images_kwargs": {"crop_size": {"height": 214, "width": 214}, "size": {"height": 214, "width": 214}},
=======
            "images_kwargs": {"size": {"height": 214, "width": 214}},
>>>>>>> 9485289f
            "text_kwargs": {"padding": "max_length", "max_length": 76},
        }

        inputs = processor(text=input_str, images=image_input, **all_kwargs)
        self.skip_processor_without_typed_kwargs(processor)

        self.assertEqual(inputs["pixel_values"].shape[2], 214)

        self.assertEqual(len(inputs["input_ids"][0]), 76)

    @require_torch
    @require_vision
    def test_structured_kwargs_nested_from_dict(self):
        if "image_processor" not in self.processor_class.attributes:
            self.skipTest(f"image_processor attribute not present in {self.processor_class}")

        image_processor = self.get_component("image_processor")
        tokenizer = self.get_component("tokenizer")
        if not tokenizer.pad_token:
            tokenizer.pad_token = "[TEST_PAD]"
        processor = self.processor_class(tokenizer=tokenizer, image_processor=image_processor)
        self.skip_processor_without_typed_kwargs(processor)
        input_str = "lower newer"
        image_input = self.prepare_image_inputs()

        # Define the kwargs for each modality
        all_kwargs = {
            "common_kwargs": {"return_tensors": "pt"},
<<<<<<< HEAD
            "images_kwargs": {"crop_size": {"height": 214, "width": 214}, "size": {"height": 214, "width": 214}},
=======
            "images_kwargs": {"size": {"height": 214, "width": 214}},
>>>>>>> 9485289f
            "text_kwargs": {"padding": "max_length", "max_length": 76},
        }

        inputs = processor(text=input_str, images=image_input, **all_kwargs)
        self.assertEqual(inputs["pixel_values"].shape[2], 214)

        self.assertEqual(len(inputs["input_ids"][0]), 76)

    #  text + audio kwargs testing
    @require_torch
    def test_tokenizer_defaults_preserved_by_kwargs_audio(self):
        if "feature_extractor" not in self.processor_class.attributes:
            self.skipTest(f"feature_extractor attribute not present in {self.processor_class}")
        feature_extractor = self.get_component("feature_extractor")
        if hasattr(self, "get_tokenizer"):
            tokenizer = self.get_tokenizer(max_length=117, padding="max_length")
        elif hasattr(self, "get_component"):
            tokenizer = self.get_component("tokenizer", max_length=117, padding="max_length")
        if not tokenizer.pad_token:
            tokenizer.pad_token = "[TEST_PAD]"
        processor = self.processor_class(tokenizer=tokenizer, feature_extractor=feature_extractor)
        self.skip_processor_without_typed_kwargs(processor)
        input_str = "lower newer"
        raw_speech = floats_list((3, 1000))
        inputs = processor(text=input_str, audio=raw_speech, return_tensors="pt")
        if "input_ids" in inputs:
            self.assertEqual(len(inputs["input_ids"][0]), 117)
        elif "labels" in inputs:
            self.assertEqual(len(inputs["labels"][0]), 117)

    @require_torch
    def test_kwargs_overrides_default_tokenizer_kwargs_audio(self):
        if "feature_extractor" not in self.processor_class.attributes:
            self.skipTest(f"feature_extractor attribute not present in {self.processor_class}")
        feature_extractor = self.get_component("feature_extractor")
        if hasattr(self, "get_tokenizer"):
            tokenizer = self.get_tokenizer(max_length=117)
        elif hasattr(self, "get_component"):
            tokenizer = self.get_component("tokenizer", max_length=117)
        if not tokenizer.pad_token:
            tokenizer.pad_token = "[TEST_PAD]"
        processor = self.processor_class(tokenizer=tokenizer, feature_extractor=feature_extractor)
        self.skip_processor_without_typed_kwargs(processor)
        input_str = "lower newer"
        raw_speech = floats_list((3, 1000))
        inputs = processor(text=input_str, audio=raw_speech, return_tensors="pt", max_length=112, padding="max_length")
        if "input_ids" in inputs:
            self.assertEqual(len(inputs["input_ids"][0]), 112)
        elif "labels" in inputs:
            self.assertEqual(len(inputs["labels"][0]), 112)

    @require_torch
    def test_unstructured_kwargs_audio(self):
        if "feature_extractor" not in self.processor_class.attributes:
            self.skipTest(f"feature_extractor attribute not present in {self.processor_class}")
        feature_extractor = self.get_component("feature_extractor")
        if hasattr(self, "get_tokenizer"):
            tokenizer = self.get_tokenizer(max_length=117)
        elif hasattr(self, "get_component"):
            tokenizer = self.get_component("tokenizer", max_length=117)
        if not tokenizer.pad_token:
            tokenizer.pad_token = "[TEST_PAD]"
        processor = self.processor_class(tokenizer=tokenizer, feature_extractor=feature_extractor)
        self.skip_processor_without_typed_kwargs(processor)

        input_str = "lower newer"
        raw_speech = floats_list((3, 1000))
        inputs = processor(
            text=input_str,
            audio=raw_speech,
            return_tensors="pt",
            padding="max_length",
            max_length=76,
        )

        if "input_ids" in inputs:
            self.assertEqual(len(inputs["input_ids"][0]), 76)
        elif "labels" in inputs:
            self.assertEqual(len(inputs["labels"][0]), 76)

    @require_torch
    def test_doubly_passed_kwargs_audio(self):
        if "feature_extractor" not in self.processor_class.attributes:
            self.skipTest(f"feature_extractor attribute not present in {self.processor_class}")
        feature_extractor = self.get_component("feature_extractor")
        if hasattr(self, "get_tokenizer"):
            tokenizer = self.get_tokenizer()
        elif hasattr(self, "get_component"):
            tokenizer = self.get_component("tokenizer")
        if not tokenizer.pad_token:
            tokenizer.pad_token = "[TEST_PAD]"
        processor = self.processor_class(tokenizer=tokenizer, feature_extractor=feature_extractor)
        self.skip_processor_without_typed_kwargs(processor)

        input_str = ["lower newer"]
        raw_speech = floats_list((3, 1000))
        with self.assertRaises(ValueError):
            _ = processor(
                text=input_str,
                audio=raw_speech,
                audio_kwargs={"padding": "max_length"},
                padding="max_length",
            )

    @require_torch
    @require_vision
    def test_structured_kwargs_audio_nested(self):
        if "feature_extractor" not in self.processor_class.attributes:
            self.skipTest(f"feature_extractor attribute not present in {self.processor_class}")
        feature_extractor = self.get_component("feature_extractor")
        if hasattr(self, "get_tokenizer"):
            tokenizer = self.get_tokenizer()
        elif hasattr(self, "get_component"):
            tokenizer = self.get_component("tokenizer")
        if not tokenizer.pad_token:
            tokenizer.pad_token = "[TEST_PAD]"
        processor = self.processor_class(tokenizer=tokenizer, feature_extractor=feature_extractor)
        self.skip_processor_without_typed_kwargs(processor)

        input_str = ["lower newer"]
        raw_speech = floats_list((3, 1000))

        # Define the kwargs for each modality
        all_kwargs = {
            "common_kwargs": {"return_tensors": "pt"},
            "text_kwargs": {"padding": "max_length", "max_length": 76},
            "audio_kwargs": {"padding": "max_length", "max_length": 66},
        }

        inputs = processor(text=input_str, audio=raw_speech, **all_kwargs)
        if "input_ids" in inputs:
            self.assertEqual(len(inputs["input_ids"][0]), 76)
        elif "labels" in inputs:
            self.assertEqual(len(inputs["labels"][0]), 76)


    @require_torch
    def test_text_audio_kwargs_passed(self):
        if "feature_extractor" not in self.processor_class.attributes:
            self.skipTest(f"`feature_extractor` attribute not present in {self.processor_class}")
        feature_extractor = self.get_feature_extractor()
        tokenizer = self.get_tokenizer()
        if not tokenizer.pad_token:
            tokenizer.pad_token = "[TEST_PAD]"
        processor = self.processor_class(tokenizer=tokenizer, feature_extractor=feature_extractor)
        self.skip_processor_without_typed_kwargs(processor)

        input_str = "lower newer"
        raw_speech = floats_list((3, 1000))
        with self.assertRaises(UserWarning):
            _ = processor(
                    text=input_str,
                    audio=raw_speech,
                    return_tensors="pt",
                    padding="max_length",
                )



class MyProcessor(ProcessorMixin):
    attributes = ["image_processor", "tokenizer"]
    image_processor_class = "CLIPImageProcessor"
    tokenizer_class = ("CLIPTokenizer", "CLIPTokenizerFast")

    def __init__(self, image_processor=None, tokenizer=None, processor_attr_1=1, processor_attr_2=True):
        super().__init__(image_processor, tokenizer)

        self.processor_attr_1 = processor_attr_1
        self.processor_attr_2 = processor_attr_2


@require_tokenizers
@require_vision
class ProcessorTest(unittest.TestCase):
    processor_class = MyProcessor

    def prepare_processor_dict(self):
        return {"processor_attr_1": 1, "processor_attr_2": False}

    def get_processor(self):
        image_processor = CLIPImageProcessor.from_pretrained("openai/clip-vit-large-patch14")
        tokenizer = CLIPTokenizerFast.from_pretrained("openai/clip-vit-large-patch14")
        processor = MyProcessor(image_processor, tokenizer, **self.prepare_processor_dict())

        return processor

    def test_processor_to_json_string(self):
        processor = self.get_processor()
        obj = json.loads(processor.to_json_string())
        for key, value in self.prepare_processor_dict().items():
            self.assertEqual(obj[key], value)
            self.assertEqual(getattr(processor, key, None), value)

    def test_processor_from_and_save_pretrained(self):
        processor_first = self.get_processor()

        with tempfile.TemporaryDirectory() as tmpdirname:
            saved_file = processor_first.save_pretrained(tmpdirname)[0]
            check_json_file_has_correct_format(saved_file)
            processor_second = self.processor_class.from_pretrained(tmpdirname)

        self.assertEqual(processor_second.to_dict(), processor_first.to_dict())<|MERGE_RESOLUTION|>--- conflicted
+++ resolved
@@ -77,16 +77,9 @@
             component_class_name = component_class_name[0]
 
         component_class = processor_class_from_name(component_class_name)
-<<<<<<< HEAD
-        if hasattr(self, "tmpdirname"):
-            component = component_class.from_pretrained(self.tmpdirname, **kwargs)  # noqa
-        elif hasattr(self, "model_id"):
-            component = component_class.from_pretrained(self.model_id, **kwargs)  # noqa
-=======
         component = component_class.from_pretrained(self.tmpdirname, **kwargs)  # noqa
         if attribute == "tokenizer" and not component.pad_token:
             component.pad_token = "[TEST_PAD]"
->>>>>>> 9485289f
 
         return component
 
@@ -153,12 +146,6 @@
             self.skipTest(f"image_processor attribute not present in {self.processor_class}")
         image_processor = self.get_component("image_processor")
         tokenizer = self.get_component("tokenizer", max_length=117, padding="max_length")
-<<<<<<< HEAD
-        if not tokenizer.pad_token:
-            tokenizer.pad_token = "[TEST_PAD]"
-=======
-
->>>>>>> 9485289f
         processor = self.processor_class(tokenizer=tokenizer, image_processor=image_processor)
         self.skip_processor_without_typed_kwargs(processor)
         input_str = "lower newer"
@@ -171,16 +158,9 @@
     def test_image_processor_defaults_preserved_by_image_kwargs(self):
         if "image_processor" not in self.processor_class.attributes:
             self.skipTest(f"image_processor attribute not present in {self.processor_class}")
-<<<<<<< HEAD
-        image_processor = self.get_component("image_processor", crop_size=(234, 234), size=(234, 234))
-        tokenizer = self.get_component("tokenizer", max_length=117)
-        if not tokenizer.pad_token:
-            tokenizer.pad_token = "[TEST_PAD]"
-=======
         image_processor = self.get_component("image_processor", size=(234, 234))
         tokenizer = self.get_component("tokenizer", max_length=117, padding="max_length")
 
->>>>>>> 9485289f
         processor = self.processor_class(tokenizer=tokenizer, image_processor=image_processor)
         self.skip_processor_without_typed_kwargs(processor)
 
@@ -195,22 +175,12 @@
         if "image_processor" not in self.processor_class.attributes:
             self.skipTest(f"image_processor attribute not present in {self.processor_class}")
         image_processor = self.get_component("image_processor")
-<<<<<<< HEAD
-        tokenizer = self.get_component("tokenizer", max_length=117)
-        if not tokenizer.pad_token:
-            tokenizer.pad_token = "[TEST_PAD]"
-=======
         tokenizer = self.get_component("tokenizer", padding="longest")
 
->>>>>>> 9485289f
-        processor = self.processor_class(tokenizer=tokenizer, image_processor=image_processor)
-        self.skip_processor_without_typed_kwargs(processor)
-        input_str = "lower newer"
-        image_input = self.prepare_image_inputs()
-<<<<<<< HEAD
-=======
-
->>>>>>> 9485289f
+        processor = self.processor_class(tokenizer=tokenizer, image_processor=image_processor)
+        self.skip_processor_without_typed_kwargs(processor)
+        input_str = "lower newer"
+        image_input = self.prepare_image_inputs()
         inputs = processor(
             text=input_str, images=image_input, return_tensors="pt", max_length=112, padding="max_length"
         )
@@ -221,27 +191,16 @@
     def test_kwargs_overrides_default_image_processor_kwargs(self):
         if "image_processor" not in self.processor_class.attributes:
             self.skipTest(f"image_processor attribute not present in {self.processor_class}")
-<<<<<<< HEAD
-        image_processor = self.get_component("image_processor", crop_size=(234, 234), size=(234, 234))
-        tokenizer = self.get_component("tokenizer", max_length=117)
-        if not tokenizer.pad_token:
-            tokenizer.pad_token = "[TEST_PAD]"
-=======
         image_processor = self.get_component("image_processor", size=(234, 234))
         tokenizer = self.get_component("tokenizer", max_length=117, padding="max_length")
 
->>>>>>> 9485289f
-        processor = self.processor_class(tokenizer=tokenizer, image_processor=image_processor)
-        self.skip_processor_without_typed_kwargs(processor)
-
-        input_str = "lower newer"
-        image_input = self.prepare_image_inputs()
-
-<<<<<<< HEAD
-        inputs = processor(text=input_str, images=image_input, crop_size=[224, 224], size=[224, 224])
-=======
+        processor = self.processor_class(tokenizer=tokenizer, image_processor=image_processor)
+        self.skip_processor_without_typed_kwargs(processor)
+
+        input_str = "lower newer"
+        image_input = self.prepare_image_inputs()
+
         inputs = processor(text=input_str, images=image_input, size=[224, 224])
->>>>>>> 9485289f
         self.assertEqual(len(inputs["pixel_values"][0][0]), 224)
 
     @require_torch
@@ -262,10 +221,6 @@
             text=input_str,
             images=image_input,
             return_tensors="pt",
-<<<<<<< HEAD
-            crop_size={"height": 214, "width": 214},
-=======
->>>>>>> 9485289f
             size={"height": 214, "width": 214},
             padding="max_length",
             max_length=76,
@@ -292,10 +247,6 @@
             text=input_str,
             images=image_input,
             return_tensors="pt",
-<<<<<<< HEAD
-            crop_size={"height": 214, "width": 214},
-=======
->>>>>>> 9485289f
             size={"height": 214, "width": 214},
             padding="longest",
             max_length=76,
@@ -344,11 +295,7 @@
         # Define the kwargs for each modality
         all_kwargs = {
             "common_kwargs": {"return_tensors": "pt"},
-<<<<<<< HEAD
-            "images_kwargs": {"crop_size": {"height": 214, "width": 214}, "size": {"height": 214, "width": 214}},
-=======
             "images_kwargs": {"size": {"height": 214, "width": 214}},
->>>>>>> 9485289f
             "text_kwargs": {"padding": "max_length", "max_length": 76},
         }
 
@@ -377,11 +324,7 @@
         # Define the kwargs for each modality
         all_kwargs = {
             "common_kwargs": {"return_tensors": "pt"},
-<<<<<<< HEAD
-            "images_kwargs": {"crop_size": {"height": 214, "width": 214}, "size": {"height": 214, "width": 214}},
-=======
             "images_kwargs": {"size": {"height": 214, "width": 214}},
->>>>>>> 9485289f
             "text_kwargs": {"padding": "max_length", "max_length": 76},
         }
 
