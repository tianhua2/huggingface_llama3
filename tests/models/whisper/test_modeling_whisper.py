# coding=utf-8
# Copyright 2022 The HuggingFace Inc. team. All rights reserved.
#
# Licensed under the Apache License, Version 2.0 (the "License");
# you may not use this file except in compliance with the License.
# You may obtain a copy of the License at
#
#     http://www.apache.org/licenses/LICENSE-2.0
#
# Unless required by applicable law or agreed to in writing, software
# distributed under the License is distributed on an "AS IS" BASIS,
# WITHOUT WARRANTIES OR CONDITIONS OF ANY KIND, either express or implied.
# See the License for the specific language governing permissions and
# limitations under the License.
""" Testing suite for the PyTorch Whisper model. """

import copy
import inspect
import os
import random
import re
import tempfile
import time
import unittest

import numpy as np
import pytest
from huggingface_hub import hf_hub_download

import transformers
from transformers import WhisperConfig
from transformers.testing_utils import (
    is_pt_flax_cross_test,
    require_flash_attn,
    require_torch,
    require_torch_fp16,
    require_torch_gpu,
    require_torchaudio,
    slow,
    torch_device,
)
from transformers.utils import cached_property, is_flax_available, is_torch_available, is_torchaudio_available
from transformers.utils.import_utils import is_datasets_available

from ...generation.test_utils import GenerationTesterMixin
from ...test_configuration_common import ConfigTester
from ...test_modeling_common import ModelTesterMixin, _config_zero_init, floats_tensor, ids_tensor
from ...test_pipeline_mixin import PipelineTesterMixin


if is_datasets_available():
    import datasets
    from datasets import Audio, load_dataset

if is_torch_available():
    import torch

    from transformers import (
        WhisperFeatureExtractor,
        WhisperForAudioClassification,
        WhisperForCausalLM,
        WhisperForConditionalGeneration,
        WhisperModel,
        WhisperProcessor,
        set_seed,
    )
    from transformers.generation.logits_process import LogitsProcessor
    from transformers.models.whisper.modeling_whisper import WhisperDecoder, WhisperEncoder, sinusoids

    class DummyTimestampLogitProcessor(LogitsProcessor):
        """This processor fakes the correct timestamps tokens pattern [TOK_1] [TOK_2] ... [TOK_N] [TIME_STAMP_TOK_1] [TIME_STAMP_TOK_2] [TOK_N+1] ..."""

        def __init__(
            self, timestamp_begin, vocab_size, batch_size, max_length, min_space=3, seed=0, is_length_ascending=True
        ):
            self.timestamp_begin = timestamp_begin
            self.vocab_size = vocab_size

            self.min_space_between_timestamps = min_space
            self.timestamp_tokens = torch.arange(self.timestamp_begin, self.vocab_size)
            self.timestamp_tokens.to(torch_device)
            self.is_length_ascending = is_length_ascending

            self.no_time_stamp_counter = batch_size * [0]
            self.prev_highest_timestamp = batch_size * [0]
            self.batch_size = batch_size
            self.max_length = max_length
            self.count = 0
            self.begin_index = 0

            self.let_pass = [[] for _ in range(batch_size)]
            for k in range(batch_size):
                random.seed(seed + k)
                for _ in range(10000):
                    self.let_pass[k].append(random.randint(1, 10) <= 3)

        def set_begin_index(self, begin_index: int):
            self.begin_index = begin_index

        def __call__(self, input_ids: torch.LongTensor, scores: torch.FloatTensor) -> torch.FloatTensor:
            # we don't want to randomely sample timestamp tokens
            if input_ids.shape[-1] != self.begin_index:
                scores[:, self.timestamp_begin :] = -float("inf")

            self.no_time_stamp_counter = [x + 1 for x in self.no_time_stamp_counter]
            for k in range(input_ids.shape[0]):
                # make sure to use correct index if a batch was removed
                if self.is_length_ascending and input_ids.shape[0] < self.batch_size:
                    prev_k = k + self.batch_size - input_ids.shape[0]
                else:
                    prev_k = k

                if input_ids[k, -1] == self.timestamp_begin:
                    self.no_time_stamp_counter[prev_k] = 0

                can_produce = self.no_time_stamp_counter[prev_k] > self.min_space_between_timestamps
                must_produce = (
                    input_ids[k][2:].le(self.timestamp_begin).all() and input_ids.shape[-1] == self.max_length - 1
                )
                # produce timestamp with 30%
                if (can_produce and self.let_pass[prev_k][self.count]) or must_produce:
                    self.no_time_stamp_counter[prev_k] = 0
                    self.prev_highest_timestamp[prev_k] = max(input_ids[k].max() + 1, self.timestamp_tokens[0].item())

                    # force a timestamp
                    scores[k, :] = -float("inf")
                    scores[k, self.prev_highest_timestamp[prev_k]] = 10.0

                if (
                    input_ids.shape[-1] > 3
                    and input_ids[k, -1].item() in self.timestamp_tokens
                    and input_ids[k, -2].item() not in self.timestamp_tokens
                ):
                    # force the same as before
                    scores[k, :] = -float("inf")
                    scores[k, input_ids[k, -1].item()] = 10.0

            self.count += 1

            if torch.isinf(scores).all():
                raise ValueError("Dummy logit processor is incorrectly set up. Scores should not be all inf.")

            return scores


if is_torchaudio_available():
    import torchaudio


if is_flax_available():
    import jax.numpy as jnp

    from transformers.modeling_flax_pytorch_utils import (
        convert_pytorch_state_dict_to_flax,
        load_flax_weights_in_pytorch_model,
    )


def prepare_whisper_inputs_dict(
    config,
    input_features,
    decoder_input_ids,
    attention_mask=None,
    decoder_attention_mask=None,
    head_mask=None,
    decoder_head_mask=None,
    cross_attn_head_mask=None,
):
    if decoder_attention_mask is None:
        decoder_attention_mask = decoder_input_ids.ne(config.pad_token_id)
    if head_mask is None:
        head_mask = torch.ones(config.encoder_layers, config.encoder_attention_heads, device=torch_device)
    if decoder_head_mask is None:
        decoder_head_mask = torch.ones(config.decoder_layers, config.decoder_attention_heads, device=torch_device)
    if cross_attn_head_mask is None:
        cross_attn_head_mask = torch.ones(config.decoder_layers, config.decoder_attention_heads, device=torch_device)
    return {
        # "input_ids": input_features,
        "input_features": input_features,
        "decoder_input_ids": decoder_input_ids,
        "decoder_attention_mask": decoder_attention_mask,
        "head_mask": head_mask,
        "decoder_head_mask": decoder_head_mask,
        "cross_attn_head_mask": cross_attn_head_mask,
    }


@require_torch
class WhisperModelTester:
    def __init__(
        self,
        parent,
        batch_size=3,  # need batch_size != num_hidden_layers
        seq_length=60,
        is_training=True,
        use_labels=False,
        vocab_size=200,
        hidden_size=16,
        num_hidden_layers=2,
        num_attention_heads=4,
        input_channels=1,
        hidden_act="gelu",
        hidden_dropout_prob=0.1,
        attention_probs_dropout_prob=0.1,
        max_position_embeddings=20,
        max_source_positions=30,
        max_target_positions=40,
        bos_token_id=98,
        eos_token_id=98,
        pad_token_id=0,
        num_mel_bins=80,
        decoder_start_token_id=85,
        num_conv_layers=1,
        suppress_tokens=None,
        begin_suppress_tokens=None,
    ):
        self.parent = parent
        self.batch_size = batch_size
        self.seq_length = seq_length
        self.is_training = is_training
        self.use_labels = use_labels
        self.vocab_size = vocab_size
        self.hidden_size = hidden_size
        self.num_hidden_layers = num_hidden_layers
        self.num_attention_heads = num_attention_heads
        self.input_channels = input_channels
        self.hidden_act = hidden_act
        self.hidden_dropout_prob = hidden_dropout_prob
        self.attention_probs_dropout_prob = attention_probs_dropout_prob
        self.num_mel_bins = num_mel_bins
        self.max_position_embeddings = max_position_embeddings
        self.max_source_positions = max_source_positions
        self.max_target_positions = max_target_positions
        self.eos_token_id = eos_token_id
        self.pad_token_id = pad_token_id
        self.bos_token_id = bos_token_id
        self.decoder_start_token_id = decoder_start_token_id
        self.num_conv_layers = num_conv_layers
        self.suppress_tokens = suppress_tokens
        self.begin_suppress_tokens = begin_suppress_tokens

    def prepare_config_and_inputs(self):
        input_features = floats_tensor([self.batch_size, self.num_mel_bins, self.seq_length], self.vocab_size)

        decoder_input_ids = torch.tensor(self.batch_size * [[self.decoder_start_token_id]], device=torch_device)

        config = self.get_config()
        inputs_dict = prepare_whisper_inputs_dict(
            config,
            attention_mask=None,
            input_features=input_features,
            decoder_input_ids=decoder_input_ids,
        )
        return config, inputs_dict

    def get_config(self):
        return WhisperConfig(
            vocab_size=self.vocab_size,
            d_model=self.hidden_size,
            encoder_layers=self.num_hidden_layers,
            decoder_layers=self.num_hidden_layers,
            encoder_attention_heads=self.num_attention_heads,
            decoder_attention_heads=self.num_attention_heads,
            input_channels=self.input_channels,
            dropout=self.hidden_dropout_prob,
            attention_dropout=self.attention_probs_dropout_prob,
            max_position_embeddings=self.max_position_embeddings,
            max_source_positions=self.max_source_positions,
            max_target_positions=self.max_target_positions,
            eos_token_id=self.eos_token_id,
            bos_token_id=self.bos_token_id,
            pad_token_id=self.pad_token_id,
            decoder_ffn_dim=self.hidden_size,
            encoder_ffn_dim=self.hidden_size,
            decoder_start_token_id=self.decoder_start_token_id,
            suppress_tokens=self.suppress_tokens,
            begin_suppress_tokens=self.begin_suppress_tokens,
        )

    def prepare_config_and_inputs_for_common(self):
        config, inputs_dict = self.prepare_config_and_inputs()
        return config, inputs_dict

    def get_subsampled_output_lengths(self, input_lengths):
        """
        Computes the output length of the convolutional layers
        """

        for i in range(self.num_conv_layers):
            input_lengths = (input_lengths - 1) // 2 + 1

        return input_lengths

    def create_and_check_model_forward(self, config, inputs_dict, freeze_encoder=False):
        model = WhisperModel(config=config).to(torch_device).eval()

        if freeze_encoder:
            model.freeze_encoder()

        input_features = inputs_dict["input_features"]
        decoder_input_ids = inputs_dict["decoder_input_ids"]

        # first forward pass
        last_hidden_state = model(input_features, decoder_input_ids=decoder_input_ids).last_hidden_state

        self.parent.assertTrue(last_hidden_state.shape, (13, 7, 16))

    def create_and_check_decoder_model_past_large_inputs(self, config, inputs_dict):
        model = WhisperModel(config=config).get_decoder().to(torch_device).eval()
        input_ids = inputs_dict["decoder_input_ids"]
        attention_mask = inputs_dict["decoder_attention_mask"]

        # first forward pass
        outputs = model(input_ids, attention_mask=attention_mask, use_cache=True)

        output, past_key_values = outputs.to_tuple()

        # create hypothetical multiple next token and extent to next_input_ids
        next_tokens = ids_tensor((self.batch_size, 3), config.vocab_size).clamp(2)
        next_attn_mask = ids_tensor((self.batch_size, 3), 2)

        # append to next input_ids and
        next_input_ids = torch.cat([input_ids, next_tokens], dim=-1)
        next_attention_mask = torch.cat([attention_mask, next_attn_mask], dim=-1)

        output_from_no_past = model(next_input_ids, attention_mask=next_attention_mask)["last_hidden_state"]
        output_from_past = model(next_tokens, attention_mask=next_attention_mask, past_key_values=past_key_values)[
            "last_hidden_state"
        ]

        # select random slice
        random_slice_idx = ids_tensor((1,), output_from_past.shape[-1]).item()
        output_from_no_past_slice = output_from_no_past[:, -3:, random_slice_idx].detach()
        output_from_past_slice = output_from_past[:, :, random_slice_idx].detach()

        self.parent.assertTrue(output_from_past_slice.shape[1] == next_tokens.shape[1])

        # test that outputs are equal for slice
        self.parent.assertTrue(torch.allclose(output_from_past_slice, output_from_no_past_slice, atol=1e-2))

    def check_encoder_decoder_model_standalone(self, config, inputs_dict):
        model = WhisperModel(config=config).to(torch_device).eval()
        outputs = model(**inputs_dict)

        encoder_last_hidden_state = outputs.encoder_last_hidden_state
        last_hidden_state = outputs.last_hidden_state

        with tempfile.TemporaryDirectory() as tmpdirname:
            encoder = model.get_encoder()
            encoder.save_pretrained(tmpdirname)
            encoder = WhisperEncoder.from_pretrained(tmpdirname).to(torch_device)

        encoder_last_hidden_state_2 = encoder(inputs_dict["input_features"])[0]

        self.parent.assertTrue((encoder_last_hidden_state_2 - encoder_last_hidden_state).abs().max().item() < 1e-3)

        with tempfile.TemporaryDirectory() as tmpdirname:
            decoder = model.get_decoder()
            decoder.save_pretrained(tmpdirname)
            decoder = WhisperDecoder.from_pretrained(tmpdirname).to(torch_device)

        last_hidden_state_2 = decoder(
            input_ids=inputs_dict["decoder_input_ids"],
            attention_mask=inputs_dict["decoder_attention_mask"],
            encoder_hidden_states=encoder_last_hidden_state,
        )[0]

        self.parent.assertTrue((last_hidden_state_2 - last_hidden_state).abs().max().item() < 1e-3)


@require_torch
class WhisperModelTest(ModelTesterMixin, GenerationTesterMixin, PipelineTesterMixin, unittest.TestCase):
    all_model_classes = (WhisperModel, WhisperForConditionalGeneration) if is_torch_available() else ()
    all_generative_model_classes = (WhisperForConditionalGeneration,) if is_torch_available() else ()
    pipeline_model_mapping = (
        {
            "audio-classification": WhisperForAudioClassification,
            "automatic-speech-recognition": WhisperForConditionalGeneration,
            "feature-extraction": WhisperModel,
            "text-generation": WhisperForCausalLM,
        }
        if is_torch_available()
        else {}
    )
    is_encoder_decoder = True
    fx_compatible = False
    test_pruning = False
    test_missing_keys = False
    # Needs higher percentages after model tester's vocab_size is changed to 200 (PR #21222)
    # `0.5` is for `test_disk_offload` (which also works for `test_model_parallelism`)
    model_split_percents = [0.5, 0.8, 0.9]

    input_name = "input_features"

    # TODO: Fix the failed tests
    def is_pipeline_test_to_skip(
        self, pipeline_test_casse_name, config_class, model_architecture, tokenizer_name, processor_name
    ):
        if pipeline_test_casse_name in [
            "AutomaticSpeechRecognitionPipelineTests",
            "AudioClassificationPipelineTests",
        ]:
            # RuntimeError: The size of tensor a (1500) must match the size of tensor b (30) at non-singleton
            # dimension 1
            return True

        return False

    def setUp(self):
        self.model_tester = WhisperModelTester(self)
        self.config_tester = ConfigTester(self, config_class=WhisperConfig)
        self.maxDiff = 3000

    def test_config(self):
        self.config_tester.run_common_tests()

    def test_save_load_strict(self):
        config, inputs_dict = self.model_tester.prepare_config_and_inputs()
        for model_class in self.all_model_classes:
            model = model_class(config)

            with tempfile.TemporaryDirectory() as tmpdirname:
                model.save_pretrained(tmpdirname)
                model2, info = model_class.from_pretrained(tmpdirname, output_loading_info=True)
            self.assertEqual(info["missing_keys"], [])

    def test_model_forward(self):
        config_and_inputs = self.model_tester.prepare_config_and_inputs()
        self.model_tester.create_and_check_model_forward(*config_and_inputs)

    def test_model_forward_with_frozen_encoder(self):
        config_and_inputs = self.model_tester.prepare_config_and_inputs()
        self.model_tester.create_and_check_model_forward(*config_and_inputs, freeze_encoder=True)

    def test_requires_grad_with_frozen_encoder(self):
        config = self.model_tester.get_config()
        for model_class in self.all_model_classes:
            model = model_class(config)
            model.freeze_encoder()

            try:
                encoder_grads = [param.requires_grad for param in model.encoder.parameters()]
                decoder_grads = [param.requires_grad for param in model.decoder.parameters()]
            except AttributeError:
                encoder_grads = [param.requires_grad for param in model.model.encoder.parameters()]
                decoder_grads = [param.requires_grad for param in model.model.decoder.parameters()]

            self.assertFalse(all(encoder_grads))
            self.assertTrue(all(decoder_grads))

    def test_requires_grad_encoder_embed_positions(self):
        config = self.model_tester.get_config()
        for model_class in self.all_model_classes:
            model = model_class(config)
            encoder = model.get_encoder()
            self.assertFalse(encoder.embed_positions.weight.requires_grad)

    def test_encoder_sinusoidal_embed_positions(self):
        config = self.model_tester.get_config()
        for model_class in self.all_model_classes:
            model = model_class(config)
            embeds = model.get_encoder().embed_positions.weight
            self.assertTrue(torch.allclose(embeds, sinusoids(*embeds.shape)))

    def test_decoder_model_past_with_large_inputs(self):
        config_and_inputs = self.model_tester.prepare_config_and_inputs()
        self.model_tester.create_and_check_decoder_model_past_large_inputs(*config_and_inputs)

    def test_encoder_decoder_model_standalone(self):
        config_and_inputs = self.model_tester.prepare_config_and_inputs_for_common()
        self.model_tester.check_encoder_decoder_model_standalone(*config_and_inputs)

    def _get_input_ids_and_config(self, batch_size=3):
        config, inputs_dict = self.model_tester.prepare_config_and_inputs_for_common()
        input_ids = inputs_dict[self.input_name]

        # cut to half length & take max batch_size=batch_size
        input_ids = input_ids[:batch_size, :, :]

        if config.eos_token_id is not None and config.pad_token_id is None:
            # hack to allow generate for models such as GPT2 as is done in `generate()`
            config.pad_token_id = config.eos_token_id

        return config, input_ids, None

    def test_inputs_embeds(self):
        config, inputs_dict = self.model_tester.prepare_config_and_inputs_for_common()

        for model_class in self.all_model_classes:
            model = model_class(config)
            model.to(torch_device)
            model.eval()

            inputs = copy.deepcopy(self._prepare_for_class(inputs_dict, model_class))

            decoder_input_ids = inputs.pop("decoder_input_ids", None)
            inputs.pop("decoder_attention_mask", None)

            wte = model.get_input_embeddings()
            inputs["decoder_inputs_embeds"] = wte(decoder_input_ids)

            with torch.no_grad():
                model(**inputs)[0]

    # training is not supported yet
    def test_training(self):
        pass

    def test_training_gradient_checkpointing(self):
        pass

    @unittest.skip(
        reason="This architecure seem to not compute gradients properly when using GC, check: https://github.com/huggingface/transformers/pull/27124"
    )
    def test_training_gradient_checkpointing_use_reentrant(self):
        pass

    @unittest.skip(
        reason="This architecure seem to not compute gradients properly when using GC, check: https://github.com/huggingface/transformers/pull/27124"
    )
    def test_training_gradient_checkpointing_use_reentrant_false(self):
        pass

    def test_generate_with_head_masking(self):
        pass

    @require_torch_fp16
    def test_generate_fp16(self):
        config, input_dict = self.model_tester.prepare_config_and_inputs()
        config.max_target_positions = 400
        input_features = input_dict["input_features"]
        model = WhisperForConditionalGeneration(config).eval().to(torch_device)
        input_features = input_features.half()
        model.half()
        model.generate(input_features)
        model.generate(input_features, num_beams=4, do_sample=True, early_stopping=False, num_return_sequences=3)

    def test_generate_language(self):
        config, input_dict = self.model_tester.prepare_config_and_inputs()
        input_features = input_dict["input_features"]
        model = WhisperForConditionalGeneration(config).to(torch_device)
        # Hack to keep the test fast and not require downloading a model with a generation_config
        model.generation_config.__setattr__("lang_to_id", {"<|en|>": 1})
        model.generation_config.__setattr__("task_to_id", {"transcribe": 2})

        # test language code
        model.generate(input_features, language="en")
        # test language token
        model.generate(input_features, language="<|en|>")
        # test language name
        model.generate(input_features, language="English")
        # test language code list
        model.generate(input_features, language=["en"] * input_features.shape[0])
        # test language token list
        model.generate(input_features, language=["<|en|>"] * input_features.shape[0])
        # test language name list
        model.generate(input_features, language=["English"] * input_features.shape[0])
        # test list of the wrong length
        with self.assertRaises(ValueError):
            model.generate(input_features, language=["en"] * (input_features.shape[0] + 1))

    def test_forward_signature(self):
        config, _ = self.model_tester.prepare_config_and_inputs_for_common()

        for model_class in self.all_model_classes:
            model = model_class(config)
            signature = inspect.signature(model.forward)
            # signature.parameters is an OrderedDict => so arg_names order is deterministic
            arg_names = [*signature.parameters.keys()]

            expected_arg_names = [
                "input_features",
                "attention_mask",
                "decoder_input_ids",
                "decoder_attention_mask",
            ]
            expected_arg_names.extend(
                ["head_mask", "decoder_head_mask", "cross_attn_head_mask", "encoder_outputs"]
                if "head_mask" and "decoder_head_mask" and "cross_attn_head_mask" in arg_names
                else ["encoder_outputs"]
            )
            self.assertListEqual(arg_names[: len(expected_arg_names)], expected_arg_names)

    def test_hidden_states_output(self):
        def check_hidden_states_output(inputs_dict, config, model_class):
            model = model_class(config)
            model.to(torch_device)
            model.eval()

            with torch.no_grad():
                outputs = model(**self._prepare_for_class(inputs_dict, model_class))

            hidden_states = outputs.encoder_hidden_states if config.is_encoder_decoder else outputs.hidden_states

            expected_num_layers = getattr(
                self.model_tester, "expected_num_hidden_layers", self.model_tester.num_hidden_layers + 1
            )
            self.assertEqual(len(hidden_states), expected_num_layers)

            if hasattr(self.model_tester, "encoder_seq_length"):
                seq_length = self.model_tester.encoder_seq_length
            else:
                seq_length = self.model_tester.seq_length

            subsampled_seq_length = model._get_feat_extract_output_lengths(seq_length)

            self.assertListEqual(
                list(hidden_states[0].shape[-2:]),
                [subsampled_seq_length, self.model_tester.hidden_size],
            )

            if config.is_encoder_decoder:
                hidden_states = outputs.decoder_hidden_states

                self.assertIsInstance(hidden_states, (list, tuple))
                self.assertEqual(len(hidden_states), expected_num_layers)

                decoder_seq_length = getattr(self.model_tester, "decoder_seq_length", 1)

                self.assertListEqual(
                    list(hidden_states[0].shape[-2:]),
                    [decoder_seq_length, self.model_tester.hidden_size],
                )

        config, inputs_dict = self.model_tester.prepare_config_and_inputs_for_common()

        for model_class in self.all_model_classes:
            inputs_dict["output_hidden_states"] = True
            check_hidden_states_output(inputs_dict, config, model_class)

            # check that output_hidden_states also work using config
            del inputs_dict["output_hidden_states"]
            config.output_hidden_states = True

            check_hidden_states_output(inputs_dict, config, model_class)

    def test_attention_outputs(self):
        config, inputs_dict = self.model_tester.prepare_config_and_inputs_for_common()
        config.return_dict = True

        seq_len = getattr(self.model_tester, "seq_length", None)
        decoder_seq_length = getattr(self.model_tester, "decoder_seq_length", 1)
        encoder_seq_length = getattr(self.model_tester, "encoder_seq_length", seq_len)
        decoder_key_length = getattr(self.model_tester, "decoder_key_length", 1)
        encoder_key_length = getattr(self.model_tester, "key_length", encoder_seq_length)

        for model_class in self.all_model_classes:
            inputs_dict["output_attentions"] = True
            inputs_dict["output_hidden_states"] = False
            config.return_dict = True
            model = model_class(config)
            model.to(torch_device)
            model.eval()

            subsampled_encoder_seq_length = model._get_feat_extract_output_lengths(encoder_seq_length)
            subsampled_encoder_key_length = model._get_feat_extract_output_lengths(encoder_key_length)

            with torch.no_grad():
                outputs = model(**self._prepare_for_class(inputs_dict, model_class))
            attentions = outputs.encoder_attentions if config.is_encoder_decoder else outputs.attentions
            self.assertEqual(len(attentions), self.model_tester.num_hidden_layers)

            # check that output_attentions also work using config
            del inputs_dict["output_attentions"]
            config.output_attentions = True
            model = model_class(config)
            model.to(torch_device)
            model.eval()
            with torch.no_grad():
                outputs = model(**self._prepare_for_class(inputs_dict, model_class))
            attentions = outputs.encoder_attentions if config.is_encoder_decoder else outputs.attentions
            self.assertEqual(len(attentions), self.model_tester.num_hidden_layers)

            self.assertListEqual(
                list(attentions[0].shape[-3:]),
                [self.model_tester.num_attention_heads, subsampled_encoder_seq_length, subsampled_encoder_key_length],
            )
            out_len = len(outputs)

            correct_outlen = 5

            # loss is at first position
            if "labels" in inputs_dict:
                correct_outlen += 1  # loss is added to beginning
            if "past_key_values" in outputs:
                correct_outlen += 1  # past_key_values have been returned

            self.assertEqual(out_len, correct_outlen)

            # decoder attentions
            decoder_attentions = outputs.decoder_attentions
            self.assertIsInstance(decoder_attentions, (list, tuple))
            self.assertEqual(len(decoder_attentions), self.model_tester.num_hidden_layers)
            self.assertListEqual(
                list(decoder_attentions[0].shape[-3:]),
                [self.model_tester.num_attention_heads, decoder_seq_length, decoder_key_length],
            )

            # cross attentions
            cross_attentions = outputs.cross_attentions
            self.assertIsInstance(cross_attentions, (list, tuple))
            self.assertEqual(len(cross_attentions), self.model_tester.num_hidden_layers)
            self.assertListEqual(
                list(cross_attentions[0].shape[-3:]),
                [
                    self.model_tester.num_attention_heads,
                    decoder_seq_length,
                    subsampled_encoder_key_length,
                ],
            )

            # Check attention is always last and order is fine
            inputs_dict["output_attentions"] = True
            inputs_dict["output_hidden_states"] = True
            model = model_class(config)
            model.to(torch_device)
            model.eval()
            with torch.no_grad():
                outputs = model(**self._prepare_for_class(inputs_dict, model_class))

            added_hidden_states = 2
            self.assertEqual(out_len + added_hidden_states, len(outputs))

            self_attentions = outputs.encoder_attentions if config.is_encoder_decoder else outputs.attentions

            self.assertEqual(len(self_attentions), self.model_tester.num_hidden_layers)
            self.assertListEqual(
                list(self_attentions[0].shape[-3:]),
                [self.model_tester.num_attention_heads, subsampled_encoder_seq_length, subsampled_encoder_key_length],
            )

    def test_resize_tokens_embeddings(self):
        (
            original_config,
            inputs_dict,
        ) = self.model_tester.prepare_config_and_inputs_for_common()
        if not self.test_resize_embeddings:
            return

        for model_class in self.all_model_classes:
            config = copy.deepcopy(original_config)
            model = model_class(config)
            model.to(torch_device)

            if self.model_tester.is_training is False:
                model.eval()

            model_vocab_size = config.vocab_size
            # Retrieve the embeddings and clone theme
            model_embed = model.resize_token_embeddings(model_vocab_size)
            cloned_embeddings = model_embed.weight.clone()

            # Check that resizing the token embeddings with a larger vocab size increases the model's vocab size
            model_embed = model.resize_token_embeddings(model_vocab_size + 10)
            self.assertEqual(model.config.vocab_size, model_vocab_size + 10)
            # Check that it actually resizes the embeddings matrix
            self.assertEqual(model_embed.weight.shape[0], cloned_embeddings.shape[0] + 10)
            # Check that the model can still do a forward pass successfully (every parameter should be resized)
            model(**self._prepare_for_class(inputs_dict, model_class))

            # Check that resizing the token embeddings with a smaller vocab size decreases the model's vocab size
            model_embed = model.resize_token_embeddings(model_vocab_size - 15)
            self.assertEqual(model.config.vocab_size, model_vocab_size - 15)
            # Check that it actually resizes the embeddings matrix
            self.assertEqual(model_embed.weight.shape[0], cloned_embeddings.shape[0] - 15)

            # make sure that decoder_input_ids are resized
            if "decoder_input_ids" in inputs_dict:
                inputs_dict["decoder_input_ids"].clamp_(max=model_vocab_size - 15 - 1)
            model(**self._prepare_for_class(inputs_dict, model_class))

            # Check that adding and removing tokens has not modified the first part of the embedding matrix.
            models_equal = True
            for p1, p2 in zip(cloned_embeddings, model_embed.weight):
                if p1.data.ne(p2.data).sum() > 0:
                    models_equal = False

            self.assertTrue(models_equal)

    def test_resize_embeddings_untied(self):
        (
            original_config,
            inputs_dict,
        ) = self.model_tester.prepare_config_and_inputs_for_common()
        if not self.test_resize_embeddings:
            return

        original_config.tie_word_embeddings = False

        # if model cannot untied embeddings -> leave test
        if original_config.tie_word_embeddings:
            return

        for model_class in self.all_model_classes:
            config = copy.deepcopy(original_config)
            model = model_class(config).to(torch_device)

            # if no output embeddings -> leave test
            if model.get_output_embeddings() is None:
                continue

            # Check that resizing the token embeddings with a larger vocab size increases the model's vocab size
            model_vocab_size = config.vocab_size
            model.resize_token_embeddings(model_vocab_size + 10)
            self.assertEqual(model.config.vocab_size, model_vocab_size + 10)
            output_embeds = model.get_output_embeddings()
            self.assertEqual(output_embeds.weight.shape[0], model_vocab_size + 10)
            # Check bias if present
            if output_embeds.bias is not None:
                self.assertEqual(output_embeds.bias.shape[0], model_vocab_size + 10)
            # Check that the model can still do a forward pass successfully (every parameter should be resized)
            model(**self._prepare_for_class(inputs_dict, model_class))

            # Check that resizing the token embeddings with a smaller vocab size decreases the model's vocab size
            model.resize_token_embeddings(model_vocab_size - 15)
            self.assertEqual(model.config.vocab_size, model_vocab_size - 15)
            # Check that it actually resizes the embeddings matrix
            output_embeds = model.get_output_embeddings()
            self.assertEqual(output_embeds.weight.shape[0], model_vocab_size - 15)
            # Check bias if present
            if output_embeds.bias is not None:
                self.assertEqual(output_embeds.bias.shape[0], model_vocab_size - 15)
            # Check that the model can still do a forward pass successfully (every parameter should be resized)
            if "decoder_input_ids" in inputs_dict:
                inputs_dict["decoder_input_ids"].clamp_(max=model_vocab_size - 15 - 1)
            # Check that the model can still do a forward pass successfully (every parameter should be resized)
            model(**self._prepare_for_class(inputs_dict, model_class))

    def test_generate_without_input_ids(self):
        pass

    @staticmethod
    def _get_encoder_outputs(
        model, input_ids, attention_mask, output_attentions=None, output_hidden_states=None, num_interleave=1
    ):
        encoder = model.get_encoder()
        encoder_outputs = encoder(
            input_ids,
            output_attentions=output_attentions,
            output_hidden_states=output_hidden_states,
        )
        encoder_outputs["last_hidden_state"] = encoder_outputs.last_hidden_state.repeat_interleave(
            num_interleave, dim=0
        )
        generation_config = copy.deepcopy(model.generation_config)
        model._prepare_special_tokens(generation_config)
        input_ids = input_ids[:, :, 0]
        input_ids = torch.zeros_like(input_ids[:, :1], dtype=torch.long) + generation_config.decoder_start_token_id
        attention_mask = None
        return encoder_outputs, input_ids, attention_mask

    def _check_outputs(self, output, input_ids, config, use_cache=False, num_return_sequences=1):
        batch_size, mel, seq_length = input_ids.shape
        subsampled_seq_length = self.model_tester.get_subsampled_output_lengths(seq_length)
        num_sequences_in_output = batch_size * num_return_sequences
        gen_len = (
            output.sequences.shape[-1] - 1 if config.is_encoder_decoder else output.sequences.shape[-1] - seq_length
        )

        # scores
        self._check_scores(num_sequences_in_output, output.scores, length=gen_len, config=config)

        # Attentions
        # encoder
        self._check_encoder_attention_for_generate(
            output.encoder_attentions, batch_size, config, subsampled_seq_length
        )
        # decoder
        self._check_attentions_for_generate(
            num_sequences_in_output,
            output.decoder_attentions,
            min_length=1,
            max_length=output.sequences.shape[-1],
            config=config,
            use_cache=use_cache,
        )

        # Hidden States
        # encoder
        self._check_encoder_hidden_states_for_generate(
            output.encoder_hidden_states, batch_size, config, subsampled_seq_length
        )

        # decoder
        self._check_hidden_states_for_generate(
            num_sequences_in_output,
            output.decoder_hidden_states,
            min_length=1,
            max_length=output.sequences.shape[-1],
            config=config,
            use_cache=use_cache,
        )

    @require_flash_attn
    @require_torch_gpu
    @pytest.mark.flash_attn_test
    @slow
    def test_flash_attn_2_inference_equivalence(self):
        import torch

        for model_class in self.all_model_classes:
            if not model_class._supports_flash_attn_2:
                return

            config, inputs_dict = self.model_tester.prepare_config_and_inputs_for_common()
            model = model_class(config)

            with tempfile.TemporaryDirectory() as tmpdirname:
                model.save_pretrained(tmpdirname)
                model_fa = model_class.from_pretrained(
                    tmpdirname, torch_dtype=torch.bfloat16, attn_implementation="flash_attention_2"
                )
                model_fa.to(torch_device)

                model = model_class.from_pretrained(
                    tmpdirname,
                    torch_dtype=torch.bfloat16,
                )
                model.to(torch_device)

                dummy_input = inputs_dict[model.main_input_name][:1]
                if dummy_input.dtype in [torch.float32, torch.float16]:
                    dummy_input = dummy_input.to(torch.bfloat16)

                decoder_input_ids = inputs_dict.get("decoder_input_ids", dummy_input)[:1]

                outputs = model(dummy_input, decoder_input_ids=decoder_input_ids, output_hidden_states=True)
                outputs_fa = model_fa(dummy_input, decoder_input_ids=decoder_input_ids, output_hidden_states=True)

                logits = outputs.decoder_hidden_states[-1]
                logits_fa = outputs_fa.decoder_hidden_states[-1]

                # whisper FA2 needs very high tolerance
                assert torch.allclose(logits_fa, logits, atol=4e-1)

                # check with inference + dropout
                model.train()
                _ = model_fa(dummy_input, decoder_input_ids=decoder_input_ids)

    @require_flash_attn
    @require_torch_gpu
    @pytest.mark.flash_attn_test
    @slow
    def test_flash_attn_2_inference_equivalence_right_padding(self):
        import torch

        for model_class in self.all_model_classes:
            if not model_class._supports_flash_attn_2:
                return

            config, inputs_dict = self.model_tester.prepare_config_and_inputs_for_common()
            model = model_class(config)

            with tempfile.TemporaryDirectory() as tmpdirname:
                model.save_pretrained(tmpdirname)
                model_fa = model_class.from_pretrained(
                    tmpdirname, torch_dtype=torch.float16, attn_implementation="flash_attention_2"
                )
                model_fa.to(torch_device)

                model = model_class.from_pretrained(tmpdirname, torch_dtype=torch.float16)
                model.to(torch_device)

                dummy_input = inputs_dict[model.main_input_name][:1]
                dummy_input = dummy_input.to(torch.float16)

                decoder_input_ids = torch.tensor([[0, 1, 2, 3, 4, 5]], device=dummy_input.device, dtype=torch.long)
                decoder_attention_mask = torch.tensor(
                    [[0, 0, 0, 1, 1, 1]], device=dummy_input.device, dtype=torch.long
                )

                outputs = model(dummy_input, decoder_input_ids=decoder_input_ids, output_hidden_states=True)
                outputs_fa = model_fa(dummy_input, decoder_input_ids=decoder_input_ids, output_hidden_states=True)

                logits = outputs.decoder_hidden_states[-1]
                logits_fa = outputs_fa.decoder_hidden_states[-1]

                # whisper FA2 needs very high tolerance
                assert torch.allclose(logits_fa, logits, atol=4e-1)

                other_inputs = {
                    "decoder_input_ids": decoder_input_ids,
                    "decoder_attention_mask": decoder_attention_mask,
                    "output_hidden_states": True,
                }

                outputs = model(dummy_input, **other_inputs)
                outputs_fa = model_fa(dummy_input, **other_inputs)

                logits = outputs.decoder_hidden_states[-1]
                logits_fa = outputs_fa.decoder_hidden_states[-1]

                # whisper FA2 needs very high tolerance
                assert torch.allclose(logits_fa[:, -2:], logits[:, -2:], atol=4e-1)

    def _create_and_check_torchscript(self, config, inputs_dict):
        if not self.test_torchscript:
            return

        configs_no_init = _config_zero_init(config)  # To be sure we have no Nan
        configs_no_init.torchscript = True
        configs_no_init._attn_implementation = "eager"
        for model_class in self.all_model_classes:
            model = model_class(config=configs_no_init)
            model.to(torch_device)
            model.eval()
            inputs = self._prepare_for_class(inputs_dict, model_class)

            try:
                model.config.use_cache = False  # FSTM still requires this hack -> FSTM should probably be refactored similar to BART afterward
                input_features = inputs["input_features"]
                decoder_input_ids = inputs["decoder_input_ids"]
                decoder_attention_mask = inputs["decoder_attention_mask"]
                # prepare `attention_mask` with shape (batch_size, sequence_length)
                attention_mask = torch.ones(
                    input_features.shape[0],
                    input_features.shape[-1],
                    device=input_features.device,
                    dtype=input_features.dtype,
                )
                traced_model = torch.jit.trace(
                    model, (input_features, attention_mask, decoder_input_ids, decoder_attention_mask)
                )

            except RuntimeError:
                self.fail("Couldn't trace module.")

            with tempfile.TemporaryDirectory() as tmp_dir_name:
                pt_file_name = os.path.join(tmp_dir_name, "traced_model.pt")

                try:
                    torch.jit.save(traced_model, pt_file_name)
                except Exception:
                    self.fail("Couldn't save module.")

                try:
                    loaded_model = torch.jit.load(pt_file_name)
                except Exception:
                    self.fail("Couldn't load module.")

            model.to(torch_device)
            model.eval()

            loaded_model.to(torch_device)
            loaded_model.eval()

            model_state_dict = model.state_dict()
            loaded_model_state_dict = loaded_model.state_dict()

            non_persistent_buffers = {}
            for key in loaded_model_state_dict.keys():
                if key not in model_state_dict.keys():
                    non_persistent_buffers[key] = loaded_model_state_dict[key]

            loaded_model_state_dict = {
                key: value for key, value in loaded_model_state_dict.items() if key not in non_persistent_buffers
            }

            self.assertEqual(set(model_state_dict.keys()), set(loaded_model_state_dict.keys()))

            model_buffers = list(model.buffers())
            for non_persistent_buffer in non_persistent_buffers.values():
                found_buffer = False
                for i, model_buffer in enumerate(model_buffers):
                    if torch.equal(non_persistent_buffer, model_buffer):
                        found_buffer = True
                        break

                self.assertTrue(found_buffer)
                model_buffers.pop(i)

            models_equal = True
            for layer_name, p1 in model_state_dict.items():
                p2 = loaded_model_state_dict[layer_name]
                if p1.data.ne(p2.data).sum() > 0:
                    models_equal = False

            self.assertTrue(models_equal)

    def check_pt_tf_outputs(self, tf_outputs, pt_outputs, model_class, tol=5e-5, name="outputs", attributes=None):
        # We override with a slightly higher tol value, as test recently became flaky
        super().check_pt_tf_outputs(tf_outputs, pt_outputs, model_class, tol, name, attributes)

    def check_pt_flax_outputs(self, fx_outputs, pt_outputs, model_class, tol=5e-5, name="outputs", attributes=None):
        # We override with a slightly higher tol value, as test recently became flaky
        super().check_pt_flax_outputs(fx_outputs, pt_outputs, model_class, tol, name, attributes)

    @is_pt_flax_cross_test
    def test_equivalence_pt_to_flax(self):
        config, inputs_dict = self.model_tester.prepare_config_and_inputs_for_common()
        init_shape = (1,) + inputs_dict["input_features"].shape[1:]

        for model_class in self.all_model_classes:
            with self.subTest(model_class.__name__):
                fx_model_class_name = "Flax" + model_class.__name__

                if not hasattr(transformers, fx_model_class_name):
                    # no flax model exists for this class
                    return

                # Output all for aggressive testing
                config.output_hidden_states = True
                config.output_attentions = self.has_attentions

                fx_model_class = getattr(transformers, fx_model_class_name)

                # load PyTorch class
                pt_model = model_class(config).eval()
                # Flax models don't use the `use_cache` option and cache is not returned as a default.
                # So we disable `use_cache` here for PyTorch model.
                pt_model.config.use_cache = False

                # load Flax class
                fx_model = fx_model_class(config, input_shape=init_shape, dtype=jnp.float32)

                # make sure only flax inputs are forward that actually exist in function args
                fx_input_keys = inspect.signature(fx_model.__call__).parameters.keys()

                # prepare inputs
                pt_inputs = self._prepare_for_class(inputs_dict, model_class)

                # remove function args that don't exist in Flax
                pt_inputs = {k: v for k, v in pt_inputs.items() if k in fx_input_keys}

                # send pytorch inputs to the correct device
                pt_inputs = {
                    k: v.to(device=torch_device) if isinstance(v, torch.Tensor) else v for k, v in pt_inputs.items()
                }

                # convert inputs to Flax
                fx_inputs = {k: np.array(v.to("cpu")) for k, v in pt_inputs.items() if torch.is_tensor(v)}

                fx_state = convert_pytorch_state_dict_to_flax(pt_model.state_dict(), fx_model)
                fx_model.params = fx_state

                # send pytorch model to the correct device
                pt_model.to(torch_device)

                with torch.no_grad():
                    pt_outputs = pt_model(**pt_inputs)
                fx_outputs = fx_model(**fx_inputs)

                fx_keys = tuple([k for k, v in fx_outputs.items() if v is not None])
                pt_keys = tuple([k for k, v in pt_outputs.items() if v is not None])

                self.assertEqual(fx_keys, pt_keys)
                self.check_pt_flax_outputs(fx_outputs, pt_outputs, model_class)

                with tempfile.TemporaryDirectory() as tmpdirname:
                    pt_model.save_pretrained(tmpdirname)
                    fx_model_loaded = fx_model_class.from_pretrained(tmpdirname, input_shape=init_shape, from_pt=True)

                fx_outputs_loaded = fx_model_loaded(**fx_inputs)

                fx_keys = tuple([k for k, v in fx_outputs_loaded.items() if v is not None])
                pt_keys = tuple([k for k, v in pt_outputs.items() if v is not None])

                self.assertEqual(fx_keys, pt_keys)
                self.check_pt_flax_outputs(fx_outputs_loaded, pt_outputs, model_class)

    @is_pt_flax_cross_test
    def test_equivalence_flax_to_pt(self):
        config, inputs_dict = self.model_tester.prepare_config_and_inputs_for_common()
        init_shape = (1,) + inputs_dict["input_features"].shape[1:]

        for model_class in self.all_model_classes:
            with self.subTest(model_class.__name__):
                fx_model_class_name = "Flax" + model_class.__name__

                if not hasattr(transformers, fx_model_class_name):
                    # no flax model exists for this class
                    return

                # Output all for aggressive testing
                config.output_hidden_states = True
                config.output_attentions = self.has_attentions

                fx_model_class = getattr(transformers, fx_model_class_name)

                # load PyTorch class
                pt_model = model_class(config).eval()
                # Flax models don't use the `use_cache` option and cache is not returned as a default.
                # So we disable `use_cache` here for PyTorch model.
                pt_model.config.use_cache = False

                # load Flax class
                fx_model = fx_model_class(config, input_shape=init_shape, dtype=jnp.float32)

                # make sure only flax inputs are forward that actually exist in function args
                fx_input_keys = inspect.signature(fx_model.__call__).parameters.keys()

                # prepare inputs
                pt_inputs = self._prepare_for_class(inputs_dict, model_class)

                # remove function args that don't exist in Flax
                pt_inputs = {k: v for k, v in pt_inputs.items() if k in fx_input_keys}

                # send pytorch inputs to the correct device
                pt_inputs = {
                    k: v.to(device=torch_device) if isinstance(v, torch.Tensor) else v for k, v in pt_inputs.items()
                }

                # convert inputs to Flax
                fx_inputs = {k: np.array(v.to("cpu")) for k, v in pt_inputs.items() if torch.is_tensor(v)}

                pt_model = load_flax_weights_in_pytorch_model(pt_model, fx_model.params)

                # make sure weights are tied in PyTorch
                pt_model.tie_weights()

                # send pytorch model to the correct device
                pt_model.to(torch_device)

                with torch.no_grad():
                    pt_outputs = pt_model(**pt_inputs)
                fx_outputs = fx_model(**fx_inputs)

                fx_keys = tuple([k for k, v in fx_outputs.items() if v is not None])
                pt_keys = tuple([k for k, v in pt_outputs.items() if v is not None])

                self.assertEqual(fx_keys, pt_keys)
                self.check_pt_flax_outputs(fx_outputs, pt_outputs, model_class)

                with tempfile.TemporaryDirectory() as tmpdirname:
                    fx_model.save_pretrained(tmpdirname)
                    pt_model_loaded = model_class.from_pretrained(tmpdirname, from_flax=True)

                # send pytorch model to the correct device
                pt_model_loaded.to(torch_device)
                pt_model_loaded.eval()

                with torch.no_grad():
                    pt_outputs_loaded = pt_model_loaded(**pt_inputs)

                fx_keys = tuple([k for k, v in fx_outputs.items() if v is not None])
                pt_keys = tuple([k for k, v in pt_outputs_loaded.items() if v is not None])

                self.assertEqual(fx_keys, pt_keys)
                self.check_pt_flax_outputs(fx_outputs, pt_outputs_loaded, model_class)

    def test_mask_feature_prob(self):
        config, input_dict = self.model_tester.prepare_config_and_inputs_for_common()
        config.mask_feature_prob = 0.2
        config.mask_feature_length = 2

        for model_class in self.all_model_classes:
            model = model_class(config)
            model.to(torch_device)
            model.train()

            # forward pass
            encoder_last_hidden_state = model(**input_dict).encoder_last_hidden_state
            self.assertTrue(encoder_last_hidden_state.shape, (13, 30, 16))

    def test_mask_time_prob(self):
        config, input_dict = self.model_tester.prepare_config_and_inputs_for_common()
        config.mask_time_prob = 0.2
        config.mask_time_length = 2

        for model_class in self.all_model_classes:
            model = model_class(config)
            model.to(torch_device)
            model.train()

            # forward pass
            encoder_last_hidden_state = model(**input_dict).encoder_last_hidden_state
            self.assertTrue(encoder_last_hidden_state.shape, (13, 30, 16))

    def test_generate_with_prompt_ids_and_task_and_language(self):
        config, input_dict = self.model_tester.prepare_config_and_inputs_for_common()
        model = WhisperForConditionalGeneration(config).eval().to(torch_device)
        input_features = input_dict["input_features"]
        prompt_ids = torch.arange(5).to(torch_device)
        language = "<|de|>"
        task = "translate"
        lang_id = 6
        task_id = 7
        model.generation_config.__setattr__("lang_to_id", {language: lang_id})
        model.generation_config.__setattr__("task_to_id", {task: task_id})

        output = model.generate(input_features, max_new_tokens=5, task=task, language=language, prompt_ids=prompt_ids)

        expected_output_start = [
            *prompt_ids.tolist(),
            model.generation_config.decoder_start_token_id,
            lang_id,
            task_id,
        ]
        for row in output.tolist():
            self.assertListEqual(row[: len(expected_output_start)], expected_output_start)

    def test_generate_with_prompt_ids_and_forced_decoder_ids(self):
        config, input_dict = self.model_tester.prepare_config_and_inputs_for_common()
        model = WhisperForConditionalGeneration(config).eval().to(torch_device)
        input_features = input_dict["input_features"]
        prompt_ids = torch.arange(5).to(torch_device)
        forced_decoder_ids = [(1, 6), (2, 7), (3, 8)]

        output = model.generate(
            input_features, max_new_tokens=5, forced_decoder_ids=forced_decoder_ids, prompt_ids=prompt_ids
        )

        expected_output_start = [
            *prompt_ids.tolist(),
            model.generation_config.decoder_start_token_id,
            *[token for _rank, token in forced_decoder_ids],
        ]
        for row in output.tolist():
            self.assertListEqual(row[: len(expected_output_start)], expected_output_start)

    def test_generate_with_prompt_ids_max_length(self):
        config, input_dict = self.model_tester.prepare_config_and_inputs_for_common()
        config.max_target_positions = 7

        model = WhisperForConditionalGeneration(config).eval().to(torch_device)
        input_features = input_dict["input_features"]
        decoder_input_ids = torch.arange(5).to(torch_device)
        prompt_ids = decoder_input_ids[:4]
        max_new_tokens = 8

        with self.assertRaisesRegex(
            ValueError,
            f"The length of `decoder_input_ids` equal `prompt_ids` plus special start tokens is {decoder_input_ids.shape[-1]}, and the `max_new_tokens` "
            f"is {max_new_tokens}. Thus, the combined length of "
            f"`decoder_input_ids` and `max_new_tokens` is: {max_new_tokens + decoder_input_ids.shape[-1]}. This exceeds the "
            f"`max_target_positions` of the Whisper model: {config.max_target_positions}. "
            "You should either reduce the length of your prompt, or reduce the value of `max_new_tokens`, "
            f"so that their combined length is less than {config.max_target_positions}.",
        ):
            model.generate(input_features, max_new_tokens=max_new_tokens, prompt_ids=prompt_ids)

        model.generate(input_features, max_new_tokens=1, prompt_ids=prompt_ids)

    def test_generate_longform_with_prompt_ids(self):
        config, input_dict = self.model_tester.prepare_config_and_inputs_for_common()
        model = WhisperForConditionalGeneration(config).eval().to(torch_device)

        prompt_ids = torch.arange(5).to(torch_device)
        model.generation_config.no_timestamps_token_id = 11
        model.generation_config.pad_token_id = 10

        # make sure prompt token ids [0-9] can't be generated
        model.generation_config.suppress_tokens = list(range(10))

        input_features = input_dict["input_features"]

        language = "<|de|>"
        lang_id = 6

        input_features = input_features.repeat(1, 1, 50)
        attention_mask = torch.ones_like(input_features, dtype=torch.long)[:, 0]

        for prompt_type in ["first-segment", "all-segments"]:
            for task_id, task in enumerate(["translate", "transcribe"]):
                task_id = 7 + task_id

                model.generation_config.__setattr__("lang_to_id", {language: lang_id})
                model.generation_config.__setattr__("task_to_id", {task: task_id})

                output = model.generate(
                    input_features,
                    attention_mask=attention_mask,
                    prompt_condition_type=prompt_type,
                    max_new_tokens=5,
                    task=task,
                    language=language,
                    prompt_ids=prompt_ids,
                    condition_on_prev_tokens=True,
                )
                for row in output.tolist():
                    # make sure no token below 10 is in generated output => this means for long-form prompt ids should NOT be returned
                    assert not any(i in row for i in model.generation_config.suppress_tokens)

    def _check_longform_generate_single_batch(self, condition_on_prev_tokens):
        config, input_dict = self.model_tester.prepare_config_and_inputs_for_common()

        model = WhisperForConditionalGeneration(config).eval().to(torch_device)
        input_features = input_dict["input_features"]

        # len = 250 with num_input_frames = 60
        long_input_features = torch.cat([input_features.repeat(1, 1, 4), input_features[:, :, :10]], dim=-1)

        # force bsz=1
        long_input_features = long_input_features[:1]
        vocab_size = model.config.vocab_size

        batch_size = 1
        num_timestamp_tokens = 20
        max_length = 16
        logits_processor = [
            DummyTimestampLogitProcessor(
                vocab_size - num_timestamp_tokens,
                vocab_size,
                batch_size=batch_size,
                max_length=max_length,
                min_space=4,
            )
        ]

        # each chunk should not be longer than 10
        model.generation_config.max_length = max_length

        # if input features are long can't set return_timestamps to False
        with self.assertRaises(ValueError):
            _ = model.generate(long_input_features, logits_processor=logits_processor, return_timestamps=False)

        # if input features are long need to set generation config
        with self.assertRaises(ValueError):
            _ = model.generate(long_input_features, logits_processor=logits_processor)

        timestamp_begin = vocab_size - num_timestamp_tokens
        model.generation_config.no_timestamps_token_id = timestamp_begin - 1
        model.generation_config.eos_token_id = None
        model.config.eos_token_id = None
        model.generation_config._detect_timestamp_from_logprob = False
        # make sure that we only have the same begin token
        model.generation_config.max_initial_timestamp_index = 0
        model.generation_config.prev_bos_token_id = timestamp_begin - 3

        gen_kwargs = {
            "logits_processor": logits_processor,
            "return_segments": True,
            "condition_on_prev_tokens": condition_on_prev_tokens,
        }

        if condition_on_prev_tokens:
            gen_kwargs["no_speech_threshold"] = 0.6
            gen_kwargs["temperature"] = (0.0, 0.2, 0.4, 0.6, 0.8, 1.0)
            gen_kwargs["compression_ratio_threshold"] = 2.4
            gen_kwargs["logprob_threshold"] = -1.0

        outputs = model.generate(long_input_features, **gen_kwargs)

        segments = outputs["segments"][0]

        for _, segment in enumerate(segments):
            assert segment["start"] <= segment["end"], "start has to be smaller equal end"
            assert any(
                s > timestamp_begin for s in segment["tokens"][1:]
            ), f"At least one segment token should be a timestamp token, but not first., {segment['tokens']}"
            assert (
                segment["tokens"].shape[-1] <= max_length
            ), "make sure that no segment is larger than max generation length"

    def test_longform_generate_single_batch(self):
        self._check_longform_generate_single_batch(condition_on_prev_tokens=False)

    def test_longform_generate_single_batch_cond_prev(self):
        self._check_longform_generate_single_batch(condition_on_prev_tokens=True)

    def _check_longform_generate_multi_batch(self, condition_on_prev_tokens):
        config, input_dict = self.model_tester.prepare_config_and_inputs_for_common()

        model = WhisperForConditionalGeneration(config).eval().to(torch_device)
        input_features = input_dict["input_features"].to(torch_device)
        input_features = input_features[:2]

        # len = 250 with num_input_frames = 60
        long_input_features = torch.cat([input_features.repeat(1, 1, 4), input_features[:, :, :10]], dim=-1)
        input_features_2 = long_input_features[1:]
        attention_mask = torch.ones(
            (2, long_input_features.shape[-1]), dtype=input_features.dtype, device=input_features.device
        )
        attention_mask[0, 200:] = 0

        # force bsz=1
        vocab_size = model.config.vocab_size

        batch_size = 1
        num_timestamp_tokens = 20
        max_new_tokens = 16
        timestamp_begin = vocab_size - num_timestamp_tokens
        model.generation_config.no_timestamps_token_id = timestamp_begin - 1
        model.generation_config.eos_token_id = None
        model.config.eos_token_id = None
        model.generation_config._detect_timestamp_from_logprob = False
        # make sure that we only have the same begin token
        model.generation_config.max_initial_timestamp_index = 0
        model.generation_config.max_new_tokens = max_new_tokens
        model.generation_config.prev_bos_token_id = timestamp_begin - 3

        logits_processor = [
            DummyTimestampLogitProcessor(
                vocab_size - num_timestamp_tokens,
                vocab_size,
                batch_size=batch_size,
                max_length=max_new_tokens,
                min_space=4,
                seed=1,
            )
        ]
        outputs_2 = model.generate(
            input_features_2,
            max_new_tokens=max_new_tokens,
            logits_processor=logits_processor,
            condition_on_prev_tokens=condition_on_prev_tokens,
            return_segments=True,
        )
        tokens_2 = outputs_2["sequences"][0]
        segments_2 = outputs_2["segments"][0]

        batch_size = 2
        logits_processor = [
            DummyTimestampLogitProcessor(
                vocab_size - num_timestamp_tokens,
                vocab_size,
                batch_size=batch_size,
                max_length=max_new_tokens,
                min_space=4,
                seed=0,
            )
        ]
        gen_kwargs = {
            "logits_processor": logits_processor,
            "return_segments": True,
            "condition_on_prev_tokens": condition_on_prev_tokens,
            "attention_mask": attention_mask,
            "max_new_tokens": max_new_tokens,
        }

        outputs = model.generate(long_input_features, **gen_kwargs)
        tokens = outputs["sequences"][1]
        segments = outputs["segments"][1]

        # make sure batched and non-batched is the same
        assert tokens_2.tolist() == tokens[: tokens_2.shape[-1]].tolist()

        for seg1, seg2 in zip(segments_2, segments):
            assert seg1["start"] == seg2["start"]
            assert seg1["end"] == seg2["end"]
            assert seg1["tokens"].tolist() == seg2["tokens"].tolist()

    def test_longform_generate_multi_batch(self):
        self._check_longform_generate_multi_batch(condition_on_prev_tokens=False)

    def test_longform_generate_multi_batch_cond_prev(self):
        self._check_longform_generate_multi_batch(condition_on_prev_tokens=True)


@require_torch
@require_torchaudio
class WhisperModelIntegrationTests(unittest.TestCase):
    def setUp(self):
        self._unpatched_generation_mixin_generate = transformers.GenerationMixin.generate

    def tearDown(self):
        transformers.GenerationMixin.generate = self._unpatched_generation_mixin_generate

    @cached_property
    def default_processor(self):
        return WhisperProcessor.from_pretrained("openai/whisper-base")

    def _load_datasamples(self, num_samples):
        ds = load_dataset("hf-internal-testing/librispeech_asr_dummy", "clean", split="validation")
        # automatic decoding with librispeech
        speech_samples = ds.sort("id").select(range(num_samples))[:num_samples]["audio"]

        return [x["array"] for x in speech_samples]

    def _patch_generation_mixin_generate(self, check_args_fn=None):
        test = self

        def generate(self, *args, **kwargs):
            if check_args_fn is not None:
                check_args_fn(*args, **kwargs)
            return test._unpatched_generation_mixin_generate(self, *args, **kwargs)

        transformers.GenerationMixin.generate = generate

    @slow
    def test_tiny_logits_librispeech(self):
        torch_device = "cpu"
        set_seed(0)
        model = WhisperModel.from_pretrained("openai/whisper-tiny")
        model.to(torch_device)
        input_speech = self._load_datasamples(1)
        feature_extractor = WhisperFeatureExtractor()
        input_features = feature_extractor(input_speech, return_tensors="pt", sampling_rate=16_000).input_features

        with torch.no_grad():
            logits = model(
                input_features,
                decoder_input_ids=torch.tensor([[50258, 50259, 50359]]),
                output_hidden_states=False,
                output_attentions=False,
                return_dict=False,
                use_cache=False,
            )

        # fmt: off
        EXPECTED_LOGITS = torch.tensor(
            [
                2.9892, -6.7607, 5.7348, 3.6096, 0.2152, -5.7321, 4.8855, -1.6407,
                0.2823, -1.5718, 10.4269, 3.4427, 0.0219, -8.0612, 3.4784, 8.4246,
                4.0575, -2.2864, 11.1084, 0.9963, 0.9884, -8.5154, -3.5469, -9.3713,
                0.9786, 3.5435, 7.4850, -5.2579, -1.4366, 10.4841
            ]
        )
        # fmt: on
        self.assertTrue(torch.allclose(logits[0][0, 0, :30].cpu(), EXPECTED_LOGITS, atol=1e-4))

        # fmt: off
        EXPECTED_GENERATION = torch.tensor(
            [
                -1.4651, -2.6944, 2.7821, 2.3793, 4.0738, 0.0188, -3.3203, 1.9836,
                0.0520, 0.7095, 1.1063, 0.2952, -3.6786, -0.5249, 0.3105, 4.7691,
                1.1562, 1.3046, 0.5810, -0.3624, 1.7006, 1.3424, 0.9817, 2.1958,
                1.8775, -5.7046, -0.7679, 4.0113, 2.6848, 2.8609
            ]
        )
        # fmt: on

        head_logits = logits[0] @ model.decoder.embed_tokens.weight.T
        self.assertTrue(torch.allclose(head_logits[0, 0, :30].cpu(), EXPECTED_GENERATION, atol=1e-4))

    @slow
    def test_small_en_logits_librispeech(self):
        set_seed(0)
        torch_device = "cpu"
        model = WhisperModel.from_pretrained("openai/whisper-small.en")
        model.to(torch_device)

        input_speech = self._load_datasamples(1)

        feaure_extractor = WhisperFeatureExtractor()
        input_features = feaure_extractor(input_speech, return_tensors="pt").input_features.to(torch_device)

        logits = model(
            input_features,
            decoder_input_ids=torch.tensor([[model.config.decoder_start_token_id]]),
            output_hidden_states=False,
            output_attentions=False,
            use_cache=False,
        )

        logits = logits.last_hidden_state @ model.decoder.embed_tokens.weight.T

        # fmt: off
        EXPECTED_LOGITS = torch.tensor(
            [
                -3.6784, -7.7211, -9.5070, -11.9286, -7.6489, -9.7026, -5.6188,
                -8.0104, -4.6238, -5.1833, -9.0485, -3.4079, -5.4874, -2.6935,
                -6.3479, -7.3398, -6.9558, -7.6867, -7.4748, -8.3463, -9.9781,
                -10.8389, -10.3105, -11.7201, -9.7261, -7.1590, -5.9272, -12.4509,
                -11.1146, -8.1918
            ]
        )
        # fmt: on
        self.assertTrue(torch.allclose(logits[0, 0, :30].cpu(), EXPECTED_LOGITS, atol=1e-4))

    @slow
    def test_large_logits_librispeech(self):
        set_seed(0)

        torch_device = "cpu"
        model = WhisperModel.from_pretrained("openai/whisper-large")
        model.to(torch_device)

        input_speech = self._load_datasamples(1)

        processor = WhisperProcessor.from_pretrained("openai/whisper-large")
        processed_inputs = processor(
            audio=input_speech,
            text="This part of the speech",
            add_special_tokens=False,
            return_tensors="pt",
            sampling_rate=16_000,
        )
        input_features = processed_inputs.input_features.to(torch_device)
        decoder_input_ids = processed_inputs.labels.to(torch_device)

        logits = model(
            input_features,
            decoder_input_ids=decoder_input_ids,
            output_hidden_states=False,
            output_attentions=False,
            use_cache=False,
        )

        logits = logits.last_hidden_state @ model.decoder.embed_tokens.weight.T

        # fmt: off
        EXPECTED_LOGITS = torch.tensor(
            [
                2.1382, 0.9381, 4.4671, 3.5589, 2.4022, 3.8576, -0.6521, 2.5472,
                1.8301, 1.9957, 2.3432, 1.4678, 0.5459, 2.2597, 1.5179, 2.5357,
                1.1624, 0.6194, 1.0757, 1.8259, 2.4076, 1.6601, 2.3503, 1.3376,
                1.9891, 1.8635, 3.8931, 5.3699, 4.4772, 3.9184
            ]
        )
        # fmt: on

        self.assertTrue(torch.allclose(logits[0, 0, :30].cpu(), EXPECTED_LOGITS, atol=1e-4))

    @slow
    def test_tiny_en_generation(self):
        torch_device = "cpu"
        set_seed(0)
        processor = WhisperProcessor.from_pretrained("openai/whisper-tiny.en")
        model = WhisperForConditionalGeneration.from_pretrained("openai/whisper-tiny.en")
        model.to(torch_device)
        model.config.decoder_start_token_id = 50257

        input_speech = self._load_datasamples(1)
        input_features = processor(input_speech, return_tensors="pt", sampling_rate=16_000).input_features
        input_features = input_features.to(torch_device)

        generated_ids = model.generate(input_features, num_beams=5, max_length=20)
        transcript = processor.tokenizer.batch_decode(generated_ids)[0]

        EXPECTED_TRANSCRIPT = (
            "<|startoftranscript|><|notimestamps|> Mr. Quilter is the apostle of the middle"
            " classes, and we are glad to"
        )
        self.assertEqual(transcript, EXPECTED_TRANSCRIPT)

    @slow
    def test_tiny_generation(self):
        torch_device = "cpu"
        set_seed(0)
        processor = WhisperProcessor.from_pretrained("openai/whisper-tiny")
        model = WhisperForConditionalGeneration.from_pretrained("openai/whisper-tiny")
        model.to(torch_device)

        input_speech = self._load_datasamples(1)
        input_features = processor(input_speech, return_tensors="pt", sampling_rate=16_000).input_features
        input_features = input_features.to(torch_device)

        generated_ids = model.generate(input_features, num_beams=5, max_length=20)
        transcript = processor.tokenizer.decode(generated_ids[0])

        EXPECTED_TRANSCRIPT = (
            "<|startoftranscript|><|en|><|transcribe|><|notimestamps|> Mr. Quilter is the apostle of the middle"
            " classes and we are glad"
        )
        self.assertEqual(transcript, EXPECTED_TRANSCRIPT)

    @slow
    def test_large_generation(self):
        torch_device = "cpu"
        set_seed(0)
        processor = WhisperProcessor.from_pretrained("openai/whisper-large")
        model = WhisperForConditionalGeneration.from_pretrained("openai/whisper-large")
        model.to(torch_device)

        input_speech = self._load_datasamples(1)
        input_features = processor(input_speech, return_tensors="pt", sampling_rate=16_000).input_features
        input_features = input_features.to(torch_device)

        generated_ids = model.generate(
            input_features, do_sample=False, max_length=20, language="<|en|>", task="transcribe"
        )
        transcript = processor.batch_decode(generated_ids, skip_special_tokens=True)[0]

        EXPECTED_TRANSCRIPT = " Mr. Quilter is the apostle of the middle classes and we are glad"
        self.assertEqual(transcript, EXPECTED_TRANSCRIPT)

    @slow
    def test_large_generation_multilingual(self):
        set_seed(0)
        processor = WhisperProcessor.from_pretrained("openai/whisper-large")
        model = WhisperForConditionalGeneration.from_pretrained("openai/whisper-large")
        model.to(torch_device)

        ds = load_dataset("facebook/multilingual_librispeech", "german", split="test", streaming=True)
        ds = ds.cast_column("audio", datasets.Audio(sampling_rate=16_000))

        input_speech = next(iter(ds))["audio"]["array"]
<<<<<<< HEAD
        input_features = processor.feature_extractor(raw_speech=input_speech, return_tensors="pt").input_features.to(
            torch_device
        )

        # Japanese transcription
        generated_ids = model.generate(
            input_features, do_sample=False, max_length=20, language="<|ja|>", task="transcribe"
        )
        transcript = processor.batch_decode(generated_ids, skip_special_tokens=True)[0]

        EXPECTED_TRANSCRIPT_JA = "木村さんに電話を貸してもらいました"
        self.assertEqual(transcript, EXPECTED_TRANSCRIPT_JA)
=======
        input_features = processor(input_speech, return_tensors="pt", sampling_rate=16_000).input_features
        input_features = input_features.to(torch_device)
>>>>>>> f4dc26d4

        # English transcription
        generated_ids = model.generate(
            input_features, do_sample=False, max_length=20, language="<|de|>", task="transcribe"
        )
        transcript = processor.batch_decode(generated_ids, skip_special_tokens=True)[0]
<<<<<<< HEAD

        EXPECTED_TRANSCRIPT_EN = " Kimura-san called me."
        self.assertEqual(transcript, EXPECTED_TRANSCRIPT_EN)
=======
        EXPECTED_TRANSCRIPT = " Mein sechster Sohn scheint, wenigstens auf den ersten Blick,"
        self.assertEqual(transcript, EXPECTED_TRANSCRIPT)
>>>>>>> f4dc26d4

        # Translation
        generated_ids = model.generate(
            input_features, do_sample=False, max_length=20, language="<|de|>", task="translate"
        )
        transcript = processor.batch_decode(generated_ids, skip_special_tokens=True)[0]
<<<<<<< HEAD

        EXPECTED_TRANSLATION = " I borrowed a phone from Kimura san"
        self.assertEqual(transcript, EXPECTED_TRANSLATION)
=======
        EXPECTED_TRANSCRIPT = " My sixth son seems, at least at first glance, the most deeply-minded"
        self.assertEqual(transcript, EXPECTED_TRANSCRIPT)
>>>>>>> f4dc26d4

    @slow
    def test_large_batched_generation(self):
        set_seed(0)
        processor = WhisperProcessor.from_pretrained("openai/whisper-large")
        model = WhisperForConditionalGeneration.from_pretrained("openai/whisper-large")
        model.to(torch_device)

        input_speech = self._load_datasamples(4)
        input_features = processor(input_speech, return_tensors="pt", sampling_rate=16_000).input_features
        input_features = input_features.to(torch_device)
        generated_ids = model.generate(input_features, max_length=20, task="translate")

        # fmt: off
        EXPECTED_LOGITS = torch.tensor(
            [
                [50258, 50259, 50358, 50363, 2221, 13, 2326, 388, 391, 307, 264, 50244, 295, 264, 2808, 5359, 293, 321, 366, 5404],
                [50258, 50259, 50358, 50363, 6966, 307, 2221, 13, 2326, 388, 391, 311, 9060, 1570, 1880, 813, 702, 1871, 13, 50257],
                [50258, 50259, 50358, 50363, 634, 5112, 505, 300, 412, 341, 42729, 3196, 295, 264, 1064, 11, 365, 5272, 293, 12904],
                [50258, 50259, 50358, 50363, 634, 575, 12525, 22618, 1968, 6144, 35617, 20084, 1756, 311, 589, 307, 534, 10281, 934, 439]
            ]
        )
        # fmt: on

        self.assertTrue(torch.allclose(generated_ids.cpu(), EXPECTED_LOGITS))

        # fmt: off
        EXPECTED_TRANSCRIPT = [
            " Mr. Quilter is the apostle of the middle classes and we are glad",
            " Nor is Mr. Quilter's manner less interesting than his matter.",
            " He tells us that at this festive season of the year, with Christmas and roast",
            " He has grave doubts whether Sir Frederick Layton's work is really Greek after all",
        ]
        # fmt: on

        transcript = processor.batch_decode(generated_ids, skip_special_tokens=True)
        self.assertListEqual(transcript, EXPECTED_TRANSCRIPT)

    @slow
    def test_large_batched_generation_multilingual(self):
        torch_device = "cpu"
        set_seed(0)
        processor = WhisperProcessor.from_pretrained("openai/whisper-large")
        model = WhisperForConditionalGeneration.from_pretrained("openai/whisper-large")
        model.to(torch_device)

        token = os.getenv("HF_HUB_READ_TOKEN", True)
        ds = load_dataset("mozilla-foundation/common_voice_6_1", "ja", split="test", streaming=True, token=token)
        ds = ds.cast_column("audio", datasets.Audio(sampling_rate=16_000))

        input_speech = next(iter(ds))["audio"]["array"]
        input_features = processor.feature_extractor(raw_speech=input_speech, return_tensors="pt").input_features.to(
            torch_device
        )

        EXPECTED_TRANSCRIPTS = ["木村さんに電話を貸してもらいました", " Kimura-san called me."]

        generated_ids = model.generate(
            input_features.repeat(2, 1, 1),
            do_sample=False,
            max_length=20,
            language=["<|ja|>", "<|en|>"],
            task="transcribe",
        )
        transcripts = processor.batch_decode(generated_ids, skip_special_tokens=True)
        self.assertEqual(transcripts, EXPECTED_TRANSCRIPTS)

    @slow
    def test_tiny_en_batched_generation(self):
        set_seed(0)
        processor = WhisperProcessor.from_pretrained("openai/whisper-tiny.en")
        model = WhisperForConditionalGeneration.from_pretrained("openai/whisper-tiny.en")
        model.to(torch_device)

        input_speech = self._load_datasamples(4)
        input_features = processor(input_speech, return_tensors="pt", sampling_rate=16_000).input_features
        input_features = input_features.to(torch_device)
        generated_ids = model.generate(input_features, max_length=20).to("cpu")

        # fmt: off
        EXPECTED_LOGITS = torch.tensor(
            [
                [50257, 50362, 1770, 13, 2264, 346, 353, 318, 262, 46329, 286, 262, 3504, 6097, 11, 290, 356, 389, 9675, 284],
                [50257, 50362, 5414, 318, 1770, 13, 2264, 346, 353, 338, 5642, 1342, 3499, 621, 465, 2300, 13, 50256, 50256, 50256],
                [50257, 50362, 679, 4952, 514, 326, 379, 428, 43856, 1622, 286, 262, 614, 11, 351, 6786, 290, 32595, 12023, 28236],
                [50257, 50362, 679, 468, 12296, 17188, 1771, 7361, 26113, 18881, 1122, 338, 670, 318, 1107, 8312, 706, 477, 290, 460]
            ]

        )
        # fmt: on

        self.assertTrue(torch.allclose(generated_ids, EXPECTED_LOGITS))

        # fmt: off
        EXPECTED_TRANSCRIPT = [
            " Mr. Quilter is the apostle of the middle classes, and we are glad to",
            " Nor is Mr. Quilter's manner less interesting than his matter.",
            " He tells us that at this festive season of the year, with Christmas and roast beef looming",
            " He has grave doubts whether Sir Frederick Layton's work is really Greek after all and can",
        ]
        # fmt: on

        transcript = processor.batch_decode(generated_ids, skip_special_tokens=True)
        self.assertListEqual(transcript, EXPECTED_TRANSCRIPT)

    @slow
    def test_tiny_timestamp_generation(self):
        set_seed(0)
        processor = WhisperProcessor.from_pretrained("openai/whisper-tiny")
        model = WhisperForConditionalGeneration.from_pretrained("openai/whisper-tiny")
        model.to(torch_device)

        input_speech = np.concatenate(self._load_datasamples(4))
        input_features = processor(input_speech, return_tensors="pt", sampling_rate=16_000).input_features
        input_features = input_features.to(torch_device)

        generated_ids = model.generate(input_features, max_length=448, return_timestamps=True).to("cpu")

        EXPECTED_OUTPUT = torch.tensor([50258, 50259, 50359, 50364, 2221, 13, 2326, 388, 391, 307, 264, 50244, 295, 264, 2808, 5359, 11, 293, 321, 366, 5404, 281, 2928, 702, 14943, 13, 50692, 50692, 6966, 307, 2221, 13, 2326, 388, 391, 311, 9060, 1570, 1880, 813, 702, 1871, 13, 50926, 50926, 634, 5112, 505, 300, 412, 341, 42729, 3196, 295, 264, 1064, 11, 365, 5272, 293, 12904, 9256, 450, 10539, 51208, 51208, 949, 505, 11, 14138, 10117, 490, 3936, 293, 1080, 3542, 5160, 881, 26336, 281, 264, 1575, 13, 51552, 51552, 634, 575, 12525, 22618, 1968, 6144, 35617, 7354, 1292, 6, 589, 307, 534, 10281, 934, 439, 11, 293, 51836, 51836, 50257])  # fmt: skip

        self.assertTrue(torch.allclose(generated_ids, EXPECTED_OUTPUT))

        EXPECTED_TRANSCRIPT = [
            {
                "text": (
                    " Mr. Quilter is the apostle of the middle classes, and we are glad to welcome his gospel. Nor is"
                    " Mr. Quilter's manner less interesting than his matter. He tells us that at this festive season"
                    " of the year, with Christmas and roast beef looming before us, similarly drawn from eating and"
                    " its results occur most readily to the mind. He has grave doubts whether Sir Frederick Latins'"
                    " work is really Greek after all, and"
                ),
                "offsets": [
                    {
                        "text": (
                            " Mr. Quilter is the apostle of the middle classes, and we are glad to welcome his gospel."
                        ),
                        "timestamp": (0.0, 6.5600000000000005),
                    },
                    {
                        "text": " Nor is Mr. Quilter's manner less interesting than his matter.",
                        "timestamp": (6.5600000000000005, 11.24),
                    },
                    {
                        "text": (
                            " He tells us that at this festive season of the year, with Christmas and roast beef"
                            " looming"
                        ),
                        "timestamp": (11.24, 16.88),
                    },
                    {
                        "text": (
                            " before us, similarly drawn from eating and its results occur most readily to the mind."
                        ),
                        "timestamp": (16.88, 23.76),
                    },
                    {
                        "text": (
                            " He has grave doubts whether Sir Frederick Latins' work is really Greek after all, and"
                        ),
                        "timestamp": (23.76, 29.44),
                    },
                ],
            }
        ]

        transcript = processor.batch_decode(generated_ids, skip_special_tokens=True, output_offsets=True)
        self.assertEqual(transcript, EXPECTED_TRANSCRIPT)

    @slow
    def test_tiny_token_timestamp_generation(self):
        set_seed(0)
        processor = WhisperProcessor.from_pretrained("openai/whisper-tiny")
        model = WhisperForConditionalGeneration.from_pretrained("openai/whisper-tiny")
        model.to(torch_device)
        model.generation_config.alignment_heads = [[2, 2], [3, 0], [3, 2], [3, 3], [3, 4], [3, 5]]

        input_speech = self._load_datasamples(4)
        input_features = processor(input_speech, return_tensors="pt", sampling_rate=16_000).input_features
        input_features = input_features.to(torch_device)

        generate_outputs = model.generate(
            input_features, max_length=448, return_timestamps=True, return_token_timestamps=True
        )

        self.assertEqual(generate_outputs.sequences.shape, generate_outputs.token_timestamps.shape)

        # fmt: off
        EXPECTED_OUTPUT = torch.tensor([
            [ 0.0000, 0.0000, 0.0000, 0.0000, 0.4800, 0.8200, 0.9600, 1.1200, 1.1200, 1.2200, 1.5000, 1.7200, 2.0000, 2.3400, 2.5000, 2.6600, 3.1800, 3.5600, 3.6800, 3.8000, 4.1000, 4.3000, 4.5800, 4.9400, 5.3800, 12.4200, 12.8400, 26.9200, 26.9200, 26.9200, 26.9200, 26.9200, 26.9200, 26.9200, 26.9200, 26.9200, 26.9200, 26.9200, 26.9400, 26.9400, 26.9400, 26.9400, 29.8400 ],
            [ 0.0000, 0.0000, 0.0000, 0.0000, 0.5200, 0.9000, 1.1400, 1.4200, 1.5200, 1.6800, 1.6800, 1.8800, 2.1000, 2.2200, 2.6200, 3.1400, 3.5800, 3.9600, 4.4000, 17.3000, 17.3000, 26.7200, 26.7200, 26.7200, 26.7200, 26.7200, 26.7200, 26.7200, 26.7200, 26.7200, 26.7200, 26.7200, 26.7200, 26.7200, 26.7200, 26.7200, 26.7400, 26.7400, 26.7400, 26.7400, 26.7400, 26.7400, 28.0000 ],
            [ 0.0000, 0.0000, 0.0000, 0.0000, 0.0000, 0.7600, 1.0000, 1.4200, 1.8000, 1.9400, 2.1800, 2.5200, 3.0200, 3.3200, 3.5400, 3.9400, 4.5600, 4.9200, 5.2800, 5.5600, 5.9000, 6.1600, 6.3000, 6.4800, 6.4800, 6.6400, 7.8200, 7.9600, 8.2200, 8.6000, 8.9200, 9.2200, 9.5200, 9.7200, 10.0600, 10.5400, 10.8800, 11.2600, 11.5400, 11.7400, 12.0800, 15.6800, 15.6800],
            [ 0.0000, 0.0000, 0.0000, 0.0000, 0.0000, 0.7400, 1.0400, 1.3200, 1.6800, 2.1400, 2.4800, 2.7800, 3.0800, 3.1600, 3.4000, 3.6000, 4.0200, 4.2200, 4.8600, 5.2400, 5.7400, 6.3400, 6.6200, 6.7600, 6.7600, 6.8600, 7.2400, 7.4200, 7.6800, 7.9200, 8.4800, 8.7600, 9.2000, 9.2000, 9.4200, 15.8200, 15.8200, 29.6400, 29.6600, 29.6600, 29.6600, 29.6600, 29.7600]
        ])
        # fmt: on

        self.assertTrue(torch.allclose(generate_outputs.token_timestamps.to("cpu"), EXPECTED_OUTPUT))

    @slow
    def test_tiny_token_timestamp_batch_generation(self):
        set_seed(0)
        processor = WhisperProcessor.from_pretrained("openai/whisper-tiny")
        model = WhisperForConditionalGeneration.from_pretrained("openai/whisper-tiny")
        model.to(torch_device)
        model.generation_config.alignment_heads = [[2, 2], [3, 0], [3, 2], [3, 3], [3, 4], [3, 5]]

        num_samples = 4
        num_return_sequences = 2

        input_speech = self._load_datasamples(num_samples)
        input_features = processor(input_speech, return_tensors="pt", sampling_rate=16_000).input_features
        input_features = input_features.to(torch_device)

        generate_outputs = model.generate(
            input_features,
            max_length=448,
            return_timestamps=True,
            return_token_timestamps=True,
            num_beams=3,
            num_return_sequences=num_return_sequences,
        )

        # task id and lang id prompts should not have timestamp tokens
        self.assertEqual(generate_outputs.sequences.shape[-1] - 2, generate_outputs.token_timestamps.shape[-1])

        self.assertEqual(len(generate_outputs.sequences), num_return_sequences * num_samples)

    @slow
    def test_tiny_token_timestamp_generation_longform(self):
        set_seed(0)
        processor = WhisperProcessor.from_pretrained("openai/whisper-tiny")
        model = WhisperForConditionalGeneration.from_pretrained("openai/whisper-tiny")
        model.to(torch_device)
        model.generation_config.alignment_heads = [[2, 2], [3, 0], [3, 2], [3, 3], [3, 4], [3, 5]]

        input_speech = self._load_datasamples(5)
        long_input_speech = np.concatenate(input_speech, dtype=np.float32)
        inputs = processor(
            long_input_speech,
            return_tensors="pt",
            truncation=False,  # False so the audio isn't truncated and whole audio is sent to the model
            return_attention_mask=True,
            padding=True,
        )

        inputs = inputs.to(torch_device)
        generate_outputs = model.generate(**inputs, return_segments=True, return_token_timestamps=True)

        token_timestamps_shape = [
            [segment["token_timestamps"].shape for segment in segment_list]
            for segment_list in generate_outputs["segments"]
        ]
        tokens_shape = [
            [segment["tokens"].shape for segment in segment_list] for segment_list in generate_outputs["segments"]
        ]
        self.assertListEqual(tokens_shape, token_timestamps_shape)

        # fmt: off
        EXPECTED_OUTPUT = [
            torch.tensor([0.0000, 0.4200, 0.8200, 0.9400, 1.1200, 1.1200, 1.2200, 1.5000, 1.7200, 2.0400, 2.3400, 2.5200, 2.6600, 3.2000, 3.4400, 3.5600, 3.6800, 3.8200, 4.1000, 4.3000, 4.5800, 4.9400, 5.4000, 6.3600]),
            torch.tensor([ 6.5400,  6.5400,  6.7400,  6.9600,  7.2600,  7.3400,  7.5800,  7.5800, 7.6400,  7.8400,  8.1000,  8.5000,  9.0000,  9.4800,  9.7200, 10.2600, 11.1000]),
            torch.tensor([11.2200, 11.2200, 11.4200, 11.6600, 12.0800, 12.4400, 12.5800, 12.8400, 13.1800, 13.6800, 14.0000, 14.2200, 14.6200, 14.9800, 15.2200, 15.6000, 15.9400, 16.2000, 16.5600, 16.8400, 16.9800]),
            torch.tensor([16.9800, 16.9800, 17.3200, 18.1600, 18.6400, 18.8600, 19.2800, 19.5600, 19.8800, 20.1800, 20.3800, 20.7200, 21.1600, 21.5400, 21.9000, 22.2000, 22.4200, 22.8600, 23.7000]),
            torch.tensor([23.7000, 23.7000, 23.9400, 24.1800, 24.3800, 24.8400, 25.2800, 25.6600, 25.9200, 26.2600, 26.4000, 26.5800, 26.7600, 27.1400, 27.3800, 28.0400, 28.3800, 28.8200, 29.3400, 29.5200]),
            torch.tensor([29.4400, 29.4400, 29.7000, 30.0800, 30.3800, 30.5400, 30.8200, 31.0600, 31.6600, 31.9200, 32.3000, 32.4800, 32.6200, 33.6800]),
            torch.tensor([33.8000, 33.8000, 33.9800, 33.9800, 34.1800, 34.4400, 34.6200, 35.0000, 35.2200, 35.3200, 35.5600, 35.9200, 36.3800, 36.6200, 36.6600, 36.9600, 37.3400, 37.9800, 38.5800, 38.7200, 38.9800, 39.4400, 39.5800, 39.8000, 40.1200, 40.2600]),
            torch.tensor([40.5200, 40.5200, 40.6200, 41.1000, 41.5400, 41.9200, 42.1000, 42.3200, 42.3200, 43.0600, 44.6000]),
            torch.tensor([44.7000, 44.7000, 44.8600, 44.9400, 45.1400, 45.1400, 45.2800, 45.6200, 45.9000, 46.2600, 47.1600, 47.4800, 47.7400, 48.1000, 48.2800, 48.4000, 48.6200, 48.8400, 49.0400, 49.2800, 49.4800, 49.6600, 49.9400, 50.5400]),
            torch.tensor([50.5400, 50.5400, 50.6600, 50.8800, 51.2400, 51.7200, 52.8400]),
            torch.tensor([52.9600, 52.9600, 53.0400, 53.2600, 53.4200, 53.5800, 53.9200, 54.1200, 54.7200, 54.9400, 55.2600, 55.6200, 55.9800, 56.5600, 56.8000, 56.9200, 57.3600, 57.9200, 58.1800, 58.5000, 58.6400, 58.8200]),
            torch.tensor([58.6800, 58.6800, 59.1400, 59.5400, 59.9200, 60.1600, 60.3800, 60.8200, 61.6200, 62.2600, 75.2000]),
        ]
        # fmt: on

        for segment, exp_segment in zip(generate_outputs["segments"][0], EXPECTED_OUTPUT):
            self.assertTrue(torch.allclose(segment["token_timestamps"], exp_segment))

    @slow
    def test_tiny_specaugment_librispeech(self):
        torch_device = "cpu"
        set_seed(0)
        # Apply SpecAugment
        model = WhisperModel.from_pretrained("openai/whisper-tiny", apply_spec_augment=True)
        # Set model to training mode to enable SpecAugment
        model.train()
        model.to(torch_device)
        input_speech = self._load_datasamples(1)
        feature_extractor = WhisperFeatureExtractor()
        input_features = feature_extractor(input_speech, return_tensors="pt", sampling_rate=16_000).input_features

        with torch.no_grad():
            logits = model(
                input_features,
                decoder_input_ids=torch.tensor([[50258, 50259, 50359]]),
                output_hidden_states=False,
                output_attentions=False,
                return_dict=False,
                use_cache=False,
            )

        # fmt: off
        EXPECTED_LOGITS = torch.tensor(
            [
                0.9362, -4.7105, 5.0879, 3.9642, 1.0013, -6.0096, 4.7285, -3.1847,
                -0.8648, 1.9631, 6.2653, 3.6936, 0.3575, -4.5818, 3.0564, 7.8712,
                2.9951, 0.6848, 9.9497, -2.6638, 1.1571, -6.8546, -1.4333, -7.7584,
                1.1200, 3.9030, 4.4655, -4.4919, -1.1703, 9.6241
            ]
        )
        # fmt: on
        self.assertTrue(torch.allclose(logits[0][0, 0, :30].cpu(), EXPECTED_LOGITS, atol=1e-4))

    @slow
    def test_generate_with_prompt_ids(self):
        processor = WhisperProcessor.from_pretrained("openai/whisper-tiny")
        model = WhisperForConditionalGeneration.from_pretrained("openai/whisper-tiny")
        model.to(torch_device)
        input_speech = self._load_datasamples(4)[-1:]
        input_features = processor(input_speech, return_tensors="pt", sampling_rate=16_000).input_features
        input_features = input_features.to(torch_device)

        output_without_prompt = model.generate(input_features)
        prompt_ids = processor.get_prompt_ids("Leighton", return_tensors="pt").to(torch_device)
        output_with_prompt = model.generate(input_features, prompt_ids=prompt_ids)

        expected_without_prompt = "<|startoftranscript|><|en|><|transcribe|><|notimestamps|> He has grave doubts whether Sir Frederick Layton's work is really Greek after all and can discover in it but little of Rocky Ithaca.<|endoftext|>"
        expected_with_prompt = "<|startofprev|> Leighton<|startoftranscript|><|en|><|transcribe|><|notimestamps|> He has grave doubts whether Sir Frederick Leighton's work is really Greek after all and can discover in it but little of Rocky Ithaca.<|endoftext|>"

        output_without_prompt = processor.decode(output_without_prompt[0])
        output_with_prompt = processor.decode(output_with_prompt[0])

        self.assertEqual(output_without_prompt, expected_without_prompt)
        self.assertEqual(output_with_prompt, expected_with_prompt)

    @slow
    def test_language_detection(self):
        processor = WhisperProcessor.from_pretrained("openai/whisper-tiny")
        model = WhisperForConditionalGeneration.from_pretrained("openai/whisper-tiny")
        model.to(torch_device)
        input_speech = self._load_datasamples(4)[-1:]
        input_features = processor(input_speech, return_tensors="pt", sampling_rate=16_000).input_features
        input_features = input_features.to(torch_device)

        lang_id = model.detect_language(input_features)[0].item()

        ids_to_lang = {v: k for k, v in model.generation_config.lang_to_id.items()}

        assert ids_to_lang[lang_id] == "<|en|>"

        audio = hf_hub_download("Narsil/asr_dummy", filename="hindi.ogg", repo_type="dataset")

        raw_audio, sr = torchaudio.load(audio)
        input_speech = torchaudio.transforms.Resample(sr, 16_000)(raw_audio).numpy()

        input_features = processor(input_speech, return_tensors="pt", sampling_rate=16_000).input_features
        input_features = input_features.to(torch_device)

        lang_id = model.detect_language(input_features)[0].item()

        assert ids_to_lang[lang_id] == "<|hi|>"

    @slow
    def test_default_multilingual_transcription_short_form(self):
        processor = WhisperProcessor.from_pretrained("openai/whisper-tiny")
        model = WhisperForConditionalGeneration.from_pretrained("openai/whisper-tiny")
        model.to(torch_device)

        audio = hf_hub_download("Narsil/asr_dummy", filename="hindi.ogg", repo_type="dataset")

        raw_audio, sr = torchaudio.load(audio)
        input_speech = torchaudio.transforms.Resample(sr, 16_000)(raw_audio).numpy()

        input_features = processor(input_speech, return_tensors="pt", sampling_rate=16_000).input_features
        input_features = input_features.to(torch_device)

        # task defaults to transcribe
        sequences = model.generate(input_features)

        transcription = processor.batch_decode(sequences, skip_special_tokens=False)[0]

        assert (
            transcription
            == "<|startoftranscript|><|hi|><|transcribe|><|notimestamps|> Mirchi mein ki tene vibinda prajatiya hai<|endoftext|>"
        )

        # set task to translate
        sequences = model.generate(input_features, task="translate")
        transcription = processor.batch_decode(sequences, skip_special_tokens=False)[0]

        assert (
            transcription
            == "<|startoftranscript|><|hi|><|translate|><|notimestamps|> How much is the difference between the girls?<|endoftext|>"
        )

    @slow
    def test_default_multilingual_transcription_long_form(self):
        processor = WhisperProcessor.from_pretrained("openai/whisper-large-v2")
        model = WhisperForConditionalGeneration.from_pretrained("openai/whisper-large-v2")
        model.to(torch_device)

        audio = hf_hub_download("Narsil/asr_dummy", filename="hindi.ogg", repo_type="dataset")

        raw_audio, sr = torchaudio.load(audio)
        input_speech = torchaudio.transforms.Resample(sr, 16_000)(raw_audio)

        input_speech = input_speech.repeat(1, 10).numpy()
        input_features = processor(
            input_speech, return_tensors="pt", padding="longest", truncation=False, sampling_rate=16_000
        ).input_features.to(torch_device)

        # task defaults to transcribe
        sequences = model.generate(input_features)

        transcription = processor.batch_decode(sequences)[0]

        assert transcription == " मिर्ची में कितने विबिन्द प्रजातियां हैं? मिर्ची में कितने विबिन्द प्रजातियां हैं?"

        # set task to translate
        sequences = model.generate(input_features, task="translate")
        transcription = processor.batch_decode(sequences)[0]

        assert (
            transcription
            == " How many different species are there in the chilli? How many different species are there in the chilli?"
        )

    @slow
    def test_generate_with_prompt_ids_and_forced_decoder_ids(self):
        processor = WhisperProcessor.from_pretrained("openai/whisper-tiny")
        model = WhisperForConditionalGeneration.from_pretrained("openai/whisper-tiny")
        model.to(torch_device)
        input_speech = self._load_datasamples(1)
        input_features = processor(input_speech, return_tensors="pt", sampling_rate=16_000).input_features
        input_features = input_features.to(torch_device)
        task = "translate"
        language = "de"
        expected_tokens = [f"<|{task}|>", f"<|{language}|>"]
        prompt = "test prompt"
        prompt_ids = processor.get_prompt_ids(prompt, return_tensors="pt").to(torch_device)

        output = model.generate(input_features, task=task, language=language, prompt_ids=prompt_ids)
        text = processor.decode(output[0])

        self.assertTrue(prompt in text)
        self.assertTrue(all(token in text for token in expected_tokens))

    @slow
    def test_generate_with_prompt_ids_and_no_non_prompt_forced_decoder_ids(self):
        processor = WhisperProcessor.from_pretrained("openai/whisper-tiny.en")
        model = WhisperForConditionalGeneration.from_pretrained("openai/whisper-tiny.en")
        model.to(torch_device)
        input_speech = self._load_datasamples(1)
        input_features = processor(input_speech, return_tensors="pt", sampling_rate=16_000).input_features
        input_features = input_features.to(torch_device)
        prompt = "test prompt"
        prompt_ids = processor.get_prompt_ids(prompt, return_tensors="pt").to(torch_device)

        model.generation_config.forced_decoder_ids = None
        model.config.forced_decoder_ids = None

        output = model.generate(input_features, prompt_ids=prompt_ids, return_timestamps=True)
        text = processor.decode(output[0])

        self.assertTrue(prompt in text)

    @slow
    @require_torch_gpu
    def test_speculative_decoding_distil(self):
        torch_dtype = torch.float16 if torch.cuda.is_available() else torch.float32
        model_id = "openai/whisper-large-v2"
        model = WhisperForConditionalGeneration.from_pretrained(
            model_id, torch_dtype=torch_dtype, low_cpu_mem_usage=True, use_safetensors=True
        )
        model.to(torch_device)

        processor = WhisperProcessor.from_pretrained(model_id)

        assistant_model_id = "distil-whisper/distil-large-v2"
        assistant_model = WhisperForCausalLM.from_pretrained(
            assistant_model_id, torch_dtype=torch_dtype, low_cpu_mem_usage=True, use_safetensors=True
        )
        assistant_model.to(torch_device)

        dataset = load_dataset("hf-internal-testing/librispeech_asr_dummy", "clean", split="validation")
        sample = dataset[0]["audio"]

        input_features = processor(sample["array"], return_tensors="pt", sampling_rate=16_000).input_features
        input_features = input_features.to(torch_device, dtype=torch.float16)

        # warm up assisted decoding
        _ = model.generate(input_features, assistant_model=assistant_model)
        # warm up non-assisted decoding
        _ = model.generate(input_features)

        # assisted decoding
        start_time = time.time()
        tokens = model.generate(input_features, assistant_model=assistant_model)
        total_time_assist = time.time() - start_time

        transcription_ass = processor.batch_decode(tokens, skip_special_tokens=True)

        # non-assisted decoding
        start_time = time.time()
        tokens = model.generate(input_features)
        total_time_non_assist = time.time() - start_time

        transcription_non_ass = processor.batch_decode(tokens, skip_special_tokens=True)

        assert transcription_ass == transcription_non_ass
        assert transcription_ass == [
            " Mr. Quilter is the apostle of the middle classes and we are glad to welcome his gospel."
        ]
        assert total_time_non_assist > total_time_assist, "Make sure that assistant decoding is faster"

    @slow
    @require_torch_gpu
    def test_speculative_decoding_non_distil(self):
        torch_dtype = torch.float16 if torch.cuda.is_available() else torch.float32
        model_id = "openai/whisper-large-v2"
        model = WhisperForConditionalGeneration.from_pretrained(
            model_id, torch_dtype=torch_dtype, low_cpu_mem_usage=True, use_safetensors=True
        )
        model.to(torch_device)

        processor = WhisperProcessor.from_pretrained(model_id)

        assistant_model_id = "openai/whisper-tiny"
        assistant_model = WhisperForConditionalGeneration.from_pretrained(
            assistant_model_id, torch_dtype=torch_dtype, low_cpu_mem_usage=True, use_safetensors=True
        )
        assistant_model.to(torch_device)

        dataset = load_dataset("hf-internal-testing/librispeech_asr_dummy", "clean", split="validation")
        sample = dataset[0]["audio"]

        input_features = processor(sample["array"], return_tensors="pt", sampling_rate=16_000).input_features
        input_features = input_features.to(torch_device, dtype=torch.float16)

        # warm up assisted decoding
        _ = model.generate(input_features, assistant_model=assistant_model)
        # warm up non-assisted decoding
        _ = model.generate(input_features)

        # assisted decoding
        start_time = time.time()
        tokens = model.generate(input_features, assistant_model=assistant_model)
        total_time_assist = time.time() - start_time

        transcription_ass = processor.batch_decode(tokens, skip_special_tokens=True)

        # non-assisted decoding
        start_time = time.time()
        tokens = model.generate(input_features)
        total_time_non_assist = time.time() - start_time

        transcription_non_ass = processor.batch_decode(tokens, skip_special_tokens=True)

        assert transcription_ass == transcription_non_ass
        assert transcription_ass == [
            " Mr. Quilter is the apostle of the middle classes and we are glad to welcome his gospel."
        ]
        assert total_time_non_assist > total_time_assist, "Make sure that assistant decoding is faster"

    @slow
    def test_whisper_longform_single_batch(self):
        # fmt: off
        EXPECTED_TEXT = [" Mr. Quilter is the apostle of the middle classes, and we are glad to welcome his gospel. Nor is Mr. Quilter's manner less interesting than his matter. He tells us that at this festive season of the year, with Christmas and roast beef looming before us, similes drawn from eating and its results occur most readily to the mind. He has grave doubts whether Sir Frederick Layton's work is really Greek after all, and can discover in it but little of rocky Ithaca. Linnell's pictures are a sort of up-gards and atom paintings, and Mason's exquisite idles are as national as a jingo poem. Mr. Birk at Foster's landscapes smile at one much in the same way that Mr. Carker used to flash his teeth. Mr. John Collier gives his sitter a cheerful slap in the back, before he says, like a shampoo or a Turkish bath. Next man, it is obviously unnecessary for us to point out how luminous these criticisms are, how delicate an expression. On the general principles of art, Mr. Quilter writes with equal lucidity. he tells us is of a different quality to mathematics, and finish in art is adding more effect. As for etchings, there are two kinds, British and foreign. He laments most bitterly the divorce that has been made between decorative art and what we usually call pictures. Makes the customary appeal to the last judgment and reminds us that in the great days of art Michelangelo was the furnishing upholsterer. Near the fire, any ornaments Fred brought home from India on the mantelboard. In fact, he is quite severe on Mr. Ruskin for not recognizing that a picture should denote the frailty of man. And remarks was pleasing courtesy in Felicitis Grace that many faces are feeling. Only, unfortunately, his own work never does get good. Mr. Quilter has missed his chance, for he has failed even to make himself the Tupper of painting. By Harry Quilter M.A. Because you were sleeping instead of conquering, the lovely rose princess has become a fiddle without a bow, while poor Shaggy sits there, accoing dove. He has gone and gone for good, answered Polychrome, would manage to squeeze into the room beside the dragon and had witnessed the occurrences with much interest. I have remained a prisoner only because I wished to be one. And with this, he stepped forward and burst the stout chains as easily as if they had been threads. The little girl had been asleep, but she heard the wraps and opened the door. The king has fled and disgraced and your friends are asking for you. I begged Ruggadot long ago to send him away, but he would not do so. I also offered to help your brother to escape, but he would not go. He eats and sleeps very steadily, replied the new king. I hope he doesn't work too hard, since Shaggy. He doesn't work at all. In fact, there's nothing he can do in these dominions, as well as our gnomes, whose numbers are so great that it worries us to keep them all busy. Not exactly, we've turned Calico. Where is my brother now? In Quared Shaggy. In the metal forest. Where is that? The metal forest is in the great domed cavern, the largest and all-ard dominions, replied Calico. Calico hesitated. However, if we look sharp, we may be able to discover one of these secret ways. Oh no, I'm quite sure he didn't. That's funny, remarked Betsy thoughtfully. I don't believe and knew any magic or she'd have worked it before. I do not know, confess shaggy. True, a great calico. Calico went to the big gong and pounded on it just as we're good to use to do, but no one answered the summons. Having returned to the Royal Cavern, Calico first pounded the gong and then sat in the throne, wearing ruggedos discarded ruby crown and holding in his hand to scepter which ruggedo had so often thrown at his head. A man said to the universe, Sir, I exist. Sweat covered Breon's body, trickling into the titling cloth that was the only german he wore. The cut on his chest still dripping blood. The ache of his overstrained eyes, even the soaring arena around him with thousands of spectators, retrovealities not worth thinking about. His instant panic was followed by a small sharp blow high on his chest. One minute, a voice said, and a time buzzer sounded. A minute is not a very large measure of time, and his body needed every fraction of it. The buzzers were triggered as muscles into complete relaxation. Oli's heart and lungs worked on at a strong, measured rate. He was in reverie, sliding along the borders of consciousness. The contestants in the 20s needed undisturbed rest. Therefore, nights in the dormitories were as quiet as death. Particularly so, on this last night, when only two of the little cubicles were occupied, The thousands of others standing with dark empty doors. The other voice snapped with a harsh urgency, clearly used to command. I'm here because the matter is of utmost importance, and brand is the one I must see. Now stand aside. The twenties, he must have drawn his gun because the intruder said quickly, but that away you're being a fool. out, there was silence then, and still wondering, Breon was once more asleep. Ten seconds, he asked the handler who was needing his aching muscles. A red-haired mountain of a man, with an apparently inexhaustible store of energy. There could be little art in this last and final round of fencing. Just thrust and parry, and victory to the stronger. a man who entered the twenties had his own training tricks. They were appeared to be an immediate association with the death trauma, as if the two were inextricably linked into one. The strength that enables someone in a trance to hold his body stiff and unsupported except at two points, the head and heels. This is physically impossible when conscious. had died before during the 20s and death during the last round was in some ways easier than defeat. Breathing deeply, Breon's softly spoke the auto-hypnotic phrases that triggered the process. When the buzzer sounded, he pulled his foil from his second startled grasp and ran forward. Our role looked amazed at the sudden fury of the attack, then smiled. He thought it was the last burst of energy. He knew how close they both were to exhaustion. Breon saw something close to panic on his opponent's face when the man finally recognized his error. A wave of despair rolled out from our rogue. Breon sensed it and knew the fifth point was his. the powerful twist that's rest of the side, in and under the guard."]
        # fmt: on

        processor = WhisperProcessor.from_pretrained("openai/whisper-tiny.en")
        model = WhisperForConditionalGeneration.from_pretrained("openai/whisper-tiny.en")
        model = model.to(torch_device)

        ds = load_dataset("hf-internal-testing/librispeech_asr_dummy", "clean")
        one_audio = np.concatenate([x["array"] for x in ds["validation"]["audio"]], dtype=np.float32)

        input_features = processor(
            one_audio, return_tensors="pt", truncation=False, padding="longest", sampling_rate=16_000
        )["input_features"]
        input_features = input_features.to(device=torch_device)

        result = model.generate(input_features, return_timestamps=True)
        decoded = processor.batch_decode(result, skip_special_tokens=True)

        assert decoded == EXPECTED_TEXT

        decoded_with_timestamps = processor.batch_decode(result, skip_special_tokens=True, decode_with_timestamps=True)

        no_timestamp_matches = re.split(r"<\|[\d\.]+\|>", decoded_with_timestamps[0])

        assert ["".join(no_timestamp_matches)] == EXPECTED_TEXT

        timestamp_matches = re.findall(r"<\|[\d\.]+\|>", decoded_with_timestamps[0])

        timestamp_floats = [float(t[2:-2]) for t in timestamp_matches]

        is_increasing = all(timestamp_floats[i] <= timestamp_floats[i + 1] for i in range(len(timestamp_floats) - 1))

        assert is_increasing

    @slow
    def test_whisper_longform_prompt_ids(self):
        processor = WhisperProcessor.from_pretrained("openai/whisper-tiny.en")
        model = WhisperForConditionalGeneration.from_pretrained("openai/whisper-tiny.en")
        model = model.to(torch_device)

        prompt = "Mr. Kilter, Brionno."  # let's force Quilter -> Kilter, Brion -> Brionno
        prompt_ids = processor.get_prompt_ids(prompt, return_tensors="pt").to(torch_device)

        ds = load_dataset("hf-internal-testing/librispeech_asr_dummy", "clean", split="validation[:-1]")
        one_audio = np.concatenate([x["array"] for x in ds["audio"]], dtype=np.float32)

        first_text = ds[0]["text"].lower()
        last_text = ds[-1]["text"].lower()

        input_features = processor(
            one_audio, return_tensors="pt", truncation=False, padding="longest", sampling_rate=16_000
        )["input_features"]
        input_features = input_features.to(device=torch_device)

        result = model.generate(
            input_features,
            prompt_ids=prompt_ids,
            return_timestamps=True,
            prompt_condition_type="first-segment",
            condition_on_prev_tokens=True,
        )
        decoded_first_segment = processor.batch_decode(result, skip_special_tokens=True)

        result = model.generate(
            input_features,
            prompt_ids=prompt_ids,
            return_timestamps=True,
            prompt_condition_type="all-segments",
            condition_on_prev_tokens=True,
        )
        decoded_all_segments = processor.batch_decode(result, skip_special_tokens=True)

        # show that first segment has quilter and last segment has brion
        assert "quilter" in first_text
        assert "brion" in last_text

        # condition on first segment correctly changes to kilter in first segment, but does not transcribe "brianno" correctly
        assert "kilter" in decoded_first_segment[0][: len(first_text)].lower()
        assert "brionno" not in decoded_first_segment[0][-len(last_text) :].lower()

        # condition on all-segment correctly changes to kilter in first segment and correctly transcribes "brianno"
        assert "kilter" in decoded_all_segments[0][: len(first_text)].lower()
        assert "brionno" in decoded_all_segments[0][-len(last_text) :].lower()

    @slow
    def test_whisper_longform_single_batch_prev_cond(self):
        # fmt: off
        EXPECTED_TEXT = [" Mr. Quilter is the apostle of the middle classes, and we are glad to welcome his gospel. Nor is Mr. Quilter's manner less interesting than his matter. He tells us that at this festive season of the year, with Christmas and roast beef looming before us, similes drawn from eating and its results occur most readily to the mind. He has grieved doubts whether Sir Frederick Layton's work is really Greek after all, and can discover in it but little of rocky Ithaca. Linnell's pictures are a sort of up-gards and atom paintings, and Mason's exquisite itals are as national as a jingo poem. Mr. Birk at Foster's landscapes smile at one much in the same way that Mr. Carker used to flash his teeth. When Mr. John Collier gives his sitter a cheerful slap in the back, before he says like a shampooer and a Turkish bath, next man it is obviously unnecessary for us to point out how luminous these criticisms are, how delicate an expression. On the general principles of art, Mr. Quilter writes with equal lucidity. He tells us is of a different quality to mathematics, and finish in art is adding more effect. As for etchings, there are two kinds, British and foreign. He laments most bitterly the divorce that has been made between decorative art and what we usually call pictures. Makes a customary appeal to the last judgment and reminds us that in the great days of art Michelangelo was the furnishing upholsterer. Near the fire, any ornaments Fred brought home from India on the mental board. In fact, he is quite severe on Mr. Ruskin for not recognizing that a picture should denote the frailty of man, and remarks was pleasing courtesy in felicitous grace that many faces are feeling. Unfortunately his own work never does get good. Mr. Quilter has missed his chance, for he has failed even to make himself the tupper of painting. By Harry Quilter M.A. because he was sleeping instead of conquering, the lovely rose princess has become a fiddle without a bow, while poor Shaggy sits there, accooing dove. He has gone and gone for good. answered Polychrome, who had managed to squeeze into the room beside the dragon, and had witnessed the occurrences with much interest. I have remained a prisoner only because I wished to be one. And with this he stepped forward and burst the stout chains as easily as if they had been threads. The little girl had been asleep, but she heard the wraps and opened the door. The king has fled and disgraced and your friends are asking for you. I begged Ruggido long ago to send him away, but he would not do so. I also offered to help your brother to escape, but he would not go. He eats and sleeps very steadily, replied the new king. I hope he doesn't work too hard, since Shaggy. He doesn't work at all. In fact, there is nothing he can do in these dominions, as well as our gnomes, whose numbers are so great that it worries us to keep them all busy. Not exactly, we've turned Calico. Where is my brother now, inquired Shaggy. In the metal forest. Where is that? The metal forest is in the great domed cavern, the largest in all our dominions, replied Calico. Calico hesitated. However, if we look sharp, we may be able to discover one of these secret ways. Oh no, I'm quite sure he didn't. It's funny, remarked Betsy thoughtfully. I don't believe and knew any magic, or she'd have worked it before. I do not know, confessed Shaggy. True, agreed Calico. Calico went to the big gong and pounded on it, just as Ruggido used to do, but no one answered the summons. Having returned to the royal cavern, Calico first pounded the gong and then sat in the throne, wearing Ruggido's discarded ruby crown. And holding it in his hand, the scepter which Ruggido had so often thrown at his head. A man said to the universe, Sir, I exist. Sweat covered Breon's body, trickling into the titling cloth that was the only german he wore. The cut on his chest, still dripping blood. The ache of his overstrained eyes, even to soaring arena around him with thousands of spectators, retrovealities not worth thinking about. His instant panic was followed by a small sharp blow high on his chest. One minute, a voice said, and a time buzzer sounded. A minute is not a very large measure of time, and his body needed every fraction of it. The buzzers were triggered as muscles into complete relaxation. Only his heart and lungs worked on at a strong measured rate. He was in reverie, sliding along the borders of consciousness. The contestants in the twenties needed undisturbed rest. Therefore, nights in the dormitories were as quiet as death. Particularly so, on this last night, when only two of the little cubicles were occupied, the thousands of others standing with dark empty doors. The other voice snapped with a harsh urgency clearly used to command. I'm here because the matter is of utmost importance, and brand is the one I must see. Now stand aside. The twenties, he must have drawn his gun because the intruder said quickly, but that away you're being a fool. Out there was silence then, and still wondering, Breon was once more asleep. In seconds he asked the handler who was needing his aching muscles. A red-haired mountain of a man with an apparently inexhaustible store of energy. There could be little art in this last and final round of fencing. Just thrust and parry and victory to the stronger. Every man who entered the twenties had his own training tricks. There appeared to be an immediate association with the death trauma, as if the two were inextricably linked into one. The strength that enables someone in a trance to hold his body stiff and unsupported, except at two points, the head and heels. This is physically impossible when conscious. Others had died before during the twenties and death during the last round was, in some ways, easier than defeat. In deeply, Breon softly spoke the auto-hypnotic phrases that triggered the process. When the buzzer sounded, he pulled his foil from his second startled grasp and ran forward. Our role looked amazed at the sudden fury of the attack, then smiled. He thought it was the last burst of energy. He knew how close they both were to exhaustion. Breon saw something close to panic on his opponent's face when the man finally recognized his error. A wave of despair rolled out from our rogue. Breon sensed it and knew the fifth point was his. Then the powerful twist that's rested aside, in and under the guard."]
        # fmt: on

        processor = WhisperProcessor.from_pretrained("openai/whisper-tiny.en")
        model = WhisperForConditionalGeneration.from_pretrained("openai/whisper-tiny.en")
        model = model.to(torch_device)

        ds = load_dataset("hf-internal-testing/librispeech_asr_dummy", "clean")
        one_audio = np.concatenate([x["array"] for x in ds["validation"]["audio"]], dtype=np.float32)

        input_features = processor(
            one_audio, return_tensors="pt", truncation=False, padding="longest", sampling_rate=16_000
        )["input_features"]
        input_features = input_features.to(device=torch_device)

        gen_kwargs = {
            "return_timestamps": True,
            "no_speech_threshold": 0.6,
            "temperature": (0.0, 0.2, 0.4, 0.6, 0.8, 1.0),
            "compression_ratio_threshold": 1.35,
            "condition_on_prev_tokens": True,
            "logprob_threshold": -1.0,
        }

        torch.manual_seed(0)
        result = model.generate(input_features, **gen_kwargs)
        decoded = processor.batch_decode(result, skip_special_tokens=True)

        assert decoded == EXPECTED_TEXT

    @slow
    def test_whisper_longform_single_batch_beam(self):
        # fmt: off
        EXPECTED_TEXT = [" Mr. Quilter is the apostle of the middle classes, and we are glad to welcome his gospel. Nor is Mr. Quilter's manner less interesting than his matter. He tells us that at this festive season of the year, with Christmas and roast beef looming before us, similes drawn from eating and its results occur most readily to the mind. He has grave doubts whether Sir Frederick Layton's work is really Greek after all, and can discover in it but little of rocky Ithaca. Linnell's pictures are a sort of up-gards and atom paintings, and Mason's exquisite idles are as national as a jingo poem. Mr. Burkett Foster's landscapes smile at one much in the same way that Mr. Carker used to flash his teeth. When Mr. John Collier gives his sitter a cheerful slap in the back, before he says, like a shampooer and a Turkish bath, next man, it is obviously unnecessary for us to point out how luminous these criticisms are, how delicate an expression. On the general principles of art, Mr. Quilter writes with equal lucidity. He tells us is of a different quality to mathematics, and finish in art is adding more effect. As for etchings, there are two kinds, British and foreign. He laments most bitterly the divorce that has been made between decorative art and what we usually call pictures. Mix a customary appeal to the last judgment and reminds us that in the great days of art with Michelangelo was the furnishing upholsterer. Near the fire, any ornaments Fred brought home from India on the mental board. In fact, he is quite severe on Mr. Ruskin for not recognizing that a picture should denote the frailty of man, and remarks was pleasing courtesy in felicitous grace that many faces are feeling. Only, unfortunately, his own work never does get good. Mr. Quilter has missed his chance, for he has failed even to make himself the topper of painting. By Harry Quilter, M.A., because he was sleeping instead of conquering, the lovely rose princess has become a fiddle without a bow, while poor Shaggy sits there, accooing dove. He has gone and gone for good, answered polychrome, who had managed to squeeze into the room beside the dragon, and had witnessed the occurrences with much interest. I have remained a prisoner only because I wished to be one. And with this, he stepped forward and burst the stout chains as easily as if they had been threads. The little girl had been asleep, but she heard the wraps and opened the door. The king has flooded this grace, and your friends are asking for you. I begged Ruggado long ago to send him away, but he would not do so. I also offered to help your brother to escape, but he would not go. He eats and sleeps very steadily, replied the new king. I hope he doesn't work too hard, since Shaggy. He doesn't work at all. In fact, there's nothing he can do in these dominions, as well as our gnomes, whose numbers are so great that it worries us to keep them all busy. Not exactly, we've turned Calico. Where is my brother now, inquired Shaggy. In the metal forest. Where is that? The metal forest is in the great domed cavern, the largest in all our dominions, replied Calico. Calico hesitated. However, if we look sharp, we may be able to discover one of these secret ways. Oh no, I'm quite sure he didn't. That's funny, remarked Betsy thoughtfully. I don't believe and knew any magic, or she'd have worked it before. I do not know, confessed Shaggy. True, a great Calico. Calico went to the big gong and pounded on it, just as Ruggado used to do, but no one answered the summons. Having returned to the Royal Cavern, Calico first pounded the gong and then sat in the throne, wearing Ruggado's discarded ruby crown, and holding in his hand to scepter which Ruggado had so often thrown at his head. A man said to the universe, Sir, I exist. Sweat covered Breon's body, trickling into the tight-laying cloth that was the only german who wore. The cut on his chest was still dripping blood. The ache of his overstrained eyes, even the soaring arena around him with thousands of spectators, retrovealities not worth thinking about. His instant panic was followed by a small, sharp, blow high on his chest. One minute, a voice said, and a time buzzer sounded, a minute is not a very large measure of time, and his body needed every fraction of it. The buzzers were, triggered his muscles into complete relaxation. Oli's heart and lungs worked on at a strong, measured rate. He was in reverie, sliding along the borders of consciousness. The contestants in the twenties needed undisturbed rest. Therefore, nights in the dormitories were as quiet as death. Particularly so, on this last night, when only two of the little cubicles were occupied, the thousands of others standing with dark empty doors. The other voice snapped with a harsh urgency clearly used to command. I'm here because the matter is of utmost importance, and brand is the one I must see. Now stand aside. The twenties, he must have drawn his gun because the intruder said quickly, but that away you're being a fool. Out there was silence then, and still wondering, Breon was once more asleep. Ten seconds, he asked the handler who was needing his aching muscles. A red-haired mountain of a man with an apparently inexhaustible store of energy. There could be little art in this last and final round of fencing. Just thrust and parry and victory to the stronger. Every man who entered the twenties had his own training tricks. There appeared to be an immediate association with the death trauma, as if the two were inextricably linked into one. The strength that enables someone in a trance to hold his body stiff and unsupported except at two points, the head and heels. This is physically impossible when conscious. Breon's head died before during the twenties and death during the last round was, in some ways, easier than defeat. Breeding deeply, Breon's softly spoke the auto-hypnotic phrases that triggered the process. When the buzzer sounded, he pulled his foil from his second startled grasp and ran forward. Our role looked amazed at the sudden fury of the attack, then smiled. He thought it was the last burst of energy. He knew how close they both were to exhaustion. Breon saw something close to panic on his opponent's face when the man finally recognized his error. A wave of despair rolled out from our rogue. Breon sensed it and knew the fifth point was his. In the powerful twist that's rest of the side, in and under the guard."]
        # fmt: on

        processor = WhisperProcessor.from_pretrained("openai/whisper-tiny.en")
        model = WhisperForConditionalGeneration.from_pretrained("openai/whisper-tiny.en")
        model = model.to(torch_device)

        ds = load_dataset("hf-internal-testing/librispeech_asr_dummy", "clean")
        one_audio = np.concatenate([x["array"] for x in ds["validation"]["audio"]], dtype=np.float32)

        input_features = processor(
            one_audio, return_tensors="pt", truncation=False, padding="longest", sampling_rate=16_000
        )["input_features"]
        input_features = input_features.to(device=torch_device)

        gen_kwargs = {
            "return_timestamps": True,
            "no_speech_threshold": 0.6,
            "temperature": (0.0, 0.2, 0.4, 0.6, 0.8, 1.0),
            "num_beams": 2,
            "compression_ratio_threshold": 1.35,
            "condition_on_prev_tokens": True,
            "logprob_threshold": -1.0,
        }

        def check_gen_kwargs(inputs, generation_config, *args, **kwargs):
            assert generation_config.num_beams == gen_kwargs["num_beams"]

        self._patch_generation_mixin_generate(check_args_fn=check_gen_kwargs)

        torch.manual_seed(0)
        result = model.generate(input_features, **gen_kwargs)
        decoded = processor.batch_decode(result, skip_special_tokens=True)

        assert decoded == EXPECTED_TEXT

    @slow
    def test_whisper_longform_multi_batch(self):
        # fmt: off
        EXPECTED_TEXT_1 = [" Mr. Quilter's manner less interesting than his matter. He tells us that at this festive season of the year, with Christmas and roast beef looming before us, similes drawn from eating and its results occur most readily to the mind. He has grave doubts whether Sir Frederick Layton's work is really Greek after all, and can discover in it but little of rocky Ithaca. Linnell's pictures are a sort of up-gards and atom paintings, and Mason's exquisite idles are as national as a jingo poem. Mr. Birkett Foster's landscapes smile at one much in the same way that Mr. Carker used to flash his teeth. And Mr. John Collier gives his sitter a cheerful slap in the back, before he says, like a shampooer and a Turkish bath. Next man, it is obviously unnecessary for us to point out how luminous these criticisms are, how delicate an expression. On the general principles of art, Mr. Quilter writes with equal lucidity. Painting he tells us is of a different quality to mathematics, and finish in art is adding more effect. As for etchings, there are two kinds, British and foreign. He laments most bitterly the divorce that has been made between decorative art and what we usually call pictures. Mix a customary appeal to the last judgment and reminds us that in the great days of art Michelangelo was the furnishing a poster or near the fire, and the ornaments Fred brought home from India on the mental board. In fact, he is quite severe on Mr. Ruskin for not recognizing that a picture should denote the frailty of man. And remarks was pleasing courtesy in Felicitis Grace that many faces are feeling. Only unfortunately his own work never does get good. Mr. Quilter has missed his chance, for he has failed even to make himself the Tupper of painting. a Harry Quilter M.A. Because you were sleeping instead of conquering, the lovely rose princess has become a fiddle without a bow, while poor Shaggy sits there, accooing dove. He has gone, and gone for good, answered Polychrome, who had managed to squeeze into the room beside the dragon, and had witnessed the occurrences with much interest. I have remained a prisoner only because I wished to be one. And with this, he stepped forward and burst the stout chains as easily as if they had been threads. The little girl had been asleep, but she heard the wraps and opened the door. The king has flooded disgrace, and your friends are asking for you. I begged Ruggadot a long ago to send him away, but he would not do so. I also offered to help your brother to escape, but he would not go. He eats and sleeps very steadily, replied the new king. I hope he doesn't work too hard, St. Shaggy. He doesn't work at all. In fact, there's nothing he can do in these dominions as well as our gnomes, whose numbers are so great that it worries us to keep them all busy. Not exactly, we've turned Calico. Where is my brother now, inquired Shaggy. In the metal forest. Where is that? The middle forest is in the great domed cavern, the largest and all-ard dominions, replied Calico. Calico hesitated. However, if we look sharp, we may be able to discover one of these secret ways. Oh no, I'm quite sure he didn't. That's funny, remarked Betsy thoughtfully. I don't believe Anne knew any magic, or she'd have worked it before. I do not know, confess Shaggy. True, agreed Calico. Calico went to the big gong and pounded on it, just as Virgato used to do, but no one answered the summons. Having returned to the Royal Cavern, Calico first pounded the gong and then sat in the throne, wearing Virgados discarded Ruby Crown and holding in his hand to scepter, which Virgato had so often thrown at his head. A man said to the universe, Sir, I exist. Sweat-covered Breon's body trickling into the tight-lowing cloth that was the only german he wore. The cut on his chest is still dripping blood. The ache of his overstrained eyes, even the soaring arena around him with thousands of spectators, retrovealities not worth thinking about. His instant panic was followed by a small sharp, blow high on his chest. One minute, a voice said, and a time buzzer sounded. A minute is not a very large measure of time, and his body needed every fraction of it. The buzzers were, triggered his muscles into complete relaxation. Oliya's heart and lungs worked on at a strong, measured rate. He was in reverie, sliding along the borders of consciousness. The contestants in the 20s needed undisturbed rest. Therefore, knights and the dormitories were as quiet as death. Particularly so, on this last night, when only two of the little cubicles were occupied, the thousands of others standing with dark empty doors. The other voice snapped with a harsh urgency clearly used to command. I'm here because the matter is of utmost importance, and brand is the one I must see. Now stand aside. the twenties, he must have drawn his gun, because the intruder said quickly, but that away you're being a fool. Out, there was silence then, and still wondering, Breon was once more asleep. Ten seconds, he asked the handler who was needing his aching muscles. A red-haired mountain of a man with an apparently inexhaustible store of energy. There could be little art in this last and final round of fencing. Just thrust and parry and victory to the stronger. Every man who entered the twenties had his own training tricks. There appeared to be an immediate association with the death trauma as if the two were inextricably linked into one. The strength that enables someone in a trance to hold his body stiff and unsupported except at two points, the head and heels. This is physically impossible when conscious. Others had died before during the twenties and death during the last round was, in some ways, easier than defeat. Breeding deeply, Breon's softly spoke the auto-hypnotic phrases that triggered the process. When the buzzer sounded, he pulled his foil from his second started grasp and ran forward. Our role had looked amazed at the sudden fury of the attack, then smiled. He thought it was the last burst of energy. He knew how close they both were to exhaustion. Breon saw something close to panic on his opponent's face when the man finally recognized his error. A wave of despair rolled out from our role. and sensed it and knew the fifth point was his. Then the powerful twist that's thrust to the side in and under the guard."]
        EXPECTED_TEXT_2 = [" Mr. Quilter is the apostle of the middle classes, and we are glad to welcome his gospel. Nor is Mr. Quilter's manner less interesting than his matter. He tells us that at this festive season of the year, with Christmas and roast beef looming before us, similes drawn from eating and its results occur most readily to the mind. He has grave doubts whether Sir Frederick Layton's work is really Greek after all, and can discover in it but little of rocky Ithaca. Linnell's pictures are a sort of up-gards and atom paintings, and Mason's exquisite idles are as national as a jingo poem. Mr. Burkett Foster's landscapes smile at one much in the same way that Mr. Carker."]
        EXPECTED_TEXT_3 = [" possible. Nor is Mr. Quilter's manner less interesting than his matter. He tells us that at this festive season of the year, with Christmas and roast beef looming before us, similes drawn from eating and its results occur most readily to the mind. He has grieved doubts whether Sir Frederick Layton's work is really greek after all, and can discover in it but little of rocky Ithaca. Linnell's pictures are a sort of up-guards and atom paintings, and Mason's exquisite idles are as national as a jingo poem. Mr. Birk at Foster's landscapes smile at one much in the same way that Mr. Carker used to flash his teeth. And Mr. John Collier gives his sitter a cheerful slap in the back, before he says, like a shampooer and a Turkish bath, next man, it is obviously unnecessary for us to point out how luminous these criticisms are, how delicate an expression. Under general principles of art, Mr. Quilter writes with equal lucidity. Painting, he tells us, is of a different quality to mathematics and finish in art is adding more effect. As for etchings, there are two kinds, British and foreign. He laments most bitterly the divorce that has been made between decorative art and what we usually call pictures. Mix a customary appeal to the last judgment and reminds us that in the great days of art Michelangelo was the furnishing upholsterer. Near the fire. any ornaments Fred brought home from India on the mental board. In fact, he is quite severe on Mr. Ruskin for not recognizing that a picture should denote the frailty of man, and remarks was pleasing courtesy in Felicitis Grace that many faces are feeling. Only, unfortunately, his own work never does get good. Mr. Quilter has missed his chance, for he has failed even to make himself the tupper of painting. By Harry Quilter, M.A. Because he was sleeping instead of conquering, the lovely rose princess has become a fiddle without a bow, all poor ashaggy sits there, accoing dove. He has gone and gone for good, answered Polychrome, who had managed to squeeze into the room beside the dragon, and had witnessed the occurrences with much interest. I have remained a prisoner only because I wished to be one. And with this, he stepped forward and burst the stout chains as easily as if they had been threads. The little girl had been asleep, but she heard the wraps and opened the door. The king has fled and disgraced, and your friends are asking for you. I begged Ruggadot a long ago to send him away, but he would not do so. I also offered to help your brother to escape, but he would not go. He eats and sleeps very steadily, replied the new king. I hope he doesn't work too hard, St. Shaggy. He doesn't work at all. In fact, there's nothing he can do in these dominions as well as our gnomes, whose numbers are so great that it worries us to keep them all busy. Not exactly, we've turned Calico. Where is my brother now, inquired Shaggy. In the metal forest. Where is that? The middle forest is in the great domed cavern, the largest and all-ard dominions, replied Calico. Calico hesitated. However, if we look sharp, we may be able to discover one of these secret ways. Oh no, I'm quite sure he didn't. That's funny, remarked Betsy thoughtfully. I don't believe Anne knew any magic, or she'd have worked it before. I do not know, confess Shaggy. True, agreed Calico. Calico went to the big gong and pounded on it, just as Virgato used to do, but no one answered the summons. Having returned to the Royal Cavern, Calico first pounded the gong and then sat in the throne, wearing Virgados discarded Ruby Crown and holding in his hand the scepter, which Virgato had so often thrown at his head. The man said to the universe, Sir, I exist. Sweat-covered Breon's body trickling into the tight-lowing cloth that was the only german to war. The cut on his chest still dripping blood. The ache of his overstrained eyes, even to soaring arena around him with thousands of spectators, retroveilities not worth thinking about. His instant panic was followed by a small sharp, blow high on his chest. One minute, a voice said, and a time buzzer sounded. A minute is not a very large measure of time, and his body needed every fraction of it. The buzzers were triggered as muscles into complete relaxation. Oily his heart and lungs worked on at a strong, measured rate. He was in reverie, sliding along the borders of consciousness. The contestants in the 20s needed undisturbed rest. Therefore, knights and the dormitories were as quiet as death. Particularly so, on this last night, when only two of the little cubicles were occupied, the thousands of others standing with dark empty doors. The other voice snapped with a harsh urgency clearly used to command. I'm here because the matter is of utmost importance, and brand is the one I must see. Now stand aside. the twenties, he must have drawn his gun, because the intruder said quickly, but that away you're being a fool. Out, there was silence then, and still wondering, Breon was once more asleep. Ten seconds, he asked the handler who was needing his aching muscles. A red-haired mountain of a man, with an apparently inexhaustible store of energy. There could be little art in this last and final round of fencing. Just thrust and parry and victory to the stronger. Every man who entered the twenties had his own training tricks. There appeared to be an immediate association with the death trauma, as if the two were inextricably linked into one. The strength that enables someone in a trance to hold his body stiff and unsupported except at two points, the head and heels. This is physically impossible when conscious. Others had died before during the twenties and death during the last round was, in some ways, easier than defeat. Breeding deeply, Breon softly spoke the auto-hypnotic phrases that triggered the process. When the buzzer sounded, he pulled his foil from his second startled grasp and ran forward. Our role looked amazed at the sudden fury of the attack, then smiled. He thought it was the last burst of energy. He knew how close they both were to exhaustion. Breon saw something close to panic on his opponent's face when the man finally recognized his error. A wave of despair rolled out from our role. Breon sensed it and knew the fifth point was his. the powerful twist that's rest of the side, in and under the guard."]
        EXPECTED_TEXT_4 = [" Mr. Quilter is the apostle of the middle classes, and we are glad to welcome his gospel. Nor is Mr. Quilter's manner less interesting than his matter. He tells us that at this festive season of the year, with Christmas and roast beef looming before us, similes drawn from eating and its results occur most readily to the mind. He has grave doubts whether Sir Frederick Layton's work is really Greek after all, and can discover in it but little of rocky Ithaca. Linnell's pictures are a sort of up-gards and atom paintings, and Mason's exquisite idles are as national as a jingo poem. Mr. Birk at Foster's landscapes smile at one much in the same way that Mr. Carker used to flash his teeth. Mr. John Collier gives his sitter a cheerful slap in the back, before he says, like a shampoo or a Turkish bath. Next man, it is obviously unnecessary for us to point out how luminous these criticisms are, how delicate an expression. On the general principles of art, Mr. Quilter writes with equal lucidity. he tells us is of a different quality to mathematics, and finish in art is adding more effect. As for etchings, there are two kinds, British and foreign. He laments most bitterly the divorce that has been made between decorative art and what we usually call pictures. Makes the customary appeal to the last judgment and reminds us that in the great days of art Michelangelo was the furnishing upholsterer. Near the fire, any ornaments Fred brought home from India on the mantelboard. In fact, he is quite severe on Mr. Ruskin for not recognizing that a picture should denote the frailty of man. And remarks was pleasing courtesy in Felicitis Grace that many faces are feeling. Only, unfortunately, his own work never does get good. Mr. Quilter has missed his chance, for he has failed even to make himself the Tupper of painting. By Harry Quilter M.A. Because you were sleeping instead of conquering, the lovely rose princess has become a fiddle without a bow, while poor Shaggy sits there, accoing dove. He has gone and gone for good, answered Polychrome, would manage to squeeze into the room beside the dragon and had witnessed the occurrences with much interest. I have remained a prisoner only because I wished to be one. And with this, he stepped forward and burst the stout chains as easily as if they had been threads. The little girl had been asleep, but she heard the wraps and opened the door. The king has fled and disgraced and your friends are asking for you. I begged Ruggadot long ago to send him away, but he would not do so. I also offered to help your brother to escape, but he would not go. He eats and sleeps very steadily, replied the new king. I hope he doesn't work too hard, since Shaggy. He doesn't work at all. In fact, there's nothing he can do in these dominions, as well as our gnomes, whose numbers are so great that it worries us to keep them all busy. Not exactly, we've turned Calico. Where is my brother now? In Quared Shaggy. In the metal forest. Where is that? The metal forest is in the great domed cavern, the largest and all-ard dominions, replied Calico. Calico hesitated. However, if we look sharp, we may be able to discover one of these secret ways. Oh no, I'm quite sure he didn't. That's funny, remarked Betsy thoughtfully. I don't believe and knew any magic or she'd have worked it before. I do not know, confess shaggy. True, a great calico. Calico went to the big gong and pounded on it just as we're good to use to do, but no one answered the summons. Having returned to the Royal Cavern, Calico first pounded the gong and then sat in the throne, wearing ruggedos discarded ruby crown and holding in his hand to scepter which ruggedo had so often thrown at his head. A man said to the universe, Sir, I exist. Sweat covered Breon's body, trickling into the titling cloth that was the only german he wore. The cut on his chest still dripping blood. The ache of his overstrained eyes, even the soaring arena around him with thousands of spectators, retrovealities not worth thinking about. His instant panic was followed by a small sharp blow high on his chest. One minute, a voice said, and a time buzzer sounded. A minute is not a very large measure of time, and his body needed every fraction of it. The buzzers were triggered as muscles into complete relaxation. Oli's heart and lungs worked on at a strong, measured rate. He was in reverie, sliding along the borders of consciousness. The contestants in the 20s needed undisturbed rest. Therefore, nights in the dormitories were as quiet as death. Particularly so, on this last night, when only two of the little cubicles were occupied, The thousands of others standing with dark empty doors. The other voice snapped with a harsh urgency, clearly used to command. I'm here because the matter is of utmost importance, and brand is the one I must see. Now stand aside. The twenties, he must have drawn his gun because the intruder said quickly, but that away you're being a fool. out, there was silence then, and still wondering, Breon was once more asleep. Ten seconds, he asked the handler who was needing his aching muscles. A red-haired mountain of a man, with an apparently inexhaustible store of energy. There could be little art in this last and final round of fencing. Just thrust and parry, and victory to the stronger. a man who entered the twenties had his own training tricks. They were appeared to be an immediate association with the death trauma, as if the two were inextricably linked into one. The strength that enables someone in a trance to hold his body stiff and unsupported except at two points, the head and heels. This is physically impossible when conscious. had died before during the 20s and death during the last round was in some ways easier than defeat. Breathing deeply, Breon's softly spoke the auto-hypnotic phrases that triggered the process. When the buzzer sounded, he pulled his foil from his second startled grasp and ran forward. Our role looked amazed at the sudden fury of the attack, then smiled. He thought it was the last burst of energy. He knew how close they both were to exhaustion. Breon saw something close to panic on his opponent's face when the man finally recognized his error. A wave of despair rolled out from our rogue. Breon sensed it and knew the fifth point was his. the powerful twist that's rest of the side, in and under the guard."]
        # fmt: on

        processor = WhisperProcessor.from_pretrained("openai/whisper-tiny.en")
        model = WhisperForConditionalGeneration.from_pretrained("openai/whisper-tiny.en")
        model = model.to(torch_device)

        ds = load_dataset("hf-internal-testing/librispeech_asr_dummy", "clean")
        one_audio = np.concatenate([x["array"] for x in ds["validation"]["audio"]], dtype=np.float32)
        audios = []
        audios.append(one_audio[110000:])
        audios.append(one_audio[:800000])
        audios.append(one_audio[80000:])
        audios.append(one_audio[:])

        decoded_single = []
        for audio in audios:
            inputs = processor(audio, return_tensors="pt", truncation=False, sampling_rate=16_000)
            inputs = inputs.to(device=torch_device)

            result = model.generate(**inputs, return_timestamps=True)
            decoded_single.append(processor.batch_decode(result, skip_special_tokens=True))

        inputs = processor(
            audios,
            return_tensors="pt",
            truncation=False,
            padding="longest",
            return_attention_mask=True,
            sampling_rate=16_000,
        )
        inputs = inputs.to(device=torch_device)

        result = model.generate(**inputs, return_timestamps=True)
        decoded_all = processor.batch_decode(result, skip_special_tokens=True)

        # make sure single & batch is exactly the same
        assert decoded_all[0:1] == decoded_single[0]
        assert decoded_all[1:2] == decoded_single[1]
        assert decoded_all[2:3] == decoded_single[2]
        assert decoded_all[3:4] == decoded_single[3]

        # exact match
        assert decoded_all[0:1] == EXPECTED_TEXT_1
        assert decoded_all[1:2] == EXPECTED_TEXT_2
        assert decoded_all[2:3] == EXPECTED_TEXT_3
        assert decoded_all[3:4] == EXPECTED_TEXT_4

    @slow
    def test_whisper_longform_multi_batch_prev_cond(self):
        # fmt: off
        EXPECTED_TEXT_1 = [" Mr. Quilters manner less interesting than his matter. He tells us that at this festive season of the year, with Christmas and roast beef looming before us, similarly drawn from eating and its results occur most readily to the mind. He has grave doubts whether Sir Frederick Layton's work is really Greek after all and can discover in it but little of Rocky Ithaca. The Nils, pictures are sort of upguards and atom paintings and Mason's exquisite itals are as national as a jingo poem. Mr. Berkett Foster's landscapes smile at one much in the same way that Mr. Carker used to flash his teeth. And Mr. John Collier gives his sitter a cheerful slap on the back before he says like a shampooer and a Turkish bath. Next man, it is obviously unnecessary for us to point out how luminous these criticisms are, how delicate and expression. On the general principles of art, Mr. Quilters writes with equal lucidity. Painting he tells us is of a different quality to mathematics and finish in art is adding more effect. As for etchings, there are of two kinds, British and foreign. He laments most bitterly the divorce that has been made between decorative art and what we usually call pictures makes a customary appeal to the last judgment and reminds us that in the great days of art Michelangelo was the furnishing apostorer. Near the fire, any ornaments Fred brought home from India on the mental board. In fact, he is quite severe on Mr. Ruskin, for not recognizing that a picture should denote the frailty of man. And remarks with pleasing courtesy and solicitous grace that many phases of feeling only, unfortunately, his own work never does get good. Mr. Quilters has missed his chance, for he has failed even to make himself the tougher of painting. My hair equal to MA. Because he was sleeping instead of conquering, the lovely rose princess has become a fiddle with a bow, while poor shaggy sits there, a cooling dove. He has gone and gone for good, answered polychrome, who had managed to squeeze into the room beside the dragon and had witnessed the occurrences with much interest. I have remained a prisoner only because I wished to be one. And with this, he stepped forward and burst the stout chains as easily as if they had been threads. The little girl had been asleep, but she heard the wraps and opened the door. The king has fled in disgrace in your friends, they are asking for you. I begged Ruggedo long ago to send him away, but he would not do so. I also offered to help you brother to escape, but he would not go. He eats and sleeps very steadily, replied the new king. I hope he doesn't work too hard since shaggy. He doesn't work at all. In fact, there is nothing he can do in these dominions as well as our nooms, whose numbers are so great that it worries us to keep them all busy. Not exactly, we've turned Calico. Where is my brother now in Quarage Shaggy? In the metal forest. Where is that? The metal forest is in the great domed cavern. The largest and all our dominions replied Calico. Calico hesitated. However, if we look sharp, we may be able to discover one of these secret ways. Oh no, I'm quite sure he didn't. That's funny remarked but see you thoughtfully. I don't believe Anne knew any magic or she'd have worked it before. I do not know, confessed Shaggy. True, agreed Calico. Calico went to the big gong and pounded on it just as we're good to use to do, but no one answered the summons. Having returned to the royal cavern, Calico first pounded the gong and then sat in the throne, wearing reggos, discarded ruby crown, and holding in his hand to scepter which reggado had so often thrown at his head. The man said to the universe, Sir, I exist. Sweat covered Brianna's body trickling into the tight-wing cloth that was the only garment he wore. The cut on his chest still dripping blood. The ache of his overstrained eyes, even the soaring arena around him with thousands of spectators, retrievalidies not worth thinking about. His instant panic was followed by a small sharp blow high on his chest. One minute of voice said, and the time buzzer sounded. A minute is not a very large measure of time, and his body needed every fraction of it. The buzzer's were triggered as muscles into complete relaxation. Only his heart and lungs worked on at a strong, measured rate. He was in reverie sliding out on the borders of consciousness. The contestants in the twenties needed undisturbed rest. Therefore, knights and the dormitories were as quiet as death. Particularly so, on this last night, when only two of the little cubicles were occupied, the thousands of others standing with dark empty doors. The other voice snapped with a harsh urgency, clearly used to command. I'm here because the matter is of utmost importance, and brand is the one I must see. Now stand aside. But at the end of the 20s, he must have drawn his gun because the intruder said quickly, but that away, he'd be no fool. Out, the resoundance then, and still wondering, Brienne was once more asleep. Ten seconds, he asked the handler who was needing his aching muscles. A red-haired mountain of a man, with an apparently inexhaustible story of energy. There could be little art in this last and final round of fencing, just thrust and parry and victory to the stronger. Every man who entered the 20s had his own training tricks. There appeared to be an immediate association with the death trauma, as if the two were inexplicably linked into one. The strength that enables someone in a trance to hold his body stiff and unsupported, except at two points, the head and heels. This is physically impossible when conscious. Others had died before during the 20s, and death during the last round was, in some ways, easier than defeat. Breathing deeply, Brienne's softly spoke the autahypnotic phrases that triggered the process. When the buzzer sounded, he pulled his foil from his second startled grasp and ran forward. Her role clipped the maze at the sudden fury of the attack, then smiled. He thought it was the last burst of energy. He knew how closely both were to exhaustion. Brienne saw something close to panic on his opponent's face when the man finally recognized his error. A wave of despair rolled out from her role. Brienne sensed it and knew the fifth point was his. In the powerful twist that's first to decide. In and under the guard."]
        EXPECTED_TEXT_2 = [" Mr. Quilter is the apostle of the middle classes, and we are glad to welcome his gospel. Nor is Mr. Quilter's manner less interesting than his matter. He tells us that at this festive season of the year, with Christmas and roast beef looming before us, similarly drawn from eating and its results occur most readily to the mind. He has grave doubts whether Sir Frederick Latins' work is really Greek after all, and can discover in it but little of rocky Ithaca. Lennials, pictures are a sort of upguards and atom paintings, and Mason's exquisite idles are as national as a jingo poem. Mr. Berkett Foster's landscapes smile at one much in the same way that Mr. Carker"]
        EXPECTED_TEXT_3 = [" gospel. Nor is Mr. Quilter's manner less interesting than his matter. He tells us that at this festive season of the year, with Christmas and roast beef looming before us, similarly drawn from eating in its results occur most readily to the mind. He has grave doubts whether Sir Frederick Latins work is really Greek after all and can discover in it but little of rocky ithaka. Lennils, pictures, are a sort of upguards and atom paintings and Mason's exquisite itals are as national as a jingo poem. Mr. Birkut Foster's landscapes smile at one much in the same way that Mr. Carker used to flash his teeth. And Mr. John Collier gives his sitter a cheerful slap on the back before he says like a shampooer and a Turkish bath. Next man, it is obviously unnecessary for us to point out how luminous these criticisms are, how delicate and expression. Under general principles of art, Mr. Quilter writes with equal lucidity. Painting he tells us is of a different quality to mathematics and finish in art is adding more effect. As for etchings, thereof two kinds, British and foreign. He laments most bitterly the divorce that has been made between decorative art and what we usually call pictures makes a customary appeal to the last judgment and reminds us that in the great days of art Michelangelo was the furnishing apostoror. Near the fire, any ornaments spread brought home from India on the mental board. In fact, he is quite severe on Mr. Ruskin for not recognizing that a picture should denote the frailty of man. And remarks with pleasing courtesy and solicitous grace that many faces are feeling, only unfortunately his own work never does get good. Mr. Quilter has missed his chance. For he has failed even to make himself the tougher of painting by Harry Quilter MA. Because he was sleeping instead of conquering, the lovely Rus princess has become a fiddle with a bow while poor shaggy sits there, a cooling dove. He has gone and gone for good. Answered polychrome, who had managed to squeeze into the room beside the dragon and had witnessed the occurrences with much interest. I have remained the prisoner only because I wished to be one. And with this, he stepped forward and burst the stout chains as easily as if they had been threads. The little girl had been asleep, but she heard the wraps and opened the door. The king has fled in disgrace in your friends, they are asking for you. I begged Ruggedo long ago to send him away, but he would not do so. I also offered to help your brother to escape, but he would not go. He eats and sleeps very steadily, replied the new king. I hope he doesn't work too hard, such a shaggy. He doesn't work at all. In fact, there is nothing he can do in these dominions as well as our nooms, whose numbers are so great that it worries us to keep them all busy. Not exactly, we've turned Calico. Where is my brother now, inquired Shaggy, in the metal forest? Where is that? The metal forest is in the great domed cavern, the largest and all our dominions replied Calico. Calico hesitated. However, if we look sharp, we may be able to discover one of these secret ways. Oh no, I'm quite sure he didn't. That's funny, remarked a bedsy thoughtfully. I don't believe Anne knew any magic or she'd have worked before. I do not know, confessed Shaggy. True, agreed Calico. Calico went to the big gong and pounded on it just as Ruggedo used to do, but no one answered the summons. Having returned to the royal cavern, Calico first pounded the gong and then sat in the throne, wearing Ruggedo's discarded ruby crown and holding in his hand the scepter which Ruggedo had so often thrown at his head. A man said to the universe, Sir, I exist. Sweat covered Breon's body, trickling into the tight-wing cloth that was the only garment he wore. The cut on his chest still dripping blood. The ache of his overstrain dyes, even the soaring arena around him with thousands of spectators, retrievalidates not worth thinking about. His instant panic was followed by a small sharp blow high on his chest. One minute, a voice said, and a time buzzer sounded. A minute is not a very large measure of time and his body needed every fraction of it. The buzzer's were triggered as muscles into complete relaxation. Only his heart and lungs worked on at a strong, measured rate. He was in reverie sliding out on the borders of consciousness. The contestants in the 20s needed undisturbed rest. Therefore, knights in the dormitories were as quiet as death. Particularly so, on this last night, when only two of the little cubicles were occupied, the thousands of others standing with dark empty doors. The other voice snapped with a harsh urgency, clearly used to command. I'm here because the matter is of utmost importance, and brand is the one I must see. Now stand aside. To 20s, he must have drawn his gun because the intruder said quickly, but that away, he'd be no fool. Out, there was silence then, and still wondering, Brienne was once more asleep. Ten seconds, he asked the handler who was needing his aching muscles. A red-haired mountain of a man, with an apparently inexhaustible story of energy. There could be little art in this last and final round of fencing, just thrust and parry and victory to the stronger. Every man who entered the 20s had his own training tricks. There appeared to be an immediate association with the death trauma as if the two were inexplicably linked into one. The strength that enables someone in a trance to hold his body stiff and unsupported, except at two points, the head and heels. This is physically impossible when conscious. Others had died before during the 20s, and death during the last round was, in some ways, easier than defeat. Breathing deeply, Brienne softly spoke the odd hypnotic phrases that triggered the process. When the buzzer sounded, he pulled his foil from his second startled grasp and ran forward. I rolled up the maze at the sudden fury of the attack, then smiled. He thought it was the last burst of energy. He knew how close they both were to exhaustion. Brienne saw something close to panic on his opponent's face when the man finally recognized his error. A wave of despair rolled out from our old. Brienne sensed it and knew it was a fifth point was his. Then the powerful twist that's for us to decide in and under the guard."]
        EXPECTED_TEXT_4 = [" Mr. Quilter is the apostle of the middle classes, and we are glad to welcome his gospel. Nor is Mr. Quilter's manner less interesting than his matter. He tells us that at this festive season of the year, with Christmas and roast beef looming before us, similarly drawn from eating and its results occur most readily to the mind. He has grave doubts whether Sir Frederick Latins' work is really Greek after all, and can discover in it but little of rocky Ithaca. Lennils, pictures, are a sort of upguards and atom paintings, and Mason's exquisite idles are as national as a jingo poem. Mr. Berkett Foster's landscapes smile at one much in the same way that Mr. Carker used to flash his teeth. And Mr. John Collier gives his sitter a cheerful slap on the back before he says, like a shampooer in a Turkish bath. Next man, it is obviously unnecessary for us to point out how luminous these criticisms are, how delicate and expression. On the general principles of art, Mr. Quilter writes with equal lucidity. Painting he tells us is of a different quality to mathematics, and finish in art is adding more effect. As for etchings, thereof two kinds, British and foreign. He laments most bitterly the divorce that has been made between decorative art and what we usually call pictures makes a customary appeal to the last judgment and reminds us that in the great days of art Michelangelo was the furnishing apostorer. Near the fire, any ornaments Fred brought home from India on the mental board. In fact, he is quite severe on Mr. Ruskin, for not recognizing that a picture should denote the frailty of man. And remarks with pleasing courtesy and solicitous grace that many phases of feeling only, unfortunately, his own work never does, get good. Mr. Quilter has missed his chance, for he has failed even to make himself the tougher of painting. My Harry Quilter, MA. Because he was sleeping instead of conquering, the lovely rose princess has become a fiddle with a bow, while poor shaggy sits there, a cooling dove. He has gone and gone for good, answered polychrome, who had managed to squeeze into the room beside the dragon, and had witnessed the occurrences with much interest. I have remained a prisoner only because I wished to be one. And with this, he stepped forward and burst the stout chains as easily as if they had been threads. The little girl had been asleep, but she heard the wraps and opened the door. The king has fled in disgrace in your friends, they are asking for you. I begged Ruggedo a long ago to send him away, but he would not do so. I also offered to help your brother to escape, but he would not go. He eats and sleeps very steadily, replied the new king. I hope he does not work too hard, since Shaggy. He doesn't work at all. In fact, there is nothing he can do in these dominions, as well as our nooms, whose numbers are so great that it worries us to keep them all busy. Not exactly, we've turned Calico, whereas my brother now, in Quilter Shaggy, in the metal forest. Where is that? The metal forest is in the great domed cavern, the largest and all our dominions replied Calico. Calico hesitated. However, if we look sharp, we may be able to discover one of these secret ways. Oh no, I'm quite sure he didn't. That's funny, remarked a bit, see you thoughtfully. I don't believe Anne knew any magic, or she'd have worked it before. I do not know, confessed Shaggy. True, agreed Calico. Calico went to the big gong and pounded on it, just as we're good to have used to do, but no one answered the summons. Having returned to the royal cavern, Calico first pounded the gong and then sat in the throne, wearing reggos, discarded ruby crown, and holding in his hand to scepter which reggado had so often thrown at his head. A man said to the universe, Sir, I exist. Sweat covered Breon's body, trickling into the titling cloth of a zeal-neighurment he wore. The cut on his chest still dripping blood. The ache of his overstrained eyes, even the soaring arena around him with thousands of spectators, retrievalidies not worth thinking about. His instant panic was followed by a small sharp blow high on his chest. One minute, a voice said, and a time buzzer sounded. A minute is not a very large measure of time, and his body needed every fraction of it. The buzzer's were triggered as muscles into complete relaxation. Only his heart and lungs worked on at a strong, measured rate. He was in reverie, sliding out on the borders of consciousness. The contestants in the twenties needed undisturbed rest. Therefore, knights and the dormitories were as quiet as death. Particularly so, on this last night, when only two of the little cubicles were occupied, the thousands of others standing with dark empty doors. The other voice snapped with a harsh urgency, clearly used to command. I'm here because the matter is of utmost importance, and brand is the one I must see, and I'll stand aside. To twenties, he must have drawn his gun because the intruders had quickly, but that away, here being a fool. Out, there is silence then, and still wondering, Brian was once more asleep. Ten seconds, he asked the handler who was needing his aching muscles. I've read here at Mountain of a Man, with an apparently inexhaustible story of energy. There could be little art in this last and final round of fencing, just thrust and parry and victory to the stronger. Every man who entered the twenties had his own training tricks. There appeared to be an immediate association with the death trauma, as if the two were inexplicably linked into one. The strength that enables someone in a trance to hold his body stiff and unsupported, except at two points, the head and heels. This is physically impossible when conscious. Others had died before during the twenties, and death during the last round was, in some ways, easier than defeat. Breathing deeply, Brian's softly spoke the autahypnotic phrases that triggered the process. When the buzzer sounded, he pulled his foil from his second startled grasp and ran forward. I rolled the maze at the sudden fury of the attack, then smiled. He thought it was the last burst of energy. He knew how close they both were to exhaustion. Brian saw something close to panic on his opponent's face when the man finally recognized his error. A wave of despair rolled out from Irohog. Brian sensed it and knew the fifth point was his. In the powerful twist that's first to decide. In and under the guard."]
        # fmt: on

        processor = WhisperProcessor.from_pretrained("openai/whisper-tiny")
        model = WhisperForConditionalGeneration.from_pretrained("openai/whisper-tiny")
        model = model.to(torch_device)

        ds = load_dataset("hf-internal-testing/librispeech_asr_dummy", "clean")
        one_audio = np.concatenate([x["array"] for x in ds["validation"]["audio"]], dtype=np.float32)
        audios = []
        audios.append(one_audio[110000:])
        audios.append(one_audio[:800000])
        audios.append(one_audio[80000:])
        audios.append(one_audio[:])

        gen_kwargs = {
            "return_timestamps": True,
            "no_speech_threshold": 0.6,
            "temperature": 0.0,
            "compression_ratio_threshold": 1.35,
            "condition_on_prev_tokens": True,
            "logprob_threshold": -1.0,
        }

        decoded_single = []
        for audio in audios:
            inputs = processor(audio, return_tensors="pt", truncation=False, sampling_rate=16_000)
            inputs = inputs.to(device=torch_device)

            result = model.generate(**inputs, **gen_kwargs)
            decoded_single.append(processor.batch_decode(result, skip_special_tokens=True))

        # exact match
        assert decoded_single[0] == EXPECTED_TEXT_1
        assert decoded_single[1] == EXPECTED_TEXT_2
        assert decoded_single[2] == EXPECTED_TEXT_3
        assert decoded_single[3] == EXPECTED_TEXT_4

    @slow
    def test_whisper_longform_multi_batch_hard(self):
        # fmt: off
        EXPECTED_TEXT = [
            " Folks, if you watch the show, you know, I spent a lot of time right over there. Patiently and astutely scrutinizing the boxwood and mahogany chest set of the day's biggest stories developing the central headline pawns, definitely maneuvering an oso topical night to F6, fainting a classic Sicilian, nade door variation on the news, all the while seeing eight moves deep and patiently marshalling the latest press releases into a fisher's shows in Lip Nitsky attack that culminates in the elegant lethal slow-played, all-passant checkmate that is my nightly monologue. But sometimes, sometimes, folks, I. CHEERING AND APPLAUSE Sometimes I startle away, cubside down in the monkey bars of a condemned playground on a super fun site. Get all hept up on goofballs. Rummage that were discarded tag bag of defective toys. Yank out a fist bowl of disembodied doll limbs, toss them on a stained kid's place mat from a defunct dennies. set up a table inside a rusty cargo container down by the Wharf and challenged toothless drifters to the godless bughouse blitz of tournament that is my segment. Meanwhile.",
            " Folks, I spend a lot of time right over there, night after night after night, actually. Carefully selecting for you the day's noosiest, most aerodynamic headlines, stress testing, and those topical anti-lock breaks and power steering, painstakingly stitching, leather seating so soft, it would make JD power and her associates blush to create the luxury sedan that is my nightly monologue. But sometimes, you sometimes, folks. I lurched a consciousness in the back of an abandoned school and slap myself awake with a crusty floor mat. Before using a mouse-bitten timing belt to strap some old plywood to a couple of discarded oil drums, then by the light of a heathen moon, render a gas tank out of an empty big gulp, fill with white claw and denatured alcohol, then light a match and let her rip and the demented one man soapbox derby of news that is my segment. Me, Guadalupe! No!",
            " Ladies and gentlemen, you know, I spent a lot of time right over there Raising the finest Holstein news cattle firmly yet tenderly milking the latest headlines from their jokes swollen teats Churning the daily stories into the decadent proven-style style triple cream breed that is my nightly monologue But sometimes sometimes folks I stagger home hungry after being released by the police and Root around in the neighbor's trash can for an old milk carton scrape out the blooming dairy residue into the remains of a wet cheese rod I won from a rat in a pre-donned street fight. Put it in a discarded paint can to leave it to ferment next to a trash fire then hunker down and hallucinate while eating the listeria laden demon custard of news that is my segment. You mean one of them.",
            " Folks, if you watch this show, you know I spend most of my time right over there carefully sorting through the day's biggest stories and selecting only the most subtle and unblemished ostrich and crocodile news leather, which I then entrust to artisan graduates of the Ichol Gregoire Ferrandi, who carefully dye them in a palette of bright zesty shades and adorn them in the finest and most topical inlay work using hand tools and double magnifying glasses, then assemble them according to now classic and elegant geometry using our signature saddles stitching. In line it with bees, wax, coated linen, finely attached a mallet, hammered strap, pearled hardware, and close-shit to create for you the one-of-a-kind hoke couture, Erme's Birkin bag that is my monologue. But sometimes, sometimes folks, sometimes. Sometimes I wake up in the last car of an abandoned roller coaster at Coney Island where I'm I'm hiding from the triads. I have some engine lubricants out of a safe way bag and stagger down the shore to tear the sail off a beach schooner. Then I rip the coaxial cable out of an RV and elderly couple from Utah, Hank, and Mabel lovely folks. And use it to stitch the sail into a loose pouch like a rock sack. And I stow away in the back of a garbage truck to the junkyard where I pick through to the debris for only the broken toys that make me the saddest until I have loaded for you. The Hobo Fugitives bug out, bindle of news that is my segment. Me one!",
            " You know, folks, I spent a lot of time crafting for you a bespoke playlist of the day's biggest stories right over there. Meticulously selecting the most topical chakra affirming scented candles, and using Feng Shui to perfectly align the joke energy in the exclusive boutique yoga retreat that is my monologue. But sometimes just sometimes I go to the dumpster behind the waffle house at three in the morning, take off my shirt, cover myself, and used fry oil, wrap my hands with some double-duct tape by stole from the broken car window. Pound a six-pack of blueberry hard-seltzer and a sack of pills I stole from a parked ambulance. Then arm wrestle a raccoon in the back alley vision quest of news that is my segment. Meanwhile!",
            " You know, folks, I spend most of my time right over there. Mining the day's biggest, most important stories, collecting the finest, most topical iron or hand hammering it into joke panels. Then I craft sheets of bronze and blazing with patterns that tell an epic tale of conquest and glory. Then, using the Germanic tradition press-black process, I place thin sheets of foil against the scenes and by hammering or otherwise applying pressure from the back, I project these scenes into a pair of cheat cards in a faceplate and, finally, using fluted strips of white alloyed molding, I divide the designs into framed panels and hold it all together using bronze rivets to create the beautiful and intimidating, Anglo-Saxon battle helm that is my nightly monologue. Sometimes, sometimes folks. Sometimes, just sometimes, I come into my sense as fully naked on the deck of a pirate besieged melee container ship that picked me up floating on the detached door of a portapotty in the Indian Ocean. Then after a sunstroke-induced realization of the crew of this ship plans to sell me an exchange for a bag of oranges to fight off scurvy, I lead a mutiny using only a PVC pipe at a pool chain that accepting my new role as Captain and declaring myself king of the windarc seas. I grab a dirty mop bucket covered in barnacles and adorn it with the teeth of the vanquished to create the sopping wet pirate crown of news that is my segment. Meanwhile!",
            " Folks, if you watch this show, you know I spend most of my time right over there carefully blending for you the day's Newsiest most topical flower eggs milk and butter and Stranding into a fine batter to make delicate and informative comedy pancakes Then I glaze them in the juice and zest of the most relevant midnight Valencia oranges and douse it all and a fine Dela main de voyage cognac Before prom baying and basting them tables. I deserve for you the James Beard award worthy crepe suzzette That is my nightly monologue, but sometimes just sometimes folks. I wake up in the baggage hold of Greyhound bus. It's being hoisted by the scrap yard claw toward the burn pit. Escape to a nearby abandoned price chopper where I scrounge for old bread scraps and busted open bags of starfruit candies and expired eggs. Chuck it all on a dirty hubcap and slap it over a tire fire before using the legs of a strain, pair of sweatpants and as oven mitts to extract and serve the demented transience poundcake of news that is my segment. Me, Guadalupe!",
            " Folks, if you watched the show and I hope you do, I spent a lot of time right over there. Tiredlessly studying the lineage of the days most important thoroughbred stories and whole-stiner headlines, working with the best trainers, money can buy to rear their comedy offspring with a hand that is stern yet gentle into the triple crown winning equine specimen. That is my nightly monologue, but sometimes, sometimes, folks, I break into an unincorporated veterinary genetics lab and grab whatever test tubes I can find and then under a grow light I got from a discarded chia pet. I mixed the pilfered DNA of a horse and whatever was in a tube labeled Keith Colan extra. Slurrying the concoction with caffeine pills and a microwave red bull, I screamed, sang a prayer to Janice, initiator of human life and God of transformation as a half horse, half man, freak. Seizes to life before me and the hideous collection of loose animal parts and corrupted man tissue that is my segment. Meanwhile!"
        ]
        # fmt: on

        processor = WhisperProcessor.from_pretrained("openai/whisper-tiny.en")
        model = WhisperForConditionalGeneration.from_pretrained("openai/whisper-tiny.en")
        model = model.to(torch_device)

        ds = load_dataset("distil-whisper/meanwhile", "default")["test"]
        ds = ds.cast_column("audio", Audio(sampling_rate=16000))

        num_samples = 8

        audio = ds[:num_samples]["audio"]
        audios = [x["array"] for x in audio]

        decoded_single = []
        for audio in audios:
            inputs = processor(audio, return_tensors="pt", truncation=False, sampling_rate=16_000)
            inputs = inputs.to(device=torch_device)

            result = model.generate(**inputs, return_timestamps=True)
            decoded_single += processor.batch_decode(result, skip_special_tokens=True)

        inputs = processor(
            audios,
            return_tensors="pt",
            truncation=False,
            padding="longest",
            return_attention_mask=True,
            sampling_rate=16_000,
        )
        inputs = inputs.to(device=torch_device)

        result = model.generate(**inputs, return_timestamps=True)
        decoded_all = processor.batch_decode(result, skip_special_tokens=True)

        for i in range(num_samples):
            assert decoded_all[i] == decoded_single[i]
            assert decoded_all[i] == EXPECTED_TEXT[i]

    @slow
    def test_whisper_longform_multi_batch_hard_prev_cond(self):
        # Without this set here, this test may fail if it is run with other tests (say, `test_tiny_*`). It's unclear
        # why other tests may affect this tests: it seems some random operations are beyond the scene.
        set_seed(0)
        # fmt: off
        EXPECTED_TEXT = [
            " Folks, if you watch the show, you know I spent a lot of time right over there. Patiently and astutely scrutinizing the boxwood and mahogany chest set of the day's biggest stories, developing the central headline pawns, definitely maneuvering an oh-so-topical night to F6, faming of classic Sicilian, named or variation on the news, all the while seeing eight moves deep and patiently marshalling the latest press releases into a Fisher shows in lip-nitsky attack that culminates in the elegant lethal slow-played, all-pass on checkmate that is my nightly monologue, but sometimes sometimes folks I sometimes I start to the wake-up side down in the monkey bars of a condemned playground on a super fun site, get all hepped up on goofballs, rummage that would discard a tag bag of defective toys, yank out a fistball of disembodied doll limbs, toss them on a stain kid's place mad from a defunct denies, set up a table inside a rusty cargo container down by the warf and challenge toothless drifters to the godless bughouse blitz of tournament that is my segment, meanwhile.",
            " Folks, I spent a lot of time right over there night after night, actually. Carefully selecting for you the day's newsiest, most aerodynamic headlines, stress testing on those topical anti-lock breaks and power steering, painstakingly stitching, leather seating, so soft, it would make JD power and her associates blush. To create the luxury sedan that is my nightly monologue, but sometimes I just sometimes focus. I lurched to consciousness in the back of an abandoned school bus and slapped myself awake with a crusty floor mat. Before using a mouse-bitten timing belt to strap some old plywood to a couple of discarded oil drums, then by the light of a heathen-moon render a gas tank out of an empty big gulp, filled with white claw and de-natured alcohol, then light a match and let her rip in the dis-mented one man, soapbox derby of news that is my segment.",
            " Ladies and gentlemen, you know, I spent a lot of time right over there, raising the finest hosting news cattle firmly, yet tenderly milking the latest headlines from their jokes, swollen teats, churning the daily stories into the decadent Provincil style triple cream-breed. It is my nightly monologue, but sometimes sometimes I stagger home hungry after being released by the police and root around in the neighbor's trash can for an old milk carton scrape out the blooming dairy residue into the remains of a wet cheese rod I won from a rat in a pre-drawn street fight. Put it in a discarded paint can to leave it to ferment next to a trash fire than a hunker down in hallucinate while eating the Listeria latent demon custard of news that is my segment.",
            " Folks, you watched this show, you know I spend most of my time right over there, carefully sorting through the days, big stories, and selecting only the most subtle, and unblemished ostrich and crocodile news leather, which I then entrust to artisan graduates of the Ickel Greg Waferandi, who carefully died them in a pallet of bright, zesty shades, and adorn them in the finest most topical inlay work, using hand tools and double magnifying glasses, then assemble them according to now classic and elegant geometry using our signature saddle stitching, and line it with bees, wax, coated linen, and finally attach a mallet hammered strap, purled hardware, and close-shet to create for you the one of a kind hope kutur, Ernme, is burkin bag that is my monologue, but sometimes, sometimes folks, sometimes. Sometimes I wake up in the last car of an abandoned rollercoaster at Coney Island where I'm hiding from the triads, I have some engine lubricants out of a safe way bag and staggered down the shore to tear the sail off a beach skoener, then I ripped the coaxial cable out of an RV and elderly couple from Utah, Hank, and Mabel, lovely folks, and use it to stitch the sail into a loose pouch-like rock sack, and I stow in the back of a garbage truck to the junkyard, where I pick through to the debris for only the broken toys that make me the saddest, until I have loaded for you, the hobo fugitives bug out bindle of news that",
            " You know, folks, I spent a lot of time crafting for you a bespoke playlist of the day's big stories right over there. meticulously selecting the most topical chakra affirming scented candles, using Feng Shui, to perfectly align the joke energy in the exclusive boutique yoga retreat that is my monologue, but sometimes just sometimes, I go to the dumpster behind the waffle house at three in the morning, take off my shirt, cover myself and use fry oil, wrap my hands and some old duct tape I stole from a broken car window, pound a six pack of blueberry hard-seller and a second pill, as I stole from a parked ambulance, then arm wrestle a raccoon in the back alley vision quest of news that is my segment.",
            " You know, folks, I spend most of my time right over there. Mining the days, biggest, most important stories, collecting the finest, most topical iron or hand hammering it into joke panels, then I craft sheets of bronze and blazing with patterns that tell an epic tale of conquest and glory. Then, using the Germanic tradition press, black process, I place thin sheets of foil against the scenes and by hammering or otherwise applying pressure from the back, I project these scenes into a pair of cheat cards and a face plate, and finally using fluted strips of white, alloyed molding, I divide the designs into framed panels and hold it all together using bronze rivets to create the beautiful and intimidating, Anglo-Saxon battle helm that is my nightly monologue. But sometimes, sometimes, folks. Sometimes, just sometimes, I come to my senses fully naked on the deck of a pirate-be-seed, melee, container ship that picked me up floating on the detached door of a porta-potty in the Indian Ocean. Then, after a sunstroke induced realization of the crew of this ship plans to sell me an exchange for a bag of oranges to fight off scurvy, I lead a mutiny using only a PVC pipe and a pool chain that accepting my new role as captain and declaring myself King of the Windark Seas. I grab a dirty mop bucket covered in barnacles and adorn it with the teeth of the vanquished to create these shopping wet pirate crown of news that is my segment. Me wild!",
            " Folks, if you watch this show, you know I spend most of my time right over there carefully blending for you the day's newsiest, most topical flower eggs, milk and butter. And straining into a fine batter to make delicate and informative comedy pancakes, then I glaze them in the juice and zest of the most relevant midnight valencio oranges. And doubts at all, and I find delimane de voyage cognac, before from bang and basting them tables, I deserve you the James Beard Award worthy creeps to ZET. That is my nightly monologue, but sometimes sometimes folks, I wake up in the baggage hole of Greyhound bus, it's being hoisted by the scrapyard claw toward the burn pit. Escape to a nearby abandoned price chopper where I scrounge for old bread scraps, busted up in bags of starfruit candies and expired eggs. Chuck it all on a dirty hubcap and slap it over a tire fire before using the legs of a strained pair of sweatpants and as ovenmets to extract and serve the demented transients pound cake of news that is my segment.",
            (
                " Folks, if you watch the show and I hope you do, I spend a lot of time right over there. Tirelessly studying the lineage of the day's most important thoroughbred stories and whole-stiner headlines, working with the best trainers money can buy to rear their comedy offspring with a hand that is stern yet gentle into the triple crown winning equine specimen that is my nightly monologue. But sometimes sometimes folks I break into an unincorporated veterinary genetics lab. And grab whatever test tubes I can find and then under a grow light I got from a discarded chia pet. I mixed the pill for DNA of a horse and whatever was in a tube labeled Keith Cohen-Extra. Slurring the concoction with caffeine pills and a microwave bread bowl, I scream sing a prayer to Janice initiator of human life and God of Transformation as a half horse, half man freak ceases to life before me and the hideous collection of loose animal parts and corrupted men tissue that is my segment. Meanwhile!",
                " Folks, if you watch the show and I hope you do, I spend a lot of time right over there. Tirelessly studying the lineage of the day's most important thoroughbred stories and whole-stiner headlines, working with the best trainers money can buy to rear their comedy offspring with a hand that is stern yet gentle into the triple crown winning equine specimen that is my nightly monologue. But sometimes sometimes folks I break into an unincorporated veterinary genetics lab. And grab whatever test tubes I can find and then under a grow light I got from a discarded chia pet. I mixed the pill for DNA of a horse and whatever was in a tube labeled Keith Cohen-Extra. Slurring the concoction with caffeine pills and a microwave bread bowl, I screamed sing a prayer to Janice initiator of human life and God of Transformation as a half horse, half man freak ceases to life before me and the hideous collection of loose animal parts and corrupted men tissue that is my segment. Meanwhile!",
            )
        ]
        # fmt: on

        processor = WhisperProcessor.from_pretrained("openai/whisper-tiny")
        model = WhisperForConditionalGeneration.from_pretrained("openai/whisper-tiny")
        model = model.to(torch_device)

        ds = load_dataset("distil-whisper/meanwhile", "default")["test"]
        ds = ds.cast_column("audio", Audio(sampling_rate=16000))

        num_samples = 8

        audio = ds[:num_samples]["audio"]
        audios = [x["array"] for x in audio]

        inputs = processor(
            audios,
            return_tensors="pt",
            truncation=False,
            padding="longest",
            return_attention_mask=True,
            sampling_rate=16_000,
        )
        inputs = inputs.to(device=torch_device)

        gen_kwargs = {
            "return_timestamps": True,
            "no_speech_threshold": 0.6,
            "temperature": (0.0, 0.2, 0.4, 0.6, 0.8, 1.0),
            "compression_ratio_threshold": 1.35,
            "condition_on_prev_tokens": True,
            "logprob_threshold": -1.0,
            "num_beams": 5,
        }

        result = model.generate(**inputs, **gen_kwargs)
        decoded_all = processor.batch_decode(result, skip_special_tokens=True)

        for i in range(num_samples):
            if isinstance(EXPECTED_TEXT[i], str):
                assert decoded_all[i] == EXPECTED_TEXT[i]
            elif isinstance(EXPECTED_TEXT[i], tuple):
                assert decoded_all[i] in EXPECTED_TEXT[i]

    @slow
    def test_whisper_longform_no_speech_detection(self):
        # fmt: off
        EXPECTED_TEXT = [
            " Folks, if you watch the show, you know, I spent a lot of time right over there. Patiently and astutely scrutinizing the boxwood and mahogany chest set of the day's biggest stories. Developing the central headline pawns, definitely maneuvering and also topical night to F6.",
            " Folks, I spent a lot of time right over there night after night, actually. Carefully selecting for you the day's newsiest, most aerodynamic headlines, stress testing",
            ' Ladies and gentlemen, you know, I spent a lot of time right over there raising the finest Holstein news cattle firmly yet tenderly milking the latest headlines from their joke swollen teats',
            ' Folks, you watched this show, you know I spend most of my time right over there, carefully sorting through the days, big stories, and selecting only the most subtle and unblemished ostrich and crocodile news leather, which I then entrust to artisan graduates of the',
            " You know, folks, I spent a lot of time crafting for you a bespoke playlist of the day's big stories right over there. meticulously selecting the most topical chakra affirming scented candles, using Feng Shui,",
            ' You know, folks, I spend most of my time right over there. Mining the days, biggest, most important stories, collecting the finest, most topical iron or hand hammering it into joke panels, then I craft sheets of bronze and blazing with patterns that tell an epic tale of conquest.',
            " Folks, if you watch this show, you know I spend most of my time right over there, carefully blending for you the day's newsiest, most topical flower eggs, milk and butter. And straining into a fine batter to make delicate and informative comedy pancakes, then I glaze them in the juice and zest of the most...",
            " Folks, if you watch the show and I hope you do, I spent a lot of time right over there. Tirelessly studying the lineage of the day's most important thoroughbred stories and whole-stiner headlines.",
        ]
        # fmt: on

        processor = WhisperProcessor.from_pretrained("openai/whisper-tiny")
        model = WhisperForConditionalGeneration.from_pretrained("openai/whisper-tiny")
        model = model.to(torch_device)

        ds = load_dataset("distil-whisper/meanwhile", "default")["test"]
        ds = ds.cast_column("audio", Audio(sampling_rate=16000))

        num_samples = 8

        audio = ds[:num_samples]["audio"]
        audios = [x["array"] for x in audio]

        # Make sure the second chunk is silent
        for audio in audios:
            audio[15 * 16000 : 60 * 16000] = 0.0

        inputs = processor(
            audios,
            return_tensors="pt",
            truncation=False,
            padding="longest",
            return_attention_mask=True,
            sampling_rate=16_000,
        )
        inputs = inputs.to(device=torch_device)

        gen_kwargs = {
            "return_timestamps": True,
            "no_speech_threshold": 0.2,
            "temperature": (0.0,),
            "compression_ratio_threshold": 1.35,
            "condition_on_prev_tokens": True,
            "logprob_threshold": 0.0,  # Ignore logprob, use only no-speech prob
            "num_beams": 5,
        }

        torch.manual_seed(0)
        result = model.generate(**inputs, **gen_kwargs)
        decoded_all = processor.batch_decode(result, skip_special_tokens=True)

        for i in range(num_samples):
            assert decoded_all[i] == EXPECTED_TEXT[i]


def prepare_whisper_encoder_inputs_dict(config, input_features, head_mask=None):
    if head_mask is None:
        head_mask = torch.ones(config.encoder_layers, config.encoder_attention_heads, device=torch_device)
    return {"input_features": input_features, "head_mask": head_mask}


@require_torch
class WhisperEncoderModelTester:
    def __init__(
        self,
        parent,
        batch_size=3,  # need batch_size != num_hidden layers
        seq_length=60,
        is_training=True,
        use_labels=True,
        hidden_size=16,
        num_hidden_layers=2,
        num_attention_heads=4,
        input_channels=1,
        hidden_act="gelu",
        hidden_dropout_prob=0.1,
        attention_probs_dropout_prob=0.1,
        max_position_embeddings=20,
        max_source_positions=30,
        num_mel_bins=80,
        num_conv_layers=1,
        suppress_tokens=None,
        begin_suppress_tokens=None,
        classifier_proj_size=4,
        num_labels=2,
        is_encoder_decoder=False,
        is_decoder=False,
    ):
        self.parent = parent
        self.batch_size = batch_size
        self.seq_length = seq_length
        self.is_training = is_training
        self.use_labels = use_labels
        self.hidden_size = hidden_size
        self.num_hidden_layers = num_hidden_layers
        self.num_attention_heads = num_attention_heads
        self.input_channels = input_channels
        self.hidden_act = hidden_act
        self.hidden_dropout_prob = hidden_dropout_prob
        self.attention_probs_dropout_prob = attention_probs_dropout_prob
        self.num_mel_bins = num_mel_bins
        self.max_position_embeddings = max_position_embeddings
        self.max_source_positions = max_source_positions
        self.num_conv_layers = num_conv_layers
        self.suppress_tokens = suppress_tokens
        self.begin_suppress_tokens = begin_suppress_tokens
        self.classifier_proj_size = classifier_proj_size
        self.num_labels = num_labels
        self.is_encoder_decoder = is_encoder_decoder
        self.is_decoder = is_decoder

    def get_config(self):
        return WhisperConfig(
            d_model=self.hidden_size,
            encoder_layers=self.num_hidden_layers,
            decoder_layers=self.num_hidden_layers,
            encoder_attention_heads=self.num_attention_heads,
            decoder_attention_heads=self.num_attention_heads,
            input_channels=self.input_channels,
            dropout=self.hidden_dropout_prob,
            attention_dropout=self.attention_probs_dropout_prob,
            max_position_embeddings=self.max_position_embeddings,
            max_source_positions=self.max_source_positions,
            decoder_ffn_dim=self.hidden_size,
            encoder_ffn_dim=self.hidden_size,
            suppress_tokens=self.suppress_tokens,
            begin_suppress_tokens=self.begin_suppress_tokens,
            classifier_proj_size=self.classifier_proj_size,
            num_labels=self.num_labels,
            is_encoder_decoder=self.is_encoder_decoder,
            is_decoder=self.is_decoder,
        )

    def prepare_config_and_inputs(self):
        input_features = floats_tensor([self.batch_size, self.num_mel_bins, self.seq_length])

        config = self.get_config()
        inputs_dict = prepare_whisper_encoder_inputs_dict(
            config,
            input_features=input_features,
        )
        return config, inputs_dict

    def prepare_config_and_inputs_for_common(self):
        config, inputs_dict = self.prepare_config_and_inputs()
        return config, inputs_dict

    def get_subsampled_output_lengths(self, input_lengths):
        """
        Computes the output length of the convolutional layers
        """

        for i in range(self.num_conv_layers):
            input_lengths = (input_lengths - 1) // 2 + 1

        return input_lengths

    @property
    def encoder_seq_length(self):
        return self.get_subsampled_output_lengths(self.seq_length)

    def create_and_check_model_forward(self, config, inputs_dict, use_weighted_layer_sum=False):
        config.use_weighted_layer_sum = use_weighted_layer_sum
        model = WhisperForAudioClassification(config=config)
        model.to(torch_device).eval()

        input_features = inputs_dict["input_features"]

        with torch.no_grad():
            last_hidden_state = model(input_features).logits

        self.parent.assertTrue(last_hidden_state.shape, (13, 2))


@require_torch
class WhisperEncoderModelTest(ModelTesterMixin, GenerationTesterMixin, unittest.TestCase):
    all_model_classes = (WhisperForAudioClassification,) if is_torch_available() else ()
    is_encoder_decoder = False
    fx_compatible = False
    test_pruning = False
    test_missing_keys = False

    input_name = "input_features"

    def setUp(self):
        self.model_tester = WhisperEncoderModelTester(self)
        self.config_tester = ConfigTester(self, config_class=WhisperConfig)
        self.maxDiff = 3000

    def test_config(self):
        self.config_tester.run_common_tests()

    def test_forward_signature(self):
        config, _ = self.model_tester.prepare_config_and_inputs_for_common()

        for model_class in self.all_model_classes:
            model = model_class(config)
            signature = inspect.signature(model.forward)
            # signature.parameters is an OrderedDict => so arg_names order is deterministic
            arg_names = [*signature.parameters.keys()]

            expected_arg_names = ["input_features", "head_mask", "encoder_outputs"]
            self.assertListEqual(arg_names[: len(expected_arg_names)], expected_arg_names)

    def test_forward_pass(self):
        config_and_inputs = self.model_tester.prepare_config_and_inputs()
        self.model_tester.create_and_check_model_forward(*config_and_inputs)

    def test_forward_pass_weighted_layer_sum(self):
        config_and_inputs = self.model_tester.prepare_config_and_inputs()
        self.model_tester.create_and_check_model_forward(*config_and_inputs, use_weighted_layer_sum=True)

    @unittest.skip(reason="Some undefined behavior encountered with tiny versions of this model. Skip for now.")
    def test_cpu_offload(self):
        pass

    @unittest.skip(reason="Some undefined behavior encountered with tiny versions of this model. Skip for now.")
    def test_disk_offload_bin(self):
        pass

    @unittest.skip(reason="Some undefined behavior encountered with tiny versions of this model. Skip for now.")
    def test_disk_offload_safetensors(self):
        pass

    @unittest.skip(reason="Some undefined behavior encountered with tiny versions of this model. Skip for now.")
    def test_model_parallelism(self):
        pass

    # input embeds is meaningless for an encoder-only acoustic model
    def test_inputs_embeds(self):
        pass

    # the equivalent test is passing the encoder outputs directly to the model
    def test_encoder_outputs(self):
        config, inputs_dict = self.model_tester.prepare_config_and_inputs_for_common()

        for model_class in self.all_model_classes:
            model = model_class(config)
            model.to(torch_device)
            model.eval()

            inputs = copy.deepcopy(self._prepare_for_class(inputs_dict, model_class))

            with torch.no_grad():
                outputs = model(**inputs)[0]

            encoder = model.encoder

            encoder_inputs = {"input_features": inputs["input_features"]}
            del inputs["input_features"]

            if "head_mask" in inputs:
                encoder_inputs["head_mask"] = inputs["head_mask"]
            if "attention_mask" in inputs:
                encoder_inputs["attention_mask"] = inputs["attention_mask"]
            if "output_attentions" in inputs:
                encoder_inputs["output_attentions"] = inputs["output_attentions"]

            with torch.no_grad():
                inputs["encoder_outputs"] = encoder(**encoder_inputs)
                outputs_embeds = model(**inputs)[0]

            self.assertTrue((outputs_embeds == outputs).all())

    # Needs to override as the encoder input embedding is a Conv1d
    def test_model_common_attributes(self):
        config, _ = self.model_tester.prepare_config_and_inputs_for_common()

        for model_class in self.all_model_classes:
            model = model_class(config)
            self.assertIsInstance(model.get_input_embeddings(), (torch.nn.Conv1d))
            model.set_input_embeddings(torch.nn.Conv1d(10, 10, 3))
            x = model.get_output_embeddings()
            self.assertTrue(x is None or isinstance(x, torch.nn.Conv1d))

    # WhisperEncoder cannot resize token embeddings since it has no tokens embeddings
    def test_resize_tokens_embeddings(self):
        pass

    @is_pt_flax_cross_test
    def test_equivalence_pt_to_flax(self):
        config, inputs_dict = self.model_tester.prepare_config_and_inputs_for_common()
        init_shape = (1,) + inputs_dict["input_features"].shape[1:]

        for model_class in self.all_model_classes:
            with self.subTest(model_class.__name__):
                fx_model_class_name = "Flax" + model_class.__name__

                if not hasattr(transformers, fx_model_class_name):
                    # no flax model exists for this class
                    return

                # Output all for aggressive testing
                config.output_hidden_states = True
                config.output_attentions = self.has_attentions

                fx_model_class = getattr(transformers, fx_model_class_name)

                # load PyTorch class
                pt_model = model_class(config).eval()
                # Flax models don't use the `use_cache` option and cache is not returned as a default.
                # So we disable `use_cache` here for PyTorch model.
                pt_model.config.use_cache = False

                # load Flax class
                fx_model = fx_model_class(config, input_shape=init_shape, dtype=jnp.float32)

                # make sure only flax inputs are forward that actually exist in function args
                fx_input_keys = inspect.signature(fx_model.__call__).parameters.keys()

                # prepare inputs
                pt_inputs = self._prepare_for_class(inputs_dict, model_class)

                # remove function args that don't exist in Flax
                pt_inputs = {k: v for k, v in pt_inputs.items() if k in fx_input_keys}

                # send pytorch inputs to the correct device
                pt_inputs = {
                    k: v.to(device=torch_device) if isinstance(v, torch.Tensor) else v for k, v in pt_inputs.items()
                }

                # convert inputs to Flax
                fx_inputs = {k: np.array(v.to("cpu")) for k, v in pt_inputs.items() if torch.is_tensor(v)}

                fx_state = convert_pytorch_state_dict_to_flax(pt_model.state_dict(), fx_model)
                fx_model.params = fx_state

                # send pytorch model to the correct device
                pt_model.to(torch_device)

                with torch.no_grad():
                    pt_outputs = pt_model(**pt_inputs)
                fx_outputs = fx_model(**fx_inputs)

                fx_keys = tuple([k for k, v in fx_outputs.items() if v is not None])
                pt_keys = tuple([k for k, v in pt_outputs.items() if v is not None])

                self.assertEqual(fx_keys, pt_keys)
                self.check_pt_flax_outputs(fx_outputs, pt_outputs, model_class)

                with tempfile.TemporaryDirectory() as tmpdirname:
                    pt_model.save_pretrained(tmpdirname)
                    fx_model_loaded = fx_model_class.from_pretrained(tmpdirname, input_shape=init_shape, from_pt=True)

                fx_outputs_loaded = fx_model_loaded(**fx_inputs)

                fx_keys = tuple([k for k, v in fx_outputs_loaded.items() if v is not None])
                pt_keys = tuple([k for k, v in pt_outputs.items() if v is not None])

                self.assertEqual(fx_keys, pt_keys)
                self.check_pt_flax_outputs(fx_outputs_loaded, pt_outputs, model_class)

    @is_pt_flax_cross_test
    def test_equivalence_flax_to_pt(self):
        config, inputs_dict = self.model_tester.prepare_config_and_inputs_for_common()
        init_shape = (1,) + inputs_dict["input_features"].shape[1:]

        for model_class in self.all_model_classes:
            with self.subTest(model_class.__name__):
                fx_model_class_name = "Flax" + model_class.__name__

                if not hasattr(transformers, fx_model_class_name):
                    # no flax model exists for this class
                    return

                # Output all for aggressive testing
                config.output_hidden_states = True
                config.output_attentions = self.has_attentions

                fx_model_class = getattr(transformers, fx_model_class_name)

                # load PyTorch class
                pt_model = model_class(config).eval()
                # Flax models don't use the `use_cache` option and cache is not returned as a default.
                # So we disable `use_cache` here for PyTorch model.
                pt_model.config.use_cache = False

                # load Flax class
                fx_model = fx_model_class(config, input_shape=init_shape, dtype=jnp.float32)

                # make sure only flax inputs are forward that actually exist in function args
                fx_input_keys = inspect.signature(fx_model.__call__).parameters.keys()

                # prepare inputs
                pt_inputs = self._prepare_for_class(inputs_dict, model_class)

                # remove function args that don't exist in Flax
                pt_inputs = {k: v for k, v in pt_inputs.items() if k in fx_input_keys}

                # send pytorch inputs to the correct device
                pt_inputs = {
                    k: v.to(device=torch_device) if isinstance(v, torch.Tensor) else v for k, v in pt_inputs.items()
                }

                # convert inputs to Flax
                fx_inputs = {k: np.array(v.to("cpu")) for k, v in pt_inputs.items() if torch.is_tensor(v)}

                pt_model = load_flax_weights_in_pytorch_model(pt_model, fx_model.params)

                # make sure weights are tied in PyTorch
                pt_model.tie_weights()

                # send pytorch model to the correct device
                pt_model.to(torch_device)

                with torch.no_grad():
                    pt_outputs = pt_model(**pt_inputs)
                fx_outputs = fx_model(**fx_inputs)

                fx_keys = tuple([k for k, v in fx_outputs.items() if v is not None])
                pt_keys = tuple([k for k, v in pt_outputs.items() if v is not None])

                self.assertEqual(fx_keys, pt_keys)
                self.check_pt_flax_outputs(fx_outputs, pt_outputs, model_class)

                with tempfile.TemporaryDirectory() as tmpdirname:
                    fx_model.save_pretrained(tmpdirname)
                    pt_model_loaded = model_class.from_pretrained(tmpdirname, from_flax=True)

                # send pytorch model to the correct device
                pt_model_loaded.to(torch_device)
                pt_model_loaded.eval()

                with torch.no_grad():
                    pt_outputs_loaded = pt_model_loaded(**pt_inputs)

                fx_keys = tuple([k for k, v in fx_outputs.items() if v is not None])
                pt_keys = tuple([k for k, v in pt_outputs_loaded.items() if v is not None])

                self.assertEqual(fx_keys, pt_keys)
                self.check_pt_flax_outputs(fx_outputs, pt_outputs_loaded, model_class)


class WhisperStandaloneDecoderModelTester:
    def __init__(
        self,
        parent,
        batch_size=3,  # need batch_size != num_hidden layers
        is_training=True,
        use_labels=False,
        vocab_size=200,
        hidden_size=16,
        num_hidden_layers=2,
        num_attention_heads=4,
        input_channels=1,
        hidden_act="gelu",
        hidden_dropout_prob=0.1,
        attention_probs_dropout_prob=0.1,
        max_position_embeddings=20,
        max_source_positions=30,
        max_target_positions=40,
        bos_token_id=98,
        eos_token_id=98,
        pad_token_id=0,
        num_mel_bins=80,
        decoder_start_token_id=85,
        num_conv_layers=1,
        suppress_tokens=None,
        begin_suppress_tokens=None,
    ):
        self.parent = parent
        self.batch_size = batch_size
        self.is_training = is_training
        self.use_labels = use_labels
        self.vocab_size = vocab_size
        self.hidden_size = hidden_size
        self.num_hidden_layers = num_hidden_layers
        self.num_attention_heads = num_attention_heads
        self.input_channels = input_channels
        self.hidden_act = hidden_act
        self.hidden_dropout_prob = hidden_dropout_prob
        self.attention_probs_dropout_prob = attention_probs_dropout_prob
        self.num_mel_bins = num_mel_bins
        self.max_position_embeddings = max_position_embeddings
        self.max_source_positions = max_source_positions
        self.max_target_positions = max_target_positions
        self.eos_token_id = eos_token_id
        self.pad_token_id = pad_token_id
        self.bos_token_id = bos_token_id
        self.decoder_start_token_id = decoder_start_token_id
        self.num_conv_layers = num_conv_layers
        self.suppress_tokens = suppress_tokens
        self.begin_suppress_tokens = begin_suppress_tokens

    def prepare_config_and_inputs(self):
        input_features = floats_tensor([self.batch_size, self.num_mel_bins, self.seq_length], self.vocab_size)

        decoder_input_ids = torch.tensor(
            self.batch_size * [[self.decoder_start_token_id, 3, 3, 7, 2]], device=torch_device
        )

        config = self.get_config()
        config.is_encoder_decoder = False
        inputs_dict = prepare_whisper_inputs_dict(
            config,
            attention_mask=None,
            input_features=input_features,
            decoder_input_ids=decoder_input_ids,
        )

        inputs_dict.pop("input_features")
        inputs_dict.pop("head_mask")
        inputs_dict.pop("decoder_head_mask")
        inputs_dict.pop("cross_attn_head_mask")

        inputs_dict["attention_mask"] = inputs_dict.pop("decoder_attention_mask")
        inputs_dict["input_ids"] = inputs_dict.pop("decoder_input_ids")
        return config, inputs_dict

    @property
    def encoder_seq_length(self):
        return 5

    @property
    def seq_length(self):
        return 5

    def get_config(self):
        return WhisperConfig(
            vocab_size=self.vocab_size,
            d_model=self.hidden_size,
            encoder_layers=self.num_hidden_layers,
            decoder_layers=self.num_hidden_layers,
            encoder_attention_heads=self.num_attention_heads,
            decoder_attention_heads=self.num_attention_heads,
            input_channels=self.input_channels,
            dropout=self.hidden_dropout_prob,
            attention_dropout=self.attention_probs_dropout_prob,
            max_position_embeddings=self.max_position_embeddings,
            max_source_positions=self.max_source_positions,
            max_target_positions=self.max_target_positions,
            eos_token_id=self.eos_token_id,
            bos_token_id=self.bos_token_id,
            pad_token_id=self.pad_token_id,
            decoder_ffn_dim=self.hidden_size,
            encoder_ffn_dim=self.hidden_size,
            decoder_start_token_id=self.decoder_start_token_id,
            suppress_tokens=self.suppress_tokens,
            begin_suppress_tokens=self.begin_suppress_tokens,
        )

    def prepare_config_and_inputs_for_common(self):
        config, inputs_dict = self.prepare_config_and_inputs()

        inputs_dict["input_ids"][:, -1] = self.pad_token_id

        return config, inputs_dict

    def prepare_config_and_inputs_for_decoder(self):
        config, input_features = self.prepare_config_and_inputs()
        input_ids = input_features["input_ids"]
        encoder_hidden_states = floats_tensor([self.batch_size, self.decoder_seq_length, self.hidden_size])

        return (config, input_ids, encoder_hidden_states)

    def create_and_check_decoder_model_past(self, config, input_ids):
        config.use_cache = True
        model = WhisperDecoder(config=config).to(torch_device).eval()
        # first forward pass
        outputs = model(input_ids, use_cache=True)
        outputs_use_cache_conf = model(input_ids)
        outputs_no_past = model(input_ids, use_cache=False)

        self.parent.assertTrue(len(outputs) == len(outputs_use_cache_conf))
        self.parent.assertTrue(len(outputs) == len(outputs_no_past) + 1)

        past_key_values = outputs["past_key_values"]

        # create hypothetical next token and extent to next_input_ids
        next_tokens = ids_tensor((self.batch_size, 1), config.vocab_size)

        # append to next input_ids and
        next_input_ids = torch.cat([input_ids, next_tokens], dim=-1)

        output_from_no_past = model(next_input_ids)["last_hidden_state"]
        output_from_past = model(next_tokens, past_key_values=past_key_values)["last_hidden_state"]

        # select random slice
        random_slice_idx = ids_tensor((1,), output_from_past.shape[-1]).item()
        output_from_no_past_slice = output_from_no_past[:, next_input_ids.shape[-1] - 1, random_slice_idx].detach()
        output_from_past_slice = output_from_past[:, 0, random_slice_idx].detach()

        # test that outputs are equal for slice
        assert torch.allclose(output_from_past_slice, output_from_no_past_slice, atol=1e-3)

    def create_and_check_decoder_model_attention_mask_past(self, config, input_ids):
        model = WhisperDecoder(config=config).to(torch_device).eval()

        # create attention mask
        attn_mask = torch.ones(input_ids.shape, dtype=torch.long, device=torch_device)

        half_seq_length = input_ids.shape[-1] // 2
        attn_mask[:, half_seq_length:] = 0

        # first forward pass
        past_key_values = model(input_ids, attention_mask=attn_mask, use_cache=True)["past_key_values"]

        # create hypothetical next token and extent to next_input_ids
        next_tokens = ids_tensor((self.batch_size, 1), config.vocab_size)

        # change a random masked slice from input_ids
        random_seq_idx_to_change = ids_tensor((1,), half_seq_length).item() + 1
        random_other_next_tokens = ids_tensor((self.batch_size, 1), config.vocab_size).squeeze(-1)
        input_ids[:, -random_seq_idx_to_change] = random_other_next_tokens

        # append to next input_ids and attn_mask
        next_input_ids = torch.cat([input_ids, next_tokens], dim=-1)
        attn_mask = torch.cat(
            [attn_mask, torch.ones((attn_mask.shape[0], 1), dtype=torch.long, device=torch_device)],
            dim=1,
        )

        # get two different outputs
        output_from_no_past = model(next_input_ids, attention_mask=attn_mask)["last_hidden_state"]
        output_from_past = model(next_tokens, attention_mask=attn_mask, past_key_values=past_key_values)[
            "last_hidden_state"
        ]

        # select random slice
        random_slice_idx = ids_tensor((1,), output_from_past.shape[-1]).item()
        output_from_no_past_slice = output_from_no_past[:, next_input_ids.shape[-1] - 1, random_slice_idx].detach()
        output_from_past_slice = output_from_past[:, 0, random_slice_idx].detach()

        # test that outputs are equal for slice
        assert torch.allclose(output_from_past_slice, output_from_no_past_slice, atol=1e-3)


@require_torch
class WhisperStandaloneDecoderModelTest(ModelTesterMixin, GenerationTesterMixin, unittest.TestCase):
    all_model_classes = (WhisperDecoder, WhisperForCausalLM) if is_torch_available() else ()
    all_generative_model_classes = (WhisperForCausalLM,) if is_torch_available() else ()
    fx_comptatible = False
    test_pruning = False
    is_encoder_decoder = False
    test_missing_keys = False

    def setUp(self):
        self.model_tester = WhisperStandaloneDecoderModelTester(self, is_training=False)
        self.config_tester = ConfigTester(self, config_class=WhisperConfig)

    def test_config(self):
        self.config_tester.run_common_tests()

    def test_decoder_model_past(self):
        config_and_inputs = self.model_tester.prepare_config_and_inputs()
        config, inputs_dict = config_and_inputs

        self.model_tester.create_and_check_decoder_model_past(config=config, input_ids=inputs_dict["input_ids"])

    def test_decoder_model_attn_mask_past(self):
        config_and_inputs = self.model_tester.prepare_config_and_inputs()
        config, inputs_dict = config_and_inputs

        self.model_tester.create_and_check_decoder_model_attention_mask_past(
            config=config, input_ids=inputs_dict["input_ids"]
        )

    @unittest.skip("Generate needs input ids")
    def test_generate_without_input_ids(self):
        # generate only works with input ids for whisper
        pass

    @unittest.skip("Decoder can't keep attention grads")
    def test_retain_grad_hidden_states_attentions(self):
        # decoder cannot keep gradients
        return

    @unittest.skip("The model doesn't support fast init from base")
    def test_save_load_fast_init_from_base(self):
        pass

    @unittest.skip(
        "Duplicated test with WhisperModelTest + the FA2 testing suite needs to be refactored to be compatible with WhisperDecoder for that test"
    )
    def test_flash_attn_2_generate_padding_right(self):
        pass

    @unittest.skip(
        "Duplicated test with WhisperModelTest + the FA2 testing suite needs to be refactored to be compatible with WhisperDecoder for that test"
    )
    def test_flash_attn_2_inference(self):
        pass

    @unittest.skip(
        "Duplicated test with WhisperModelTest + the FA2 testing suite needs to be refactored to be compatible with WhisperDecoder for that test"
    )
    def test_flash_attn_2_inference_padding_right(self):
        pass<|MERGE_RESOLUTION|>--- conflicted
+++ resolved
@@ -1766,51 +1766,22 @@
         ds = ds.cast_column("audio", datasets.Audio(sampling_rate=16_000))
 
         input_speech = next(iter(ds))["audio"]["array"]
-<<<<<<< HEAD
-        input_features = processor.feature_extractor(raw_speech=input_speech, return_tensors="pt").input_features.to(
-            torch_device
-        )
-
-        # Japanese transcription
-        generated_ids = model.generate(
-            input_features, do_sample=False, max_length=20, language="<|ja|>", task="transcribe"
-        )
-        transcript = processor.batch_decode(generated_ids, skip_special_tokens=True)[0]
-
-        EXPECTED_TRANSCRIPT_JA = "木村さんに電話を貸してもらいました"
-        self.assertEqual(transcript, EXPECTED_TRANSCRIPT_JA)
-=======
         input_features = processor(input_speech, return_tensors="pt", sampling_rate=16_000).input_features
         input_features = input_features.to(torch_device)
->>>>>>> f4dc26d4
-
-        # English transcription
+
         generated_ids = model.generate(
             input_features, do_sample=False, max_length=20, language="<|de|>", task="transcribe"
         )
         transcript = processor.batch_decode(generated_ids, skip_special_tokens=True)[0]
-<<<<<<< HEAD
-
-        EXPECTED_TRANSCRIPT_EN = " Kimura-san called me."
-        self.assertEqual(transcript, EXPECTED_TRANSCRIPT_EN)
-=======
         EXPECTED_TRANSCRIPT = " Mein sechster Sohn scheint, wenigstens auf den ersten Blick,"
         self.assertEqual(transcript, EXPECTED_TRANSCRIPT)
->>>>>>> f4dc26d4
-
-        # Translation
+
         generated_ids = model.generate(
             input_features, do_sample=False, max_length=20, language="<|de|>", task="translate"
         )
         transcript = processor.batch_decode(generated_ids, skip_special_tokens=True)[0]
-<<<<<<< HEAD
-
-        EXPECTED_TRANSLATION = " I borrowed a phone from Kimura san"
-        self.assertEqual(transcript, EXPECTED_TRANSLATION)
-=======
         EXPECTED_TRANSCRIPT = " My sixth son seems, at least at first glance, the most deeply-minded"
         self.assertEqual(transcript, EXPECTED_TRANSCRIPT)
->>>>>>> f4dc26d4
 
     @slow
     def test_large_batched_generation(self):
