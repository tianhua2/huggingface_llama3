--- conflicted
+++ resolved
@@ -42,15 +42,11 @@
             [{"score": 0.501, "label": "Sound of a dog"}, {"score": 0.499, "label": "Sound of vaccum cleaner"}],
         )
 
-<<<<<<< HEAD
     @require_torch
     def test_small_model_pt_fp16(self):
         self.test_small_model_pt(torch_dtype="float16")
 
-    @unittest.skip("No models are available in TF")
-=======
     @unittest.skip(reason="No models are available in TF")
->>>>>>> 4aa17d00
     def test_small_model_tf(self):
         pass
 
