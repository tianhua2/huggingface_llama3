# coding=utf-8
# Copyright 2019 HuggingFace Inc.
#
# Licensed under the Apache License, Version 2.0 (the "License");
# you may not use this file except in compliance with the License.
# You may obtain a copy of the License at
#
#     http://www.apache.org/licenses/LICENSE-2.0
#
# Unless required by applicable law or agreed to in writing, software
# distributed under the License is distributed on an "AS IS" BASIS,
# WITHOUT WARRANTIES OR CONDITIONS OF ANY KIND, either express or implied.
# See the License for the specific language governing permissions and
# limitations under the License.
import collections
import copy
import gc
import inspect
import os
import os.path
import random
import re
import tempfile
import warnings
from collections import defaultdict
from typing import Dict, List, Tuple

import numpy as np
from packaging import version
from parameterized import parameterized
from pytest import mark

import transformers
from transformers import (
    AutoModel,
    AutoModelForCausalLM,
    AutoModelForSequenceClassification,
    AutoTokenizer,
    PretrainedConfig,
    PreTrainedModel,
    is_torch_available,
    logging,
    set_seed,
)
from transformers.models.auto import get_values
from transformers.models.auto.modeling_auto import (
    MODEL_FOR_AUDIO_CLASSIFICATION_MAPPING_NAMES,
    MODEL_FOR_AUDIO_XVECTOR_MAPPING_NAMES,
    MODEL_FOR_BACKBONE_MAPPING_NAMES,
    MODEL_FOR_CAUSAL_IMAGE_MODELING_MAPPING_NAMES,
    MODEL_FOR_CAUSAL_LM_MAPPING_NAMES,
    MODEL_FOR_DOCUMENT_QUESTION_ANSWERING_MAPPING_NAMES,
    MODEL_FOR_IMAGE_CLASSIFICATION_MAPPING_NAMES,
    MODEL_FOR_MASKED_IMAGE_MODELING_MAPPING_NAMES,
    MODEL_FOR_MASKED_LM_MAPPING_NAMES,
    MODEL_FOR_MULTIPLE_CHOICE_MAPPING_NAMES,
    MODEL_FOR_NEXT_SENTENCE_PREDICTION_MAPPING_NAMES,
    MODEL_FOR_QUESTION_ANSWERING_MAPPING_NAMES,
    MODEL_FOR_SEMANTIC_SEGMENTATION_MAPPING_NAMES,
    MODEL_FOR_SEQ_TO_SEQ_CAUSAL_LM_MAPPING_NAMES,
    MODEL_FOR_SEQUENCE_CLASSIFICATION_MAPPING_NAMES,
    MODEL_FOR_TOKEN_CLASSIFICATION_MAPPING_NAMES,
    MODEL_FOR_VIDEO_CLASSIFICATION_MAPPING_NAMES,
    MODEL_FOR_VISION_2_SEQ_MAPPING_NAMES,
    MODEL_MAPPING_NAMES,
)
from transformers.testing_utils import (
    CaptureLogger,
    is_flaky,
    is_pt_flax_cross_test,
    is_pt_tf_cross_test,
    require_accelerate,
    require_bitsandbytes,
    require_flash_attn,
    require_read_token,
    require_safetensors,
    require_torch,
    require_torch_gpu,
    require_torch_multi_accelerator,
    require_torch_multi_gpu,
    require_torch_sdpa,
    slow,
    torch_device,
)
from transformers.utils import (
    CONFIG_NAME,
    GENERATION_CONFIG_NAME,
    SAFE_WEIGHTS_NAME,
    is_accelerate_available,
    is_flax_available,
    is_tf_available,
    is_torch_bf16_available_on_device,
    is_torch_fp16_available_on_device,
    is_torch_fx_available,
    is_torch_sdpa_available,
)
from transformers.utils.generic import ContextManagers, ModelOutput


if is_accelerate_available():
    from accelerate.utils import compute_module_sizes


if is_torch_available():
    import torch
    import torch.nn.functional as F
    from safetensors.torch import load_file as safe_load_file
    from safetensors.torch import save_file as safe_save_file
    from torch import nn

    from transformers import MODEL_MAPPING, AdaptiveEmbedding
    from transformers.modeling_utils import load_state_dict, no_init_weights
    from transformers.pytorch_utils import id_tensor_storage


if is_tf_available():
    import tensorflow as tf

if is_flax_available():
    import jax.numpy as jnp

    from tests.test_modeling_flax_utils import check_models_equal
    from transformers.modeling_flax_pytorch_utils import (
        convert_pytorch_state_dict_to_flax,
        load_flax_weights_in_pytorch_model,
    )

if is_torch_fx_available():
    from transformers.utils.fx import _FX_SUPPORTED_MODELS_WITH_KV_CACHE, symbolic_trace


def _config_zero_init(config):
    configs_no_init = copy.deepcopy(config)
    for key in configs_no_init.__dict__.keys():
        if "_range" in key or "_std" in key or "initializer_factor" in key or "layer_scale" in key:
            setattr(configs_no_init, key, 1e-10)
        if isinstance(getattr(configs_no_init, key, None), PretrainedConfig):
            no_init_subconfig = _config_zero_init(getattr(configs_no_init, key))
            setattr(configs_no_init, key, no_init_subconfig)
    return configs_no_init


def _mock_init_weights(self, module):
    for name, param in module.named_parameters(recurse=False):
        # Use the first letter of the name to get a value and go from a <> -13 to z <> 12
        value = ord(name[0].lower()) - 110
        param.data.fill_(value)


def _mock_all_init_weights(self):
    # Prune heads if needed
    if self.config.pruned_heads:
        self.prune_heads(self.config.pruned_heads)

    import transformers.modeling_utils

    if transformers.modeling_utils._init_weights:
        for module in self.modules():
            module._is_hf_initialized = False
        # Initialize weights
        self.apply(self._initialize_weights)

        # Tie weights should be skipped when not initializing all weights
        # since from_pretrained(...) calls tie weights anyways
        self.tie_weights()


@require_torch
class ModelTesterMixin:
    model_tester = None
    all_model_classes = ()
    all_generative_model_classes = ()
    fx_compatible = False
    test_torchscript = True
    test_pruning = True
    test_resize_embeddings = True
    test_resize_position_embeddings = False
    test_head_masking = True
    test_mismatched_shapes = True
    test_missing_keys = True
    test_model_parallel = False
    is_encoder_decoder = False
    has_attentions = True
    model_split_percents = [0.5, 0.7, 0.9]

    def _prepare_for_class(self, inputs_dict, model_class, return_labels=False):
        inputs_dict = copy.deepcopy(inputs_dict)
        if model_class.__name__ in get_values(MODEL_FOR_MULTIPLE_CHOICE_MAPPING_NAMES):
            inputs_dict = {
                k: v.unsqueeze(1).expand(-1, self.model_tester.num_choices, -1).contiguous()
                if isinstance(v, torch.Tensor) and v.ndim > 1
                else v
                for k, v in inputs_dict.items()
            }
        elif model_class.__name__ in get_values(MODEL_FOR_AUDIO_XVECTOR_MAPPING_NAMES):
            inputs_dict.pop("attention_mask")

        if return_labels:
            if model_class.__name__ in get_values(MODEL_FOR_MULTIPLE_CHOICE_MAPPING_NAMES):
                inputs_dict["labels"] = torch.ones(self.model_tester.batch_size, dtype=torch.long, device=torch_device)
            elif model_class.__name__ in [
                *get_values(MODEL_FOR_QUESTION_ANSWERING_MAPPING_NAMES),
                *get_values(MODEL_FOR_DOCUMENT_QUESTION_ANSWERING_MAPPING_NAMES),
            ]:
                inputs_dict["start_positions"] = torch.zeros(
                    self.model_tester.batch_size, dtype=torch.long, device=torch_device
                )
                inputs_dict["end_positions"] = torch.zeros(
                    self.model_tester.batch_size, dtype=torch.long, device=torch_device
                )
            elif model_class.__name__ in [
                *get_values(MODEL_FOR_SEQUENCE_CLASSIFICATION_MAPPING_NAMES),
                *get_values(MODEL_FOR_NEXT_SENTENCE_PREDICTION_MAPPING_NAMES),
                *get_values(MODEL_FOR_IMAGE_CLASSIFICATION_MAPPING_NAMES),
                *get_values(MODEL_FOR_VIDEO_CLASSIFICATION_MAPPING_NAMES),
                *get_values(MODEL_FOR_AUDIO_CLASSIFICATION_MAPPING_NAMES),
            ]:
                inputs_dict["labels"] = torch.zeros(
                    self.model_tester.batch_size, dtype=torch.long, device=torch_device
                )
            elif model_class.__name__ in [
                *get_values(MODEL_FOR_TOKEN_CLASSIFICATION_MAPPING_NAMES),
                *get_values(MODEL_FOR_CAUSAL_LM_MAPPING_NAMES),
                *get_values(MODEL_FOR_CAUSAL_IMAGE_MODELING_MAPPING_NAMES),
                *get_values(MODEL_FOR_MASKED_LM_MAPPING_NAMES),
                *get_values(MODEL_FOR_SEQ_TO_SEQ_CAUSAL_LM_MAPPING_NAMES),
                *get_values(MODEL_FOR_VISION_2_SEQ_MAPPING_NAMES),
            ]:
                inputs_dict["labels"] = torch.zeros(
                    (self.model_tester.batch_size, self.model_tester.seq_length), dtype=torch.long, device=torch_device
                )
            elif model_class.__name__ in get_values(MODEL_FOR_MASKED_IMAGE_MODELING_MAPPING_NAMES):
                num_patches = self.model_tester.image_size // self.model_tester.patch_size
                inputs_dict["bool_masked_pos"] = torch.zeros(
                    (self.model_tester.batch_size, num_patches**2), dtype=torch.long, device=torch_device
                )
            elif model_class.__name__ in get_values(MODEL_FOR_SEMANTIC_SEGMENTATION_MAPPING_NAMES):
                batch_size, num_channels, height, width = inputs_dict["pixel_values"].shape
                inputs_dict["labels"] = torch.zeros(
                    [self.model_tester.batch_size, height, width], device=torch_device
                ).long()

        return inputs_dict

    def test_save_load(self):
        config, inputs_dict = self.model_tester.prepare_config_and_inputs_for_common()

        def check_save_load(out1, out2):
            # make sure we don't have nans
            out_2 = out2.cpu().numpy()
            out_2[np.isnan(out_2)] = 0

            out_1 = out1.cpu().numpy()
            out_1[np.isnan(out_1)] = 0
            max_diff = np.amax(np.abs(out_1 - out_2))
            self.assertLessEqual(max_diff, 1e-5)

        for model_class in self.all_model_classes:
            model = model_class(config)
            model.to(torch_device)
            model.eval()
            with torch.no_grad():
                first = model(**self._prepare_for_class(inputs_dict, model_class))[0]

            with tempfile.TemporaryDirectory() as tmpdirname:
                model.save_pretrained(tmpdirname)

                # the config file (and the generation config file, if it can generate) should be saved
                self.assertTrue(os.path.exists(os.path.join(tmpdirname, CONFIG_NAME)))
                self.assertEqual(
                    model.can_generate(), os.path.exists(os.path.join(tmpdirname, GENERATION_CONFIG_NAME))
                )

                model = model_class.from_pretrained(tmpdirname)
                model.to(torch_device)
                with torch.no_grad():
                    second = model(**self._prepare_for_class(inputs_dict, model_class))[0]

            if isinstance(first, tuple) and isinstance(second, tuple):
                for tensor1, tensor2 in zip(first, second):
                    check_save_load(tensor1, tensor2)
            else:
                check_save_load(first, second)

    def test_from_pretrained_no_checkpoint(self):
        config, _ = self.model_tester.prepare_config_and_inputs_for_common()
        for model_class in self.all_model_classes:
            model = model_class(config)
            state_dict = model.state_dict()

            new_model = model_class.from_pretrained(
                pretrained_model_name_or_path=None, config=config, state_dict=state_dict
            )
            for p1, p2 in zip(model.parameters(), new_model.parameters()):
                self.assertTrue(torch.equal(p1, p2))

    def test_keep_in_fp32_modules(self):
        config, _ = self.model_tester.prepare_config_and_inputs_for_common()
        for model_class in self.all_model_classes:
            if model_class._keep_in_fp32_modules is None:
                return

            model = model_class(config)
            with tempfile.TemporaryDirectory() as tmpdirname:
                model.save_pretrained(tmpdirname)

                model = model_class.from_pretrained(tmpdirname, torch_dtype=torch.float16)

                for name, param in model.named_parameters():
                    if any(n in model_class._keep_in_fp32_modules for n in name.split(".")):
                        self.assertTrue(param.dtype == torch.float32)
                    else:
                        self.assertTrue(param.dtype == torch.float16, name)

    def test_save_load_keys_to_ignore_on_save(self):
        config, inputs_dict = self.model_tester.prepare_config_and_inputs_for_common()

        for model_class in self.all_model_classes:
            model = model_class(config)
            _keys_to_ignore_on_save = getattr(model, "_keys_to_ignore_on_save", None)
            if _keys_to_ignore_on_save is None:
                continue

            # check the keys are in the original state_dict
            for k in _keys_to_ignore_on_save:
                self.assertIn(k, model.state_dict().keys(), "\n".join(model.state_dict().keys()))

            # check that certain keys didn't get saved with the model
            with tempfile.TemporaryDirectory() as tmpdirname:
                model.save_pretrained(tmpdirname)
                output_model_file = os.path.join(tmpdirname, SAFE_WEIGHTS_NAME)
                state_dict_saved = safe_load_file(output_model_file)

                for k in _keys_to_ignore_on_save:
                    self.assertNotIn(k, state_dict_saved.keys(), "\n".join(state_dict_saved.keys()))

                # Test we can load the state dict in the model, necessary for the checkpointing API in Trainer.
                load_result = model.load_state_dict(state_dict_saved, strict=False)
                keys_to_ignore = set(model._keys_to_ignore_on_save)

                if hasattr(model, "_tied_weights_keys"):
                    keys_to_ignore.update(set(model._tied_weights_keys))

                self.assertTrue(len(load_result.missing_keys) == 0 or set(load_result.missing_keys) == keys_to_ignore)
                self.assertTrue(len(load_result.unexpected_keys) == 0)

    def test_gradient_checkpointing_backward_compatibility(self):
        config, inputs_dict = self.model_tester.prepare_config_and_inputs_for_common()

        for model_class in self.all_model_classes:
            if not model_class.supports_gradient_checkpointing:
                continue

            config.gradient_checkpointing = True
            model = model_class(config)
            self.assertTrue(model.is_gradient_checkpointing)

    def test_gradient_checkpointing_enable_disable(self):
        config, inputs_dict = self.model_tester.prepare_config_and_inputs_for_common()

        for model_class in self.all_model_classes:
            if not model_class.supports_gradient_checkpointing:
                continue

            # at init model should have gradient checkpointing disabled
            model = model_class(config)
            self.assertFalse(model.is_gradient_checkpointing)

            # check enable works
            model.gradient_checkpointing_enable()
            self.assertTrue(model.is_gradient_checkpointing)

            # Loop over all modules and check that relevant modules have gradient_checkpointing set to True
            for n, m in model.named_modules():
                if hasattr(m, "gradient_checkpointing"):
                    self.assertTrue(
                        m.gradient_checkpointing, f"Module {n} does not have gradient_checkpointing set to True"
                    )

            # check disable works
            model.gradient_checkpointing_disable()
            self.assertFalse(model.is_gradient_checkpointing)

            # Loop over all modules and check that relevant modules have gradient_checkpointing set to False
            for n, m in model.named_modules():
                if hasattr(m, "gradient_checkpointing"):
                    self.assertFalse(
                        m.gradient_checkpointing, f"Module {n} does not have gradient_checkpointing set to False"
                    )

    @is_flaky(description="low likelihood of failure, reason not yet discovered")
    def test_save_load_fast_init_from_base(self):
        config, inputs_dict = self.model_tester.prepare_config_and_inputs_for_common()
        if config.__class__ not in MODEL_MAPPING:
            return
        base_class = MODEL_MAPPING[config.__class__]

        if isinstance(base_class, tuple):
            base_class = base_class[0]

        for model_class in self.all_model_classes:
            if model_class == base_class:
                continue

            # make a copy of model class to not break future tests
            # from https://stackoverflow.com/questions/9541025/how-to-copy-a-python-class
            class CopyClass(model_class):
                pass

            model_class_copy = CopyClass

            # make sure that all keys are expected for test
            model_class_copy._keys_to_ignore_on_load_missing = []

            # make init deterministic, but make sure that
            # non-initialized weights throw errors nevertheless
            model_class_copy._init_weights = _mock_init_weights
            model_class_copy.init_weights = _mock_all_init_weights

            model = base_class(config)
            state_dict = model.state_dict()

            # this will often delete a single weight of a multi-weight module
            # to test an edge case
            random_key_to_del = random.choice(list(state_dict.keys()))
            del state_dict[random_key_to_del]

            # check that certain keys didn't get saved with the model
            with tempfile.TemporaryDirectory() as tmpdirname:
                model.save_pretrained(tmpdirname)
                torch.save(state_dict, os.path.join(tmpdirname, "pytorch_model.bin"))

                model_fast_init = model_class_copy.from_pretrained(tmpdirname)
                model_slow_init = model_class_copy.from_pretrained(tmpdirname, _fast_init=False)
                # Before we test anything

                for key in model_fast_init.state_dict().keys():
                    if isinstance(model_slow_init.state_dict()[key], torch.BoolTensor):
                        max_diff = (model_slow_init.state_dict()[key] ^ model_fast_init.state_dict()[key]).sum().item()
                    else:
                        max_diff = (model_slow_init.state_dict()[key] - model_fast_init.state_dict()[key]).sum().item()
                    self.assertLessEqual(max_diff, 1e-3, msg=f"{key} not identical")

    @slow
    @require_accelerate
    @mark.accelerate_tests
    def test_save_load_low_cpu_mem_usage(self):
        config, inputs_dict = self.model_tester.prepare_config_and_inputs_for_common()
        with tempfile.TemporaryDirectory() as saved_model_path:
            for model_class in self.all_model_classes:
                model_to_save = model_class(config)
                model_to_save.save_pretrained(saved_model_path)

                self._check_save_load_low_cpu_mem_usage(model_class, saved_model_path)

    @slow
    @require_accelerate
    @mark.accelerate_tests
    def test_save_load_low_cpu_mem_usage_checkpoints(self):
        config, inputs_dict = self.model_tester.prepare_config_and_inputs_for_common()
        with tempfile.TemporaryDirectory() as saved_model_path:
            for model_class in self.all_model_classes:
                model_to_save = model_class(config)
                model_to_save.config.save_pretrained(saved_model_path)
                torch.save(model_to_save.state_dict(), os.path.join(saved_model_path, "pytorch_model.bin"))

                self._check_save_load_low_cpu_mem_usage(model_class, saved_model_path)

    @slow
    @require_accelerate
    @mark.accelerate_tests
    def test_save_load_low_cpu_mem_usage_no_safetensors(self):
        with tempfile.TemporaryDirectory() as saved_model_path:
            for model_class in self.all_model_classes:
                config, inputs_dict = self.model_tester.prepare_config_and_inputs_for_common()
                model_to_save = model_class(config)

                model_to_save.save_pretrained(saved_model_path, safe_serialization=False)
                self._check_save_load_low_cpu_mem_usage(model_class, saved_model_path)

    def _check_save_load_low_cpu_mem_usage(self, model_class, saved_model_path):
        from accelerate.utils.modeling import named_module_tensors

        # Load the low usage and the normal models.
        model_low_usage, loading_info = model_class.from_pretrained(
            saved_model_path,
            low_cpu_mem_usage=True,
            output_loading_info=True,
        )
        model_non_low_usage = model_class.from_pretrained(saved_model_path)

        # Check that there were no missing keys.
        self.assertEqual(loading_info["missing_keys"], [])

        # The low_cpu_mem_usage=True causes the model params to be initialized with device=meta, and then
        # subsequently loaded with the correct values and onto the correct device. We check if there are any
        # remaining params that were not properly loaded.
        for name, tensor in named_module_tensors(model_low_usage, recurse=True):
            self.assertNotEqual(
                tensor.device,
                torch.device("meta"),
                "Tensor '" + name + "' has not been properly loaded and has device=meta.",
            )

        # Check that the parameters are equal.
        for p1, p2 in zip(model_low_usage.parameters(), model_non_low_usage.parameters()):
            self.assertEquals(p1.data.ne(p2.data).sum(), 0)

        # Check that the state dict keys are equal.
        self.assertEqual(set(model_low_usage.state_dict().keys()), set(model_non_low_usage.state_dict().keys()))

        # Check that the shared tensors are equal.
        tensor_ptrs1 = collections.defaultdict(list)
        for name, tensor in model_low_usage.state_dict().items():
            tensor_ptrs1[id_tensor_storage(tensor)].append(name)
        tied_params1 = [names for _, names in tensor_ptrs1.items() if len(names) > 1]

        tensor_ptrs2 = collections.defaultdict(list)
        for name, tensor in model_non_low_usage.state_dict().items():
            tensor_ptrs2[id_tensor_storage(tensor)].append(name)
        tied_params2 = [names for _, names in tensor_ptrs2.items() if len(names) > 1]

        self.assertEqual(tied_params1, tied_params2)

    def test_fast_init_context_manager(self):
        # 1. Create a dummy class. Should have buffers as well? To make sure we test __init__
        class MyClass(PreTrainedModel):
            config_class = PretrainedConfig

            def __init__(self, config=None):
                super().__init__(config if config is not None else PretrainedConfig())
                self.linear = nn.Linear(10, 10, bias=True)
                self.embedding = nn.Embedding(10, 10)
                self.std = 1

            def _init_weights(self, module):
                if isinstance(module, nn.Linear):
                    module.weight.data = nn.init.kaiming_uniform_(module.weight.data, np.sqrt(5))
                    if module.bias is not None:
                        module.bias.data.normal_(mean=0.0, std=self.std)

        # 2. Make sure a linear layer's reset params is properly skipped:
        with ContextManagers([no_init_weights(True)]):
            no_init_instance = MyClass()

        set_seed(0)
        expected_bias = torch.tensor(
            ([0.2975, 0.2131, -0.1379, -0.0796, -0.3012, -0.0057, -0.2381, -0.2439, -0.0174, 0.0475])
        )
        init_instance = MyClass()
        torch.testing.assert_close(init_instance.linear.bias, expected_bias, rtol=1e-3, atol=1e-4)

        set_seed(0)
        torch.testing.assert_close(
            init_instance.linear.weight, nn.init.kaiming_uniform_(no_init_instance.linear.weight, np.sqrt(5))
        )

        # 3. Make sure weights that are not present use init_weight_ and get expected values
        with tempfile.TemporaryDirectory() as tmpdirname:
            state_dict = init_instance.state_dict()
            del state_dict["linear.weight"]

            init_instance.config.save_pretrained(tmpdirname)
            torch.save(state_dict, os.path.join(tmpdirname, "pytorch_model.bin"))
            set_seed(0)
            model_fast_init = MyClass.from_pretrained(tmpdirname)

            set_seed(0)
            model_slow_init = MyClass.from_pretrained(tmpdirname, _fast_init=False)

            for key in model_fast_init.state_dict().keys():
                max_diff = torch.max(torch.abs(model_slow_init.state_dict()[key] - model_fast_init.state_dict()[key]))
                self.assertLessEqual(max_diff.item(), 1e-3, msg=f"{key} not identical")

    def test_fast_init_tied_embeddings(self):
        class MyClass(PreTrainedModel):
            config_class = PretrainedConfig
            _tied_weights_keys = ["output_embeddings.weight"]

            def __init__(self, config=None):
                super().__init__(config if config is not None else PretrainedConfig())
                self.input_embeddings = nn.Embedding(10, 10)
                self.output_embeddings = nn.Linear(10, 10, bias=False)
                self.tie_weights()

            def get_output_embeddings(self):
                return self.output_embeddings

            def set_output_embeddings(self, output_embeddings):
                self.output_embeddings = output_embeddings

            def get_input_embeddings(self):
                return self.input_embeddings

            def set_input_embeddings(self, input_embeddings):
                self.input_embeddings = input_embeddings

            def _init_weights(self, module):
                if module is self.output_embeddings:
                    raise ValueError("unnecessarily initialized tied output embedding!")

        model = MyClass()

        with tempfile.TemporaryDirectory() as tmpdirname:
            model.save_pretrained(tmpdirname)
            # throws if it initializes the tied output_embeddings
            MyClass.from_pretrained(tmpdirname)

    def test_save_load_fast_init_to_base(self):
        config, inputs_dict = self.model_tester.prepare_config_and_inputs_for_common()
        if config.__class__ not in MODEL_MAPPING:
            return
        base_class = MODEL_MAPPING[config.__class__]

        if isinstance(base_class, tuple):
            base_class = base_class[0]

        for model_class in self.all_model_classes:
            if model_class == base_class:
                continue

            # make a copy of model class to not break future tests
            # from https://stackoverflow.com/questions/9541025/how-to-copy-a-python-class
            class CopyClass(base_class):
                pass

            base_class_copy = CopyClass

            # make sure that all keys are expected for test
            base_class_copy._keys_to_ignore_on_load_missing = []

            # make init deterministic, but make sure that
            # non-initialized weights throw errors nevertheless
            base_class_copy._init_weights = _mock_init_weights
            base_class_copy.init_weights = _mock_all_init_weights

            model = model_class(config)
            state_dict = model.state_dict()

            # this will often delete a single weight of a multi-weight module
            # to test an edge case
            random_key_to_del = random.choice(list(state_dict.keys()))
            del state_dict[random_key_to_del]

            # check that certain keys didn't get saved with the model
            with tempfile.TemporaryDirectory() as tmpdirname:
                model.config.save_pretrained(tmpdirname)
                torch.save(state_dict, os.path.join(tmpdirname, "pytorch_model.bin"))

                model_fast_init = base_class_copy.from_pretrained(tmpdirname)
                model_slow_init = base_class_copy.from_pretrained(tmpdirname, _fast_init=False)

                for key in model_fast_init.state_dict().keys():
                    if isinstance(model_slow_init.state_dict()[key], torch.BoolTensor):
                        max_diff = torch.max(
                            model_slow_init.state_dict()[key] ^ model_fast_init.state_dict()[key]
                        ).item()
                    else:
                        max_diff = torch.max(
                            torch.abs(model_slow_init.state_dict()[key] - model_fast_init.state_dict()[key])
                        ).item()
                    self.assertLessEqual(max_diff, 1e-3, msg=f"{key} not identical")

    def test_torch_save_load(self):
        config, inputs_dict = self.model_tester.prepare_config_and_inputs_for_common()
        if config.__class__ not in MODEL_MAPPING:
            return
        base_class = MODEL_MAPPING[config.__class__]

        if isinstance(base_class, tuple):
            base_class = base_class[0]

        for model_class in self.all_model_classes:
            if model_class == base_class:
                continue

            # make a copy of model class to not break future tests
            # from https://stackoverflow.com/questions/9541025/how-to-copy-a-python-class
            class CopyClass(base_class):
                pass

            base_class_copy = CopyClass

            # make sure that all keys are expected for test
            base_class_copy._keys_to_ignore_on_load_missing = []

            # make init deterministic, but make sure that
            # non-initialized weights throw errors nevertheless
            base_class_copy._init_weights = _mock_init_weights
            base_class_copy.init_weights = _mock_all_init_weights

            model = model_class(config)
            state_dict = model.state_dict()

            def check_equal(loaded):
                for key in state_dict.keys():
                    max_diff = torch.max(
                        state_dict()[key] ^ loaded[key]
                        if isinstance(state_dict[key], torch.BoolTensor)
                        else torch.abs(state_dict[key] - loaded[key])
                    ).item()
                    self.assertLessEqual(max_diff, 1e-6, msg=f"{key} not identical")

            # check that certain keys didn't get saved with the model
            with tempfile.TemporaryDirectory() as tmpdirname:
                pt_checkpoint_path = os.path.join(tmpdirname, "pytorch_model.bin")
                torch.save(state_dict, pt_checkpoint_path, _use_new_zipfile_serialization=True)
                check_equal(load_state_dict(pt_checkpoint_path))
                torch.save(state_dict, pt_checkpoint_path, _use_new_zipfile_serialization=False)
                check_equal(load_state_dict(pt_checkpoint_path))

    def test_initialization(self):
        config, inputs_dict = self.model_tester.prepare_config_and_inputs_for_common()

        configs_no_init = _config_zero_init(config)
        for model_class in self.all_model_classes:
            model = model_class(config=configs_no_init)
            for name, param in model.named_parameters():
                if param.requires_grad:
                    self.assertIn(
                        ((param.data.mean() * 1e9).round() / 1e9).item(),
                        [0.0, 1.0],
                        msg=f"Parameter {name} of model {model_class} seems not properly initialized",
                    )

    def test_determinism(self):
        config, inputs_dict = self.model_tester.prepare_config_and_inputs_for_common()

        def check_determinism(first, second):
            out_1 = first.cpu().numpy()
            out_2 = second.cpu().numpy()
            out_1 = out_1[~np.isnan(out_1)]
            out_2 = out_2[~np.isnan(out_2)]
            max_diff = np.amax(np.abs(out_1 - out_2))
            self.assertLessEqual(max_diff, 1e-5)

        for model_class in self.all_model_classes:
            model = model_class(config)
            model.to(torch_device)
            model.eval()
            with torch.no_grad():
                first = model(**self._prepare_for_class(inputs_dict, model_class))[0]
                second = model(**self._prepare_for_class(inputs_dict, model_class))[0]

            if isinstance(first, tuple) and isinstance(second, tuple):
                for tensor1, tensor2 in zip(first, second):
                    check_determinism(tensor1, tensor2)
            else:
                check_determinism(first, second)

    def test_forward_signature(self):
        config, _ = self.model_tester.prepare_config_and_inputs_for_common()

        for model_class in self.all_model_classes:
            model = model_class(config)
            signature = inspect.signature(model.forward)
            # signature.parameters is an OrderedDict => so arg_names order is deterministic
            arg_names = [*signature.parameters.keys()]

            if model.config.is_encoder_decoder:
                expected_arg_names = [
                    "input_ids",
                    "attention_mask",
                    "decoder_input_ids",
                    "decoder_attention_mask",
                ]
                expected_arg_names.extend(
                    ["head_mask", "decoder_head_mask", "cross_attn_head_mask", "encoder_outputs"]
                    if "head_mask" and "decoder_head_mask" and "cross_attn_head_mask" in arg_names
                    else ["encoder_outputs"]
                )
                self.assertListEqual(arg_names[: len(expected_arg_names)], expected_arg_names)
            elif model_class.__name__ in [*get_values(MODEL_FOR_BACKBONE_MAPPING_NAMES)] and self.has_attentions:
                expected_arg_names = ["pixel_values", "output_hidden_states", "output_attentions", "return_dict"]
                self.assertListEqual(arg_names, expected_arg_names)
            elif model_class.__name__ in [*get_values(MODEL_FOR_BACKBONE_MAPPING_NAMES)] and not self.has_attentions:
                expected_arg_names = ["pixel_values", "output_hidden_states", "return_dict"]
                self.assertListEqual(arg_names, expected_arg_names)
            else:
                expected_arg_names = [model.main_input_name]
                self.assertListEqual(arg_names[:1], expected_arg_names)

    def test_batching_equivalence(self):
        """
        Tests that the model supports batching and that the output is the nearly the same for the same input in
        different batch sizes.
        (Why "nearly the same" not "exactly the same"? Batching uses different matmul shapes, which often leads to
        different results: https://github.com/huggingface/transformers/issues/25420#issuecomment-1775317535)
        """

        def get_tensor_equivalence_function(batched_input):
            # models operating on continuous spaces have higher abs difference than LMs
            # instead, we can rely on cos distance for image/speech models, similar to `diffusers`
            if "input_ids" not in batched_input:
                return lambda tensor1, tensor2: (
                    1.0 - F.cosine_similarity(tensor1.float().flatten(), tensor2.float().flatten(), dim=0, eps=1e-38)
                )
            return lambda tensor1, tensor2: torch.max(torch.abs(tensor1 - tensor2))

        def recursive_check(batched_object, single_row_object, model_name, key):
            if isinstance(batched_object, (list, tuple)):
                for batched_object_value, single_row_object_value in zip(batched_object, single_row_object):
                    recursive_check(batched_object_value, single_row_object_value, model_name, key)
            elif isinstance(batched_object, dict):
                for batched_object_value, single_row_object_value in zip(
                    batched_object.values(), single_row_object.values()
                ):
                    recursive_check(batched_object_value, single_row_object_value, model_name, key)
            # do not compare returned loss (0-dim tensor) / codebook ids (int) / caching objects
            elif batched_object is None or not isinstance(batched_object, torch.Tensor):
                return
            elif batched_object.dim() == 0:
                return
            else:
                # indexing the first element does not always work
                # e.g. models that output similarity scores of size (N, M) would need to index [0, 0]
                slice_ids = [slice(0, index) for index in single_row_object.shape]
                batched_row = batched_object[slice_ids]
                self.assertFalse(
                    torch.isnan(batched_row).any(), f"Batched output has `nan` in {model_name} for key={key}"
                )
                self.assertFalse(
                    torch.isinf(batched_row).any(), f"Batched output has `inf` in {model_name} for key={key}"
                )
                self.assertFalse(
                    torch.isnan(single_row_object).any(), f"Single row output has `nan` in {model_name} for key={key}"
                )
                self.assertFalse(
                    torch.isinf(single_row_object).any(), f"Single row output has `inf` in {model_name} for key={key}"
                )
                self.assertTrue(
                    (equivalence(batched_row, single_row_object)) <= 1e-03,
                    msg=(
                        f"Batched and Single row outputs are not equal in {model_name} for key={key}. "
                        f"Difference={equivalence(batched_row, single_row_object)}."
                    ),
                )

        config, batched_input = self.model_tester.prepare_config_and_inputs_for_common()
        equivalence = get_tensor_equivalence_function(batched_input)

        for model_class in self.all_model_classes:
            config.output_hidden_states = True

            model_name = model_class.__name__
            if hasattr(self.model_tester, "prepare_config_and_inputs_for_model_class"):
                config, batched_input = self.model_tester.prepare_config_and_inputs_for_model_class(model_class)
            batched_input_prepared = self._prepare_for_class(batched_input, model_class)
            model = model_class(config).to(torch_device).eval()

            batch_size = self.model_tester.batch_size
            single_row_input = {}
            for key, value in batched_input_prepared.items():
                if isinstance(value, torch.Tensor) and value.shape[0] % batch_size == 0:
                    # e.g. musicgen has inputs of size (bs*codebooks). in most cases value.shape[0] == batch_size
                    single_batch_shape = value.shape[0] // batch_size
                    single_row_input[key] = value[:single_batch_shape]
                else:
                    single_row_input[key] = value

            with torch.no_grad():
                model_batched_output = model(**batched_input_prepared)
                model_row_output = model(**single_row_input)

            if isinstance(model_batched_output, torch.Tensor):
                model_batched_output = {"model_output": model_batched_output}
                model_row_output = {"model_output": model_row_output}

            for key in model_batched_output:
                # DETR starts from zero-init queries to decoder, leading to cos_similarity = `nan`
                if hasattr(self, "zero_init_hidden_state") and "decoder_hidden_states" in key:
                    model_batched_output[key] = model_batched_output[key][1:]
                    model_row_output[key] = model_row_output[key][1:]
                recursive_check(model_batched_output[key], model_row_output[key], model_name, key)

    def check_training_gradient_checkpointing(self, gradient_checkpointing_kwargs=None):
        if not self.model_tester.is_training:
            return

        for model_class in self.all_model_classes:
            if (
                model_class.__name__
                in [
                    *get_values(MODEL_MAPPING_NAMES),
                    *get_values(MODEL_FOR_BACKBONE_MAPPING_NAMES),
                ]
                or not model_class.supports_gradient_checkpointing
            ):
                continue

            config, inputs_dict = self.model_tester.prepare_config_and_inputs_for_common()
            config.use_cache = False
            config.return_dict = True
            model = model_class(config)

            model.to(torch_device)
            model.gradient_checkpointing_enable(gradient_checkpointing_kwargs=gradient_checkpointing_kwargs)
            model.train()

            # unfreeze additional layers
            for p in model.parameters():
                p.requires_grad_(True)

            optimizer = torch.optim.SGD(model.parameters(), lr=0.01)

            inputs = self._prepare_for_class(inputs_dict, model_class, return_labels=True)
            loss = model(**inputs).loss
            loss.backward()
            optimizer.step()

            for k, v in model.named_parameters():
                if v.requires_grad:
                    self.assertTrue(v.grad is not None, f"{k} in {model_class.__name__} has no gradient!")

    def test_training(self):
        if not self.model_tester.is_training:
            return

        for model_class in self.all_model_classes:
            config, inputs_dict = self.model_tester.prepare_config_and_inputs_for_common()
            config.return_dict = True

            if model_class.__name__ in [
                *get_values(MODEL_MAPPING_NAMES),
                *get_values(MODEL_FOR_BACKBONE_MAPPING_NAMES),
            ]:
                continue

            model = model_class(config)
            model.to(torch_device)
            model.train()
            inputs = self._prepare_for_class(inputs_dict, model_class, return_labels=True)
            loss = model(**inputs).loss
            loss.backward()

    def test_training_gradient_checkpointing(self):
        # Scenario - 1 default behaviour
        self.check_training_gradient_checkpointing()

    def test_training_gradient_checkpointing_use_reentrant(self):
        # Scenario - 2 with `use_reentrant=True` - this is the default value that is used in pytorch's
        # torch.utils.checkpoint.checkpoint
        self.check_training_gradient_checkpointing(gradient_checkpointing_kwargs={"use_reentrant": True})

    def test_training_gradient_checkpointing_use_reentrant_false(self):
        # Scenario - 3 with `use_reentrant=False` pytorch suggests users to use this value for
        # future releases: https://pytorch.org/docs/stable/checkpoint.html
        self.check_training_gradient_checkpointing(gradient_checkpointing_kwargs={"use_reentrant": False})

    def test_attention_outputs(self):
        if not self.has_attentions:
            self.skipTest(reason="Model does not output attentions")

        config, inputs_dict = self.model_tester.prepare_config_and_inputs_for_common()
        config.return_dict = True

        seq_len = getattr(self.model_tester, "seq_length", None)
        decoder_seq_length = getattr(self.model_tester, "decoder_seq_length", seq_len)
        encoder_seq_length = getattr(self.model_tester, "encoder_seq_length", seq_len)
        decoder_key_length = getattr(self.model_tester, "decoder_key_length", decoder_seq_length)
        encoder_key_length = getattr(self.model_tester, "key_length", encoder_seq_length)
        chunk_length = getattr(self.model_tester, "chunk_length", None)
        if chunk_length is not None and hasattr(self.model_tester, "num_hashes"):
            encoder_seq_length = encoder_seq_length * self.model_tester.num_hashes

        for model_class in self.all_model_classes:
            inputs_dict["output_attentions"] = True
            inputs_dict["output_hidden_states"] = False
            config.return_dict = True
            model = model_class(config)
            model.to(torch_device)
            model.eval()
            with torch.no_grad():
                outputs = model(**self._prepare_for_class(inputs_dict, model_class))
            attentions = outputs.encoder_attentions if config.is_encoder_decoder else outputs.attentions
            self.assertEqual(len(attentions), self.model_tester.num_hidden_layers)

            # check that output_attentions also work using config
            del inputs_dict["output_attentions"]
            config.output_attentions = True
            model = model_class(config)
            model.to(torch_device)
            model.eval()
            with torch.no_grad():
                outputs = model(**self._prepare_for_class(inputs_dict, model_class))
            attentions = outputs.encoder_attentions if config.is_encoder_decoder else outputs.attentions
            self.assertEqual(len(attentions), self.model_tester.num_hidden_layers)

            if chunk_length is not None:
                self.assertListEqual(
                    list(attentions[0].shape[-4:]),
                    [self.model_tester.num_attention_heads, encoder_seq_length, chunk_length, encoder_key_length],
                )
            else:
                self.assertListEqual(
                    list(attentions[0].shape[-3:]),
                    [self.model_tester.num_attention_heads, encoder_seq_length, encoder_key_length],
                )
            out_len = len(outputs)

            if self.is_encoder_decoder:
                correct_outlen = 5

                # loss is at first position
                if "labels" in inputs_dict:
                    correct_outlen += 1  # loss is added to beginning
                # Question Answering model returns start_logits and end_logits
                if model_class.__name__ in [
                    *get_values(MODEL_FOR_QUESTION_ANSWERING_MAPPING_NAMES),
                    *get_values(MODEL_FOR_DOCUMENT_QUESTION_ANSWERING_MAPPING_NAMES),
                ]:
                    correct_outlen += 1  # start_logits and end_logits instead of only 1 output
                if "past_key_values" in outputs:
                    correct_outlen += 1  # past_key_values have been returned

                self.assertEqual(out_len, correct_outlen)

                # decoder attentions
                decoder_attentions = outputs.decoder_attentions
                self.assertIsInstance(decoder_attentions, (list, tuple))
                self.assertEqual(len(decoder_attentions), self.model_tester.num_hidden_layers)
                self.assertListEqual(
                    list(decoder_attentions[0].shape[-3:]),
                    [self.model_tester.num_attention_heads, decoder_seq_length, decoder_key_length],
                )

                # cross attentions
                cross_attentions = outputs.cross_attentions
                self.assertIsInstance(cross_attentions, (list, tuple))
                self.assertEqual(len(cross_attentions), self.model_tester.num_hidden_layers)
                self.assertListEqual(
                    list(cross_attentions[0].shape[-3:]),
                    [
                        self.model_tester.num_attention_heads,
                        decoder_seq_length,
                        encoder_key_length,
                    ],
                )

            # Check attention is always last and order is fine
            inputs_dict["output_attentions"] = True
            inputs_dict["output_hidden_states"] = True
            model = model_class(config)
            model.to(torch_device)
            model.eval()
            with torch.no_grad():
                outputs = model(**self._prepare_for_class(inputs_dict, model_class))

            if hasattr(self.model_tester, "num_hidden_states_types"):
                added_hidden_states = self.model_tester.num_hidden_states_types
            elif self.is_encoder_decoder:
                added_hidden_states = 2
            else:
                added_hidden_states = 1
            self.assertEqual(out_len + added_hidden_states, len(outputs))

            self_attentions = outputs.encoder_attentions if config.is_encoder_decoder else outputs.attentions

            self.assertEqual(len(self_attentions), self.model_tester.num_hidden_layers)
            if chunk_length is not None:
                self.assertListEqual(
                    list(self_attentions[0].shape[-4:]),
                    [self.model_tester.num_attention_heads, encoder_seq_length, chunk_length, encoder_key_length],
                )
            else:
                self.assertListEqual(
                    list(self_attentions[0].shape[-3:]),
                    [self.model_tester.num_attention_heads, encoder_seq_length, encoder_key_length],
                )

    @slow
    def test_torchscript_simple(self):
        config, inputs_dict = self.model_tester.prepare_config_and_inputs_for_common()
        self._create_and_check_torchscript(config, inputs_dict)

    @slow
    def test_torchscript_output_attentions(self):
        config, inputs_dict = self.model_tester.prepare_config_and_inputs_for_common()
        config.output_attentions = True
        self._create_and_check_torchscript(config, inputs_dict)

    @slow
    def test_torchscript_output_hidden_state(self):
        config, inputs_dict = self.model_tester.prepare_config_and_inputs_for_common()
        config.output_hidden_states = True
        self._create_and_check_torchscript(config, inputs_dict)

    # This is copied from `torch/testing/_internal/jit_utils.py::clear_class_registry`
    def clear_torch_jit_class_registry(self):
        torch._C._jit_clear_class_registry()
        torch.jit._recursive.concrete_type_store = torch.jit._recursive.ConcreteTypeStore()
        # torch 1.8 has no `_clear_class_state` in `torch.jit._state`
        if hasattr(torch.jit._state, "_clear_class_state"):
            torch.jit._state._clear_class_state()

    def _create_and_check_torchscript(self, config, inputs_dict):
        if not self.test_torchscript:
            return

        configs_no_init = _config_zero_init(config)  # To be sure we have no Nan
        configs_no_init.torchscript = True
        for model_class in self.all_model_classes:
            for attn_implementation in ["eager", "sdpa"]:
                if attn_implementation == "sdpa" and (not model_class._supports_sdpa or not is_torch_sdpa_available()):
                    continue

                configs_no_init._attn_implementation = attn_implementation
                model = model_class(config=configs_no_init)
                model.to(torch_device)
                model.eval()
                inputs = self._prepare_for_class(inputs_dict, model_class)

                main_input_name = model_class.main_input_name

                try:
                    if model.config.is_encoder_decoder:
                        model.config.use_cache = False  # FSTM still requires this hack -> FSTM should probably be refactored similar to BART afterward
                        main_input = inputs[main_input_name]
                        attention_mask = inputs["attention_mask"]
                        decoder_input_ids = inputs["decoder_input_ids"]
                        decoder_attention_mask = inputs["decoder_attention_mask"]
                        model(main_input, attention_mask, decoder_input_ids, decoder_attention_mask)
                        traced_model = torch.jit.trace(
                            model, (main_input, attention_mask, decoder_input_ids, decoder_attention_mask)
                        )
                    elif "bbox" in inputs and "image" in inputs:  # LayoutLMv2 requires additional inputs
                        input_ids = inputs["input_ids"]
                        bbox = inputs["bbox"]
                        image = inputs["image"].tensor
                        model(input_ids, bbox, image)
                        traced_model = torch.jit.trace(
                            model, (input_ids, bbox, image), check_trace=False
                        )  # when traced model is checked, an error is produced due to name mangling
                    elif "bbox" in inputs:  # Bros requires additional inputs (bbox)
                        input_ids = inputs["input_ids"]
                        bbox = inputs["bbox"]
                        model(input_ids, bbox)
                        traced_model = torch.jit.trace(
                            model, (input_ids, bbox), check_trace=False
                        )  # when traced model is checked, an error is produced due to name mangling
                    elif (
                        "pixel_values" in inputs and "prompt_pixel_values" in inputs and "prompt_masks" in inputs
                    ):  # SegGpt requires additional inputs
                        pixel_values = inputs["pixel_values"]
                        prompt_pixel_values = inputs["prompt_pixel_values"]
                        prompt_masks = inputs["prompt_masks"]
                        model(pixel_values, prompt_pixel_values, prompt_masks)
                        traced_model = torch.jit.trace(
                            model, (pixel_values, prompt_pixel_values, prompt_masks), check_trace=False
                        )  # when traced model is checked, an error is produced due to name mangling
                    else:
                        main_input = inputs[main_input_name]

                        if model.config._attn_implementation == "sdpa":
                            trace_input = {main_input_name: main_input}

                            if "attention_mask" in inputs:
                                trace_input["attention_mask"] = inputs["attention_mask"]
                            else:
                                self.skipTest("testing SDPA without attention_mask is not supported")

                            model(main_input, attention_mask=inputs["attention_mask"])
                            # example_kwarg_inputs was introduced in torch==2.0, but it is fine here since SDPA has a requirement on torch>=2.1.
                            traced_model = torch.jit.trace(model, example_kwarg_inputs=trace_input)
                        else:
                            model(main_input)
                            traced_model = torch.jit.trace(model, (main_input,))
                except RuntimeError:
                    self.fail("Couldn't trace module.")

                with tempfile.TemporaryDirectory() as tmp_dir_name:
                    pt_file_name = os.path.join(tmp_dir_name, "traced_model.pt")

                    try:
                        torch.jit.save(traced_model, pt_file_name)
                    except Exception:
                        self.fail("Couldn't save module.")

                    try:
                        loaded_model = torch.jit.load(pt_file_name)
                    except Exception:
                        self.fail("Couldn't load module.")

                model.to(torch_device)
                model.eval()

                loaded_model.to(torch_device)
                loaded_model.eval()

                model_state_dict = model.state_dict()
                loaded_model_state_dict = loaded_model.state_dict()

                non_persistent_buffers = {}
                for key in loaded_model_state_dict.keys():
                    if key not in model_state_dict.keys():
                        non_persistent_buffers[key] = loaded_model_state_dict[key]

                loaded_model_state_dict = {
                    key: value for key, value in loaded_model_state_dict.items() if key not in non_persistent_buffers
                }

                self.assertEqual(set(model_state_dict.keys()), set(loaded_model_state_dict.keys()))

                model_buffers = list(model.buffers())
                for non_persistent_buffer in non_persistent_buffers.values():
                    found_buffer = False
                    for i, model_buffer in enumerate(model_buffers):
                        if torch.equal(non_persistent_buffer, model_buffer):
                            found_buffer = True
                            break

                    self.assertTrue(found_buffer)
                    model_buffers.pop(i)

                models_equal = True
                for layer_name, p1 in model_state_dict.items():
                    if layer_name in loaded_model_state_dict:
                        p2 = loaded_model_state_dict[layer_name]
                        if p1.data.ne(p2.data).sum() > 0:
                            models_equal = False

                self.assertTrue(models_equal)

                # Avoid memory leak. Without this, each call increase RAM usage by ~20MB.
                # (Even with this call, there are still memory leak by ~0.04MB)
                self.clear_torch_jit_class_registry()

    def test_torch_fx(self):
        config, inputs_dict = self.model_tester.prepare_config_and_inputs_for_common()
        self._create_and_check_torch_fx_tracing(config, inputs_dict)

    def test_torch_fx_output_loss(self):
        config, inputs_dict = self.model_tester.prepare_config_and_inputs_for_common()
        self._create_and_check_torch_fx_tracing(config, inputs_dict, output_loss=True)

    def _create_and_check_torch_fx_tracing(self, config, inputs_dict, output_loss=False):
        if not is_torch_fx_available() or not self.fx_compatible:
            self.skipTest(
                f"Either torch.fx is not available, or the model type {config.model_type} is not compatible with torch.fx"
            )

        configs_no_init = _config_zero_init(config)  # To be sure we have no Nan
        configs_no_init.return_dict = False

        for model_class in self.all_model_classes:
            model = model_class(config=configs_no_init)
            model.to(torch_device)
            model.eval()
            inputs = self._prepare_for_class(inputs_dict, model_class, return_labels=output_loss)

            # We may want to test several inputs (various shapes, etc.).
            inputs_to_test = [inputs]

            if model.config.is_encoder_decoder:
                model.config.use_cache = False  # FSTM still requires this hack -> FSTM should probably be refactored similar to BART afterward
                labels = inputs.get("labels", None)
                input_names = [
                    "attention_mask",
                    "decoder_attention_mask",
                    "decoder_input_ids",
                    "input_features",
                    "input_ids",
                    "input_values",
                ]
                if labels is not None:
                    input_names.append("labels")
            else:
                input_names = [
                    "attention_mask",
                    "bbox",
                    "input_features",
                    "input_ids",
                    "input_values",
                    "pixel_values",
                    "token_type_ids",
                    "visual_feats",
                    "visual_pos",
                ]

                labels = inputs.get("labels", None)
                start_positions = inputs.get("start_positions", None)
                end_positions = inputs.get("end_positions", None)
                if labels is not None:
                    input_names.append("labels")
                if start_positions is not None:
                    input_names.append("start_positions")
                if end_positions is not None:
                    input_names.append("end_positions")

                if model.config.model_type in _FX_SUPPORTED_MODELS_WITH_KV_CACHE:
                    input_names.append("past_key_values")

                    # Generally model_tester.prepare_config_and_inputs_for_common seem not to generate past key values inputs.
                    if "past_key_values" not in inputs:
                        batch_size = inputs[next(iter(inputs))].shape[0]
                        num_heads = model.config.num_attention_heads
                        head_dim = model.config.hidden_size // model.config.num_attention_heads

                        cache_shape = (batch_size, num_heads, 0, head_dim)
                        empty_pkv = tuple(
                            (
                                torch.rand(cache_shape, dtype=torch.float, device=torch_device),
                                torch.rand(cache_shape, dtype=torch.float, device=torch_device),
                            )
                            for i in range(model.config.num_hidden_layers)
                        )

                        cache_length = 9
                        cache_shape = (batch_size, num_heads, cache_length, head_dim)
                        non_empty_pkv = tuple(
                            (
                                torch.rand(cache_shape, dtype=torch.float, device=torch_device),
                                torch.rand(cache_shape, dtype=torch.float, device=torch_device),
                            )
                            for i in range(model.config.num_hidden_layers)
                        )

                        inps = copy.deepcopy(inputs_to_test[0])

                        inputs_to_test[0]["past_key_values"] = empty_pkv

                        inps["past_key_values"] = non_empty_pkv
                        inputs_to_test.append(inps)

                        past_mask = torch.ones(batch_size, cache_length, device=torch_device, dtype=torch.float)
                        inputs_to_test[1]["attention_mask"] = torch.cat(
                            (past_mask, inputs_to_test[1]["attention_mask"]), dim=1
                        )

            for inps in inputs_to_test:
                filtered_inputs = {k: v for (k, v) in inps.items() if k in input_names}
                input_names = list(filtered_inputs.keys())

                if model.__class__.__name__ in set(MODEL_FOR_SEQUENCE_CLASSIFICATION_MAPPING_NAMES.values()) and (
                    not hasattr(model.config, "problem_type") or model.config.problem_type is None
                ):
                    model.config.problem_type = "single_label_classification"

                traced_model = symbolic_trace(model, input_names)

                with torch.no_grad():
                    traced_output = traced_model(**filtered_inputs)
                    model_output = model(**filtered_inputs)

                def flatten_output(output):
                    flatten = []
                    for x in output:
                        if isinstance(x, (tuple, list)):
                            flatten += flatten_output(x)
                        elif not isinstance(x, torch.Tensor):
                            continue
                        else:
                            flatten.append(x)
                    return flatten

                model_output = flatten_output(model_output)
                traced_output = flatten_output(traced_output)
                num_outputs = len(model_output)

                for i in range(num_outputs):
                    self.assertTrue(
                        torch.allclose(model_output[i], traced_output[i]),
                        f"traced {i}th output doesn't match model {i}th output for {model_class}",
                    )

                # Avoid memory leak. Without this, each call increase RAM usage by ~20MB.
                # (Even with this call, there are still memory leak by ~0.04MB)
                self.clear_torch_jit_class_registry()

    def test_headmasking(self):
        if not self.test_head_masking:
            return

        global_rng.seed(42)
        config, inputs_dict = self.model_tester.prepare_config_and_inputs_for_common()
        global_rng.seed()

        inputs_dict["output_attentions"] = True
        config.output_hidden_states = True
        configs_no_init = _config_zero_init(config)  # To be sure we have no Nan
        for model_class in self.all_model_classes:
            model = model_class(config=configs_no_init)
            model.to(torch_device)
            model.eval()

            # Prepare head_mask
            # Set require_grad after having prepared the tensor to avoid error (leaf variable has been moved into the graph interior)
            head_mask = torch.ones(
                self.model_tester.num_hidden_layers,
                self.model_tester.num_attention_heads,
                device=torch_device,
            )
            head_mask[0, 0] = 0
            head_mask[-1, :-1] = 0
            head_mask.requires_grad_(requires_grad=True)
            inputs = self._prepare_for_class(inputs_dict, model_class).copy()
            inputs["head_mask"] = head_mask
            if model.config.is_encoder_decoder:
                signature = inspect.signature(model.forward)
                arg_names = [*signature.parameters.keys()]
                if "decoder_head_mask" in arg_names:  # necessary diferentiation because of T5 model
                    inputs["decoder_head_mask"] = head_mask
                if "cross_attn_head_mask" in arg_names:
                    inputs["cross_attn_head_mask"] = head_mask
            outputs = model(**inputs, return_dict=True)

            # Test that we can get a gradient back for importance score computation
            output = sum(t.sum() for t in outputs[0])
            output = output.sum()
            output.backward()
            multihead_outputs = head_mask.grad

            self.assertIsNotNone(multihead_outputs)
            self.assertEqual(len(multihead_outputs), self.model_tester.num_hidden_layers)

            def check_attentions_validity(attentions):
                # Remove Nan
                for t in attentions:
                    self.assertLess(
                        torch.sum(torch.isnan(t)), t.numel() / 4
                    )  # Check we don't have more than 25% nans (arbitrary)
                attentions = [
                    t.masked_fill(torch.isnan(t), 0.0) for t in attentions
                ]  # remove them (the test is less complete)

                self.assertAlmostEqual(attentions[0][..., 0, :, :].flatten().sum().item(), 0.0)
                self.assertNotEqual(attentions[0][..., -1, :, :].flatten().sum().item(), 0.0)
                if len(attentions) > 2:  # encoder-decoder models have only 2 layers in each module
                    self.assertNotEqual(attentions[1][..., 0, :, :].flatten().sum().item(), 0.0)
                self.assertAlmostEqual(attentions[-1][..., -2, :, :].flatten().sum().item(), 0.0)
                self.assertNotEqual(attentions[-1][..., -1, :, :].flatten().sum().item(), 0.0)

            if model.config.is_encoder_decoder:
                check_attentions_validity(outputs.encoder_attentions)
                check_attentions_validity(outputs.decoder_attentions)
                check_attentions_validity(outputs.cross_attentions)
            else:
                check_attentions_validity(outputs.attentions)

    def test_head_pruning(self):
        if not self.test_pruning:
            return

        for model_class in self.all_model_classes:
            (
                config,
                inputs_dict,
            ) = self.model_tester.prepare_config_and_inputs_for_common()

            if "head_mask" in inputs_dict:
                del inputs_dict["head_mask"]

            inputs_dict["output_attentions"] = True
            config.output_hidden_states = False
            model = model_class(config=config)
            model.to(torch_device)
            model.eval()
            heads_to_prune = {
                0: list(range(1, self.model_tester.num_attention_heads)),
                -1: [0],
            }
            model.prune_heads(heads_to_prune)
            with torch.no_grad():
                outputs = model(**self._prepare_for_class(inputs_dict, model_class))

            attentions = outputs[-1]

            self.assertEqual(attentions[0].shape[-3], 1)
            # TODO: To have this check, we will need at least 3 layers. Do we really need it?
            # self.assertEqual(attentions[1].shape[-3], self.model_tester.num_attention_heads)
            self.assertEqual(attentions[-1].shape[-3], self.model_tester.num_attention_heads - 1)

    def test_head_pruning_save_load_from_pretrained(self):
        if not self.test_pruning:
            return

        for model_class in self.all_model_classes:
            (
                config,
                inputs_dict,
            ) = self.model_tester.prepare_config_and_inputs_for_common()

            if "head_mask" in inputs_dict:
                del inputs_dict["head_mask"]

            inputs_dict["output_attentions"] = True
            config.output_hidden_states = False
            model = model_class(config=config)
            model.to(torch_device)
            model.eval()
            heads_to_prune = {
                0: list(range(1, self.model_tester.num_attention_heads)),
                -1: [0],
            }
            model.prune_heads(heads_to_prune)

            with tempfile.TemporaryDirectory() as temp_dir_name:
                model.save_pretrained(temp_dir_name)
                model = model_class.from_pretrained(temp_dir_name)
                model.to(torch_device)

            with torch.no_grad():
                outputs = model(**self._prepare_for_class(inputs_dict, model_class))
            attentions = outputs[-1]
            self.assertEqual(attentions[0].shape[-3], 1)
            # TODO: To have this check, we will need at least 3 layers. Do we really need it?
            # self.assertEqual(attentions[1].shape[-3], self.model_tester.num_attention_heads)
            self.assertEqual(attentions[-1].shape[-3], self.model_tester.num_attention_heads - 1)

    def test_head_pruning_save_load_from_config_init(self):
        if not self.test_pruning:
            return

        for model_class in self.all_model_classes:
            (
                config,
                inputs_dict,
            ) = self.model_tester.prepare_config_and_inputs_for_common()

            if "head_mask" in inputs_dict:
                del inputs_dict["head_mask"]

            inputs_dict["output_attentions"] = True
            config.output_hidden_states = False

            heads_to_prune = {
                0: list(range(1, self.model_tester.num_attention_heads)),
                -1: [0],
            }
            config.pruned_heads = heads_to_prune

            model = model_class(config=config)
            model.to(torch_device)
            model.eval()

            with torch.no_grad():
                outputs = model(**self._prepare_for_class(inputs_dict, model_class))
            attentions = outputs[-1]

            self.assertEqual(attentions[0].shape[-3], 1)
            # TODO: To have this check, we will need at least 3 layers. Do we really need it?
            # self.assertEqual(attentions[1].shape[-3], self.model_tester.num_attention_heads)
            self.assertEqual(attentions[-1].shape[-3], self.model_tester.num_attention_heads - 1)

    def test_head_pruning_integration(self):
        if not self.test_pruning:
            return

        for model_class in self.all_model_classes:
            (
                config,
                inputs_dict,
            ) = self.model_tester.prepare_config_and_inputs_for_common()

            if "head_mask" in inputs_dict:
                del inputs_dict["head_mask"]

            inputs_dict["output_attentions"] = True
            config.output_hidden_states = False

            heads_to_prune = {1: [1, 2]}
            config.pruned_heads = heads_to_prune

            model = model_class(config=config)
            model.to(torch_device)
            model.eval()

            with torch.no_grad():
                outputs = model(**self._prepare_for_class(inputs_dict, model_class))
            attentions = outputs[-1]

            self.assertEqual(attentions[0].shape[-3], self.model_tester.num_attention_heads - 0)
            self.assertEqual(attentions[1].shape[-3], self.model_tester.num_attention_heads - 2)

            with tempfile.TemporaryDirectory() as temp_dir_name:
                model.save_pretrained(temp_dir_name)
                model = model_class.from_pretrained(temp_dir_name)
                model.to(torch_device)

            with torch.no_grad():
                outputs = model(**self._prepare_for_class(inputs_dict, model_class))
            attentions = outputs[-1]

            self.assertEqual(attentions[0].shape[-3], self.model_tester.num_attention_heads - 0)
            self.assertEqual(attentions[1].shape[-3], self.model_tester.num_attention_heads - 2)

            heads_to_prune = {0: [0], 1: [1, 2]}
            model.prune_heads(heads_to_prune)

            with torch.no_grad():
                outputs = model(**self._prepare_for_class(inputs_dict, model_class))
            attentions = outputs[-1]

            self.assertEqual(attentions[0].shape[-3], self.model_tester.num_attention_heads - 1)
            self.assertEqual(attentions[1].shape[-3], self.model_tester.num_attention_heads - 2)

            self.assertDictEqual(model.config.pruned_heads, {0: [0], 1: [1, 2]})

    def test_hidden_states_output(self):
        def check_hidden_states_output(inputs_dict, config, model_class):
            model = model_class(config)
            model.to(torch_device)
            model.eval()

            with torch.no_grad():
                outputs = model(**self._prepare_for_class(inputs_dict, model_class))

            hidden_states = outputs.encoder_hidden_states if config.is_encoder_decoder else outputs.hidden_states

            expected_num_layers = getattr(
                self.model_tester, "expected_num_hidden_layers", self.model_tester.num_hidden_layers + 1
            )
            self.assertEqual(len(hidden_states), expected_num_layers)

            if hasattr(self.model_tester, "encoder_seq_length"):
                seq_length = self.model_tester.encoder_seq_length
                if hasattr(self.model_tester, "chunk_length") and self.model_tester.chunk_length > 1:
                    seq_length = seq_length * self.model_tester.chunk_length
            else:
                seq_length = self.model_tester.seq_length

            self.assertListEqual(
                list(hidden_states[0].shape[-2:]),
                [seq_length, self.model_tester.hidden_size],
            )

            if config.is_encoder_decoder:
                hidden_states = outputs.decoder_hidden_states

                self.assertIsInstance(hidden_states, (list, tuple))
                self.assertEqual(len(hidden_states), expected_num_layers)
                seq_len = getattr(self.model_tester, "seq_length", None)
                decoder_seq_length = getattr(self.model_tester, "decoder_seq_length", seq_len)

                self.assertListEqual(
                    list(hidden_states[0].shape[-2:]),
                    [decoder_seq_length, self.model_tester.hidden_size],
                )

        config, inputs_dict = self.model_tester.prepare_config_and_inputs_for_common()

        for model_class in self.all_model_classes:
            inputs_dict["output_hidden_states"] = True
            check_hidden_states_output(inputs_dict, config, model_class)

            # check that output_hidden_states also work using config
            del inputs_dict["output_hidden_states"]
            config.output_hidden_states = True

            check_hidden_states_output(inputs_dict, config, model_class)

    def test_retain_grad_hidden_states_attentions(self):
        config, inputs_dict = self.model_tester.prepare_config_and_inputs_for_common()
        config.output_hidden_states = True
        config.output_attentions = self.has_attentions

        # no need to test all models as different heads yield the same functionality
        model_class = self.all_model_classes[0]
        model = model_class(config)
        model.to(torch_device)

        inputs = self._prepare_for_class(inputs_dict, model_class)

        outputs = model(**inputs)

        output = outputs[0]

        if config.is_encoder_decoder:
            # Seq2Seq models
            encoder_hidden_states = outputs.encoder_hidden_states[0]
            encoder_hidden_states.retain_grad()

            decoder_hidden_states = outputs.decoder_hidden_states[0]
            decoder_hidden_states.retain_grad()

            if self.has_attentions:
                encoder_attentions = outputs.encoder_attentions[0]
                encoder_attentions.retain_grad()

                decoder_attentions = outputs.decoder_attentions[0]
                decoder_attentions.retain_grad()

                cross_attentions = outputs.cross_attentions[0]
                cross_attentions.retain_grad()

            output.flatten()[0].backward(retain_graph=True)

            self.assertIsNotNone(encoder_hidden_states.grad)
            self.assertIsNotNone(decoder_hidden_states.grad)

            if self.has_attentions:
                self.assertIsNotNone(encoder_attentions.grad)
                self.assertIsNotNone(decoder_attentions.grad)
                self.assertIsNotNone(cross_attentions.grad)
        else:
            # Encoder-/Decoder-only models
            hidden_states = outputs.hidden_states[0]
            hidden_states.retain_grad()

            if self.has_attentions:
                attentions = outputs.attentions[0]
                attentions.retain_grad()

            output.flatten()[0].backward(retain_graph=True)

            self.assertIsNotNone(hidden_states.grad)

            if self.has_attentions:
                self.assertIsNotNone(attentions.grad)

    def test_feed_forward_chunking(self):
        (
            original_config,
            inputs_dict,
        ) = self.model_tester.prepare_config_and_inputs_for_common()
        for model_class in self.all_model_classes:
            torch.manual_seed(0)
            config = copy.deepcopy(original_config)
            model = model_class(config)
            model.to(torch_device)
            model.eval()

            hidden_states_no_chunk = model(**self._prepare_for_class(inputs_dict, model_class))[0]

            torch.manual_seed(0)
            config.chunk_size_feed_forward = 1
            model = model_class(config)
            model.to(torch_device)
            model.eval()

            hidden_states_with_chunk = model(**self._prepare_for_class(inputs_dict, model_class))[0]
            self.assertTrue(torch.allclose(hidden_states_no_chunk, hidden_states_with_chunk, atol=1e-3))

    def test_resize_position_vector_embeddings(self):
        if not self.test_resize_position_embeddings:
            return

        (
            original_config,
            inputs_dict,
        ) = self.model_tester.prepare_config_and_inputs_for_common()

        for model_class in self.all_model_classes:
            config = copy.deepcopy(original_config)
            model = model_class(config)
            model.to(torch_device)

            if self.model_tester.is_training is False:
                model.eval()

            max_position_embeddings = config.max_position_embeddings

            # Retrieve the embeddings and clone theme
            if model.config.is_encoder_decoder:
                encoder_model_embed, decoder_model_embed = model.get_position_embeddings()
                encoder_cloned_embeddings = encoder_model_embed.weight.clone()
                decoder_cloned_embeddings = decoder_model_embed.weight.clone()
            else:
                model_embed = model.get_position_embeddings()
                cloned_embeddings = model_embed.weight.clone()

            # Check that resizing the position embeddings with a larger max_position_embeddings increases
            # the model's postion embeddings size
            model.resize_position_embeddings(max_position_embeddings + 10)
            self.assertEqual(model.config.max_position_embeddings, max_position_embeddings + 10)

            # Check that it actually resizes the embeddings matrix
            if model.config.is_encoder_decoder:
                encoder_model_embed, decoder_model_embed = model.get_position_embeddings()
                self.assertEqual(encoder_model_embed.weight.shape[0], encoder_cloned_embeddings.shape[0] + 10)
                self.assertEqual(decoder_model_embed.weight.shape[0], decoder_cloned_embeddings.shape[0] + 10)
            else:
                model_embed = model.get_position_embeddings()
                self.assertEqual(model_embed.weight.shape[0], cloned_embeddings.shape[0] + 10)

            # Check that the model can still do a forward pass successfully (every parameter should be resized)
            model(**self._prepare_for_class(inputs_dict, model_class))

            # Check that resizing the position embeddings with a smaller max_position_embeddings decreases
            # the model's max_position_embeddings
            model.resize_position_embeddings(max_position_embeddings - 5)
            self.assertEqual(model.config.max_position_embeddings, max_position_embeddings - 5)

            # Check that it actually resizes the embeddings matrix
            if model.config.is_encoder_decoder:
                encoder_model_embed, decoder_model_embed = model.get_position_embeddings()
                self.assertEqual(encoder_model_embed.weight.shape[0], encoder_cloned_embeddings.shape[0] - 5)
                self.assertEqual(decoder_model_embed.weight.shape[0], decoder_cloned_embeddings.shape[0] - 5)
            else:
                model_embed = model.get_position_embeddings()
                self.assertEqual(model_embed.weight.shape[0], cloned_embeddings.shape[0] - 5)

            # Check that the model can still do a forward pass successfully (every parameter should be resized)
            model(**self._prepare_for_class(inputs_dict, model_class))

            # Check that adding and removing tokens has not modified the first part of the embedding matrix.
            models_equal = True

            if model.config.is_encoder_decoder:
                for p1, p2 in zip(encoder_cloned_embeddings, encoder_model_embed.weight):
                    if p1.data.ne(p2.data).sum() > 0:
                        models_equal = False
                for p1, p2 in zip(decoder_cloned_embeddings, decoder_model_embed.weight):
                    if p1.data.ne(p2.data).sum() > 0:
                        models_equal = False
            else:
                for p1, p2 in zip(cloned_embeddings, model_embed.weight):
                    if p1.data.ne(p2.data).sum() > 0:
                        models_equal = False

            self.assertTrue(models_equal)

    def test_resize_tokens_embeddings(self):
        (
            original_config,
            inputs_dict,
        ) = self.model_tester.prepare_config_and_inputs_for_common()
        if not self.test_resize_embeddings:
            return

        for model_class in self.all_model_classes:
            config = copy.deepcopy(original_config)
            model = model_class(config)
            model.to(torch_device)

            if self.model_tester.is_training is False:
                model.eval()

            model_vocab_size = config.text_config.vocab_size if hasattr(config, "text_config") else config.vocab_size
            # Retrieve the embeddings and clone theme
            model_embed = model.resize_token_embeddings(model_vocab_size)
            cloned_embeddings = model_embed.weight.clone()

            # Check that resizing the token embeddings with a larger vocab size increases the model's vocab size
            model_embed = model.resize_token_embeddings(model_vocab_size + 10)
            new_model_vocab_size = (
                model.config.text_config.vocab_size
                if hasattr(model.config, "text_config")
                else model.config.vocab_size
            )
            self.assertEqual(new_model_vocab_size, model_vocab_size + 10)
            # Check that it actually resizes the embeddings matrix
            self.assertEqual(model_embed.weight.shape[0], cloned_embeddings.shape[0] + 10)
            # Check that the model can still do a forward pass successfully (every parameter should be resized)
            model(**self._prepare_for_class(inputs_dict, model_class))

            # Check that resizing the token embeddings with a smaller vocab size decreases the model's vocab size
            model_embed = model.resize_token_embeddings(model_vocab_size - 15)
            new_model_vocab_size = (
                model.config.text_config.vocab_size
                if hasattr(model.config, "text_config")
                else model.config.vocab_size
            )
            self.assertEqual(new_model_vocab_size, model_vocab_size - 15)
            # Check that it actually resizes the embeddings matrix
            self.assertEqual(model_embed.weight.shape[0], cloned_embeddings.shape[0] - 15)

            # Check that the model can still do a forward pass successfully (every parameter should be resized)
            # Input ids should be clamped to the maximum size of the vocabulary
            inputs_dict["input_ids"].clamp_(max=model_vocab_size - 15 - 1)

            # make sure that decoder_input_ids are resized as well
            if "decoder_input_ids" in inputs_dict:
                inputs_dict["decoder_input_ids"].clamp_(max=model_vocab_size - 15 - 1)
            model(**self._prepare_for_class(inputs_dict, model_class))

            # Check that adding and removing tokens has not modified the first part of the embedding matrix.
            models_equal = True
            for p1, p2 in zip(cloned_embeddings, model_embed.weight):
                if p1.data.ne(p2.data).sum() > 0:
                    models_equal = False

            self.assertTrue(models_equal)

            config = copy.deepcopy(original_config)
            model = model_class(config)
            model.to(torch_device)

            model_vocab_size = config.text_config.vocab_size if hasattr(config, "text_config") else config.vocab_size
            model.resize_token_embeddings(model_vocab_size + 10, pad_to_multiple_of=1)
            new_model_vocab_size = (
                model.config.text_config.vocab_size
                if hasattr(model.config, "text_config")
                else model.config.vocab_size
            )
            self.assertTrue(new_model_vocab_size + 10, model_vocab_size)

            model_embed = model.resize_token_embeddings(model_vocab_size, pad_to_multiple_of=64)
            new_model_vocab_size = (
                model.config.text_config.vocab_size
                if hasattr(model.config, "text_config")
                else model.config.vocab_size
            )
            self.assertTrue(model_embed.weight.shape[0] // 64, 0)

            self.assertTrue(model_embed.weight.shape[0], new_model_vocab_size)
            self.assertTrue(new_model_vocab_size, model.vocab_size)

            model_embed = model.resize_token_embeddings(model_vocab_size + 13, pad_to_multiple_of=64)
            self.assertTrue(model_embed.weight.shape[0] // 64, 0)

            # Check that resizing a model to a multiple of pad_to_multiple leads to a model of exactly that size
            target_dimension = 128
            model_embed = model.resize_token_embeddings(target_dimension, pad_to_multiple_of=64)
            self.assertTrue(model_embed.weight.shape[0], target_dimension)

            with self.assertRaisesRegex(
                ValueError,
                "Asking to pad the embedding matrix to a multiple of `1.3`, which is not and integer. Please make sure to pass an integer",
            ):
                model.resize_token_embeddings(model_vocab_size, pad_to_multiple_of=1.3)

    def test_resize_embeddings_untied(self):
        (
            original_config,
            inputs_dict,
        ) = self.model_tester.prepare_config_and_inputs_for_common()
        if not self.test_resize_embeddings:
            return

        original_config.tie_word_embeddings = False

        # if model cannot untied embeddings -> leave test
        if original_config.tie_word_embeddings:
            return

        for model_class in self.all_model_classes:
            config = copy.deepcopy(original_config)
            model = model_class(config).to(torch_device)

            # if no output embeddings -> leave test
            if model.get_output_embeddings() is None:
                continue

            # Check that resizing the token embeddings with a larger vocab size increases the model's vocab size
            model_vocab_size = config.text_config.vocab_size if hasattr(config, "text_config") else config.vocab_size
            model.resize_token_embeddings(model_vocab_size + 10)
            new_model_vocab_size = (
                model.config.text_config.vocab_size
                if hasattr(model.config, "text_config")
                else model.config.vocab_size
            )
            self.assertEqual(new_model_vocab_size, model_vocab_size + 10)
            output_embeds = model.get_output_embeddings()
            self.assertEqual(output_embeds.weight.shape[0], model_vocab_size + 10)
            # Check bias if present
            if output_embeds.bias is not None:
                self.assertEqual(output_embeds.bias.shape[0], model_vocab_size + 10)
            # Check that the model can still do a forward pass successfully (every parameter should be resized)
            model(**self._prepare_for_class(inputs_dict, model_class))

            # Check that resizing the token embeddings with a smaller vocab size decreases the model's vocab size
            model.resize_token_embeddings(model_vocab_size - 15)
            new_model_vocab_size = (
                model.config.text_config.vocab_size
                if hasattr(model.config, "text_config")
                else model.config.vocab_size
            )
            self.assertEqual(new_model_vocab_size, model_vocab_size - 15)
            # Check that it actually resizes the embeddings matrix
            output_embeds = model.get_output_embeddings()
            self.assertEqual(output_embeds.weight.shape[0], model_vocab_size - 15)
            # Check bias if present
            if output_embeds.bias is not None:
                self.assertEqual(output_embeds.bias.shape[0], model_vocab_size - 15)
            # Check that the model can still do a forward pass successfully (every parameter should be resized)
            # Input ids should be clamped to the maximum size of the vocabulary
            inputs_dict["input_ids"].clamp_(max=model_vocab_size - 15 - 1)
            if "decoder_input_ids" in inputs_dict:
                inputs_dict["decoder_input_ids"].clamp_(max=model_vocab_size - 15 - 1)
            # Check that the model can still do a forward pass successfully (every parameter should be resized)
            model(**self._prepare_for_class(inputs_dict, model_class))

    def test_model_common_attributes(self):
        config, inputs_dict = self.model_tester.prepare_config_and_inputs_for_common()

        for model_class in self.all_model_classes:
            model = model_class(config)
            self.assertIsInstance(model.get_input_embeddings(), (nn.Embedding, AdaptiveEmbedding))
            model.set_input_embeddings(nn.Embedding(10, 10))
            x = model.get_output_embeddings()
            self.assertTrue(x is None or isinstance(x, nn.Linear))

    def test_model_main_input_name(self):
        for model_class in self.all_model_classes:
            model_signature = inspect.signature(getattr(model_class, "forward"))
            # The main input is the name of the argument after `self`
            observed_main_input_name = list(model_signature.parameters.keys())[1]
            self.assertEqual(model_class.main_input_name, observed_main_input_name)

    def test_correct_missing_keys(self):
        if not self.test_missing_keys:
            return
        config, _ = self.model_tester.prepare_config_and_inputs_for_common()

        for model_class in self.all_model_classes:
            model = model_class(config)
            base_model_prefix = model.base_model_prefix

            if hasattr(model, base_model_prefix):
                extra_params = {k: v for k, v in model.named_parameters() if not k.startswith(base_model_prefix)}
                extra_params.update({k: v for k, v in model.named_buffers() if not k.startswith(base_model_prefix)})
                # Some models define this as None
                if model._keys_to_ignore_on_load_missing:
                    for key in model._keys_to_ignore_on_load_missing:
                        extra_params.pop(key, None)

                if not extra_params:
                    # In that case, we *are* on a head model, but every
                    # single key is not actual parameters and this is
                    # tested in `test_tied_model_weights_key_ignore` test.
                    continue

                with tempfile.TemporaryDirectory() as temp_dir_name:
                    model.base_model.save_pretrained(temp_dir_name)
                    model, loading_info = model_class.from_pretrained(temp_dir_name, output_loading_info=True)
                    self.assertGreater(len(loading_info["missing_keys"]), 0, model.__class__.__name__)

    def test_tie_model_weights(self):
        if not self.test_torchscript:
            return

        config, inputs_dict = self.model_tester.prepare_config_and_inputs_for_common()

        def check_same_values(layer_1, layer_2):
            equal = True
            for p1, p2 in zip(layer_1.weight, layer_2.weight):
                if p1.data.ne(p2.data).sum() > 0:
                    equal = False
            return equal

        for model_class in self.all_model_classes:
            config.torchscript = True
            model_not_tied = model_class(config)
            if model_not_tied.get_output_embeddings() is None:
                continue

            config_tied = copy.deepcopy(config)
            config_tied.torchscript = False
            model_tied = model_class(config_tied)
            params_tied = list(model_tied.parameters())
            # Check that the embedding layer and decoding layer are the same in size and in value
            # self.assertTrue(check_same_values(embeddings, decoding))

            # Check that after resize they remain tied.
            vocab_size = config.text_config.vocab_size if hasattr(config, "text_config") else config.vocab_size
            model_tied.resize_token_embeddings(vocab_size + 10)
            params_tied_2 = list(model_tied.parameters())
            self.assertEqual(len(params_tied_2), len(params_tied))

    @require_safetensors
    def test_can_use_safetensors(self):
        config, _ = self.model_tester.prepare_config_and_inputs_for_common()
        for model_class in self.all_model_classes:
            model_tied = model_class(config)
            with tempfile.TemporaryDirectory() as d:
                try:
                    model_tied.save_pretrained(d, safe_serialization=True)
                except Exception as e:
                    raise Exception(f"Class {model_class.__name__} cannot be saved using safetensors: {e}")

                model_reloaded, infos = model_class.from_pretrained(d, output_loading_info=True)
                # Checking the state dicts are correct
                reloaded_state = model_reloaded.state_dict()
                for k, v in model_tied.state_dict().items():
                    self.assertIn(k, reloaded_state, f"Key {k} is missing from reloaded")
                    torch.testing.assert_close(
                        v, reloaded_state[k], msg=lambda x: f"{model_class.__name__}: Tensor {k}: {x}"
                    )
                # Checking there was no complain of missing weights
                self.assertEqual(infos["missing_keys"], [])

                # Checking the tensor sharing are correct
                ptrs = defaultdict(list)
                for k, v in model_tied.state_dict().items():
                    ptrs[v.data_ptr()].append(k)

                shared_ptrs = {k: v for k, v in ptrs.items() if len(v) > 1}

                for _, shared_names in shared_ptrs.items():
                    reloaded_ptrs = {reloaded_state[k].data_ptr() for k in shared_names}
                    self.assertEqual(
                        len(reloaded_ptrs),
                        1,
                        f"The shared pointers are incorrect, found different pointers for keys {shared_names}",
                    )

    def test_load_save_without_tied_weights(self):
        config, _ = self.model_tester.prepare_config_and_inputs_for_common()
        config.tie_word_embeddings = False
        for model_class in self.all_model_classes:
            model = model_class(config)
            with tempfile.TemporaryDirectory() as d:
                model.save_pretrained(d)

                model_reloaded, infos = model_class.from_pretrained(d, output_loading_info=True)
                # Checking the state dicts are correct
                reloaded_state = model_reloaded.state_dict()
                for k, v in model.state_dict().items():
                    self.assertIn(k, reloaded_state, f"Key {k} is missing from reloaded")
                    torch.testing.assert_close(
                        v, reloaded_state[k], msg=lambda x: f"{model_class.__name__}: Tensor {k}: {x}"
                    )
                # Checking there was no complain of missing weights
                self.assertEqual(infos["missing_keys"], [])

    def test_tied_weights_keys(self):
        config, _ = self.model_tester.prepare_config_and_inputs_for_common()
        config.tie_word_embeddings = True
        for model_class in self.all_model_classes:
            model_tied = model_class(config)

            ptrs = collections.defaultdict(list)
            for name, tensor in model_tied.state_dict().items():
                ptrs[id_tensor_storage(tensor)].append(name)

            # These are all the pointers of shared tensors.
            tied_params = [names for _, names in ptrs.items() if len(names) > 1]

            tied_weight_keys = model_tied._tied_weights_keys if model_tied._tied_weights_keys is not None else []
            # Detect we get a hit for each key
            for key in tied_weight_keys:
                is_tied_key = any(re.search(key, p) for group in tied_params for p in group)
                self.assertTrue(is_tied_key, f"{key} is not a tied weight key for {model_class}.")

            # Removed tied weights found from tied params -> there should only be one left after
            for key in tied_weight_keys:
                for i in range(len(tied_params)):
                    tied_params[i] = [p for p in tied_params[i] if re.search(key, p) is None]

            tied_params = [group for group in tied_params if len(group) > 1]
            self.assertListEqual(
                tied_params,
                [],
                f"Missing `_tied_weights_keys` for {model_class}: add all of {tied_params} except one.",
            )

    def test_model_weights_reload_no_missing_tied_weights(self):
        config, _ = self.model_tester.prepare_config_and_inputs_for_common()
        for model_class in self.all_model_classes:
            model = model_class(config)
            with tempfile.TemporaryDirectory() as tmp_dir:
                model.save_pretrained(tmp_dir)

                # We are nuking ALL weights on file, so every parameter should
                # yell on load. We're going to detect if we yell too much, or too little.
                placeholder_dict = {"tensor": torch.tensor([1, 2])}
                safe_save_file(placeholder_dict, os.path.join(tmp_dir, "model.safetensors"), metadata={"format": "pt"})
                model_reloaded, infos = model_class.from_pretrained(tmp_dir, output_loading_info=True)

                prefix = f"{model_reloaded.base_model_prefix}."
                params = dict(model_reloaded.named_parameters())
                params.update(dict(model_reloaded.named_buffers()))
                param_names = {k[len(prefix) :] if k.startswith(prefix) else k for k in params.keys()}

                missing_keys = set(infos["missing_keys"])

                extra_missing = missing_keys - param_names
                # Remove tied weights from extra missing: they are normally not warned as missing if their tied
                # counterpart is present but here there are no weights at all so we do get the warning.
                ptrs = collections.defaultdict(list)
                for name, tensor in model_reloaded.state_dict().items():
                    ptrs[id_tensor_storage(tensor)].append(name)
                tied_params = [names for _, names in ptrs.items() if len(names) > 1]
                for group in tied_params:
                    group = {k[len(prefix) :] if k.startswith(prefix) else k for k in group}
                    # We remove the group from extra_missing if not all weights from group are in it
                    if len(group - extra_missing) > 0:
                        extra_missing = extra_missing - set(group)

                self.assertEqual(
                    extra_missing,
                    set(),
                    f"This model {model_class.__name__} might be missing some `keys_to_ignore`: {extra_missing}. "
                    f"For debugging, tied parameters are {tied_params}",
                )

                missed_missing = param_names - missing_keys
                # Remove nonpersistent buffers from missed_missing
                buffers = [n for n, _ in model_reloaded.named_buffers()]
                nonpersistent_buffers = {n for n in buffers if n not in model_reloaded.state_dict()}
                nonpersistent_buffers = {
                    k[len(prefix) :] if k.startswith(prefix) else k for k in nonpersistent_buffers
                }
                missed_missing = missed_missing - nonpersistent_buffers

                if model_reloaded._keys_to_ignore_on_load_missing is None:
                    expected_missing = set()
                else:
                    expected_missing = set(model_reloaded._keys_to_ignore_on_load_missing)
                self.assertEqual(
                    missed_missing,
                    expected_missing,
                    f"This model {model_class.__name__} ignores keys {missed_missing} but they look like real"
                    " parameters. If they are non persistent buffers make sure to instantiate them with"
                    " `persistent=False`",
                )

    def test_model_outputs_equivalence(self):
        config, inputs_dict = self.model_tester.prepare_config_and_inputs_for_common()

        def set_nan_tensor_to_zero(t):
            t[t != t] = 0
            return t

        def check_equivalence(model, tuple_inputs, dict_inputs, additional_kwargs={}):
            with torch.no_grad():
                tuple_output = model(**tuple_inputs, return_dict=False, **additional_kwargs)
                dict_output = model(**dict_inputs, return_dict=True, **additional_kwargs).to_tuple()

                def recursive_check(tuple_object, dict_object):
                    if isinstance(tuple_object, (List, Tuple)):
                        for tuple_iterable_value, dict_iterable_value in zip(tuple_object, dict_object):
                            recursive_check(tuple_iterable_value, dict_iterable_value)
                    elif isinstance(tuple_object, Dict):
                        for tuple_iterable_value, dict_iterable_value in zip(
                            tuple_object.values(), dict_object.values()
                        ):
                            recursive_check(tuple_iterable_value, dict_iterable_value)
                    elif tuple_object is None:
                        return
                    else:
                        self.assertTrue(
                            torch.allclose(
                                set_nan_tensor_to_zero(tuple_object), set_nan_tensor_to_zero(dict_object), atol=1e-5
                            ),
                            msg=(
                                "Tuple and dict output are not equal. Difference:"
                                f" {torch.max(torch.abs(tuple_object - dict_object))}. Tuple has `nan`:"
                                f" {torch.isnan(tuple_object).any()} and `inf`: {torch.isinf(tuple_object)}. Dict has"
                                f" `nan`: {torch.isnan(dict_object).any()} and `inf`: {torch.isinf(dict_object)}."
                            ),
                        )

                recursive_check(tuple_output, dict_output)

        for model_class in self.all_model_classes:
            model = model_class(config)
            model.to(torch_device)
            model.eval()

            tuple_inputs = self._prepare_for_class(inputs_dict, model_class)
            dict_inputs = self._prepare_for_class(inputs_dict, model_class)
            check_equivalence(model, tuple_inputs, dict_inputs)

            tuple_inputs = self._prepare_for_class(inputs_dict, model_class, return_labels=True)
            dict_inputs = self._prepare_for_class(inputs_dict, model_class, return_labels=True)
            check_equivalence(model, tuple_inputs, dict_inputs)

            tuple_inputs = self._prepare_for_class(inputs_dict, model_class)
            dict_inputs = self._prepare_for_class(inputs_dict, model_class)
            check_equivalence(model, tuple_inputs, dict_inputs, {"output_hidden_states": True})

            tuple_inputs = self._prepare_for_class(inputs_dict, model_class, return_labels=True)
            dict_inputs = self._prepare_for_class(inputs_dict, model_class, return_labels=True)
            check_equivalence(model, tuple_inputs, dict_inputs, {"output_hidden_states": True})

            if self.has_attentions:
                tuple_inputs = self._prepare_for_class(inputs_dict, model_class)
                dict_inputs = self._prepare_for_class(inputs_dict, model_class)
                check_equivalence(model, tuple_inputs, dict_inputs, {"output_attentions": True})

                tuple_inputs = self._prepare_for_class(inputs_dict, model_class, return_labels=True)
                dict_inputs = self._prepare_for_class(inputs_dict, model_class, return_labels=True)
                check_equivalence(model, tuple_inputs, dict_inputs, {"output_attentions": True})

                tuple_inputs = self._prepare_for_class(inputs_dict, model_class, return_labels=True)
                dict_inputs = self._prepare_for_class(inputs_dict, model_class, return_labels=True)
                check_equivalence(
                    model, tuple_inputs, dict_inputs, {"output_hidden_states": True, "output_attentions": True}
                )

    # Don't copy this method to model specific test file!
    # TODO: remove this method once the issues are all fixed!
    def _make_attention_mask_non_null(self, inputs_dict):
        """Make sure no sequence has all zeros as attention mask"""

        for k in ["attention_mask", "encoder_attention_mask", "decoder_attention_mask"]:
            if k in inputs_dict:
                attention_mask = inputs_dict[k]

                # Make sure no all 0s attention masks - to avoid failure at this moment.
                # Put `1` at the beginning of sequences to make it still work when combining causal attention masks.
                # TODO: remove this line once a fix regarding large negative values for attention mask is done.
                attention_mask = torch.cat(
                    [torch.ones_like(attention_mask[:, :1], dtype=attention_mask.dtype), attention_mask[:, 1:]], dim=-1
                )

                # Here we make the first sequence with all 0s as attention mask.
                # Currently, this will fail for `TFWav2Vec2Model`. This is caused by the different large negative
                # values, like `1e-4`, `1e-9`, `1e-30` and `-inf` for attention mask across models/frameworks.
                # TODO: enable this block once the large negative values thing is cleaned up.
                # (see https://github.com/huggingface/transformers/issues/14859)
                # attention_mask = torch.cat(
                #     [torch.zeros_like(attention_mask[:1], dtype=attention_mask.dtype), attention_mask[1:]],
                #     dim=0
                # )

                inputs_dict[k] = attention_mask

    # Don't copy this method to model specific test file!
    # TODO: remove this method once the issues are all fixed!
    def _postprocessing_to_ignore_test_cases(self, tf_outputs, pt_outputs, model_class):
        """For temporarily ignoring some failed test cases (issues to be fixed)"""

        tf_keys = {k for k, v in tf_outputs.items() if v is not None}
        pt_keys = {k for k, v in pt_outputs.items() if v is not None}

        key_differences = tf_keys.symmetric_difference(pt_keys)

        if model_class.__name__ in [
            "FlaubertWithLMHeadModel",
            "FunnelForPreTraining",
            "ElectraForPreTraining",
            "XLMWithLMHeadModel",
        ]:
            for k in key_differences:
                if k in ["loss", "losses"]:
                    tf_keys.discard(k)
                    pt_keys.discard(k)
        elif model_class.__name__.startswith("GPT2"):
            # `TFGPT2` has `past_key_values` as a tensor while `GPT2` has it as a tuple.
            tf_keys.discard("past_key_values")
            pt_keys.discard("past_key_values")

        # create new outputs from the remaining fields
        new_tf_outputs = type(tf_outputs)(**{k: tf_outputs[k] for k in tf_keys})
        new_pt_outputs = type(pt_outputs)(**{k: pt_outputs[k] for k in pt_keys})

        return new_tf_outputs, new_pt_outputs

    # Copied from tests.test_modeling_tf_common.TFModelTesterMixin.check_pt_tf_outputs
    def check_pt_tf_outputs(self, tf_outputs, pt_outputs, model_class, tol=1e-5, name="outputs", attributes=None):
        """Check the outputs from PyTorch and TensorFlow models are close enough. Checks are done in a recursive way.

        Args:
            model_class: The class of the model that is currently testing. For example, `TFBertModel`,
                TFBertForMaskedLM`, `TFBertForSequenceClassification`, etc. Mainly used for providing more informative
                error messages.
            name (`str`): The name of the output. For example, `output.hidden_states`, `output.attentions`, etc.
            attributes (`Tuple[str]`): The names of the output's element if the output is a tuple/list with each element
                being a named field in the output.
        """

        self.assertEqual(type(name), str)
        if attributes is not None:
            self.assertEqual(type(attributes), tuple, f"{name}: The argument `attributes` should be a `tuple`")

        # Allow `ModelOutput` (e.g. `CLIPOutput` has `text_model_output` and `vision_model_output`).
        if isinstance(tf_outputs, ModelOutput):
            self.assertTrue(
                isinstance(pt_outputs, ModelOutput),
                f"{name}: `pt_outputs` should an instance of `ModelOutput` when `tf_outputs` is",
            )

            # Don't copy this block to model specific test file!
            # TODO: remove this method and this line after issues are fixed
            tf_outputs, pt_outputs = self._postprocessing_to_ignore_test_cases(tf_outputs, pt_outputs, model_class)

            tf_keys = [k for k, v in tf_outputs.items() if v is not None]
            pt_keys = [k for k, v in pt_outputs.items() if v is not None]

            self.assertEqual(tf_keys, pt_keys, f"{name}: Output keys differ between TF and PyTorch")

            # convert to the case of `tuple`
            # appending each key to the current (string) `name`
            attributes = tuple([f"{name}.{k}" for k in tf_keys])
            self.check_pt_tf_outputs(
                tf_outputs.to_tuple(), pt_outputs.to_tuple(), model_class, tol=tol, name=name, attributes=attributes
            )

        # Allow `list` (e.g. `TransfoXLModelOutput.mems` is a list of tensors.)
        elif type(tf_outputs) in [tuple, list]:
            self.assertEqual(type(tf_outputs), type(pt_outputs), f"{name}: Output types differ between TF and PyTorch")
            self.assertEqual(len(tf_outputs), len(pt_outputs), f"{name}: Output lengths differ between TF and PyTorch")

            if attributes is not None:
                # case 1: each output has assigned name (e.g. a tuple form of a `ModelOutput`)
                self.assertEqual(
                    len(attributes),
                    len(tf_outputs),
                    f"{name}: The tuple `attributes` should have the same length as `tf_outputs`",
                )
            else:
                # case 2: each output has no assigned name (e.g. hidden states of each layer) -> add an index to `name`
                attributes = tuple([f"{name}_{idx}" for idx in range(len(tf_outputs))])

            for tf_output, pt_output, attr in zip(tf_outputs, pt_outputs, attributes):
                self.check_pt_tf_outputs(tf_output, pt_output, model_class, tol=tol, name=attr)

        elif isinstance(tf_outputs, tf.Tensor):
            self.assertTrue(
                isinstance(pt_outputs, torch.Tensor), f"{name}: `pt_outputs` should a tensor when `tf_outputs` is"
            )

            tf_outputs = tf_outputs.numpy()
            pt_outputs = pt_outputs.detach().to("cpu").numpy()

            self.assertEqual(
                tf_outputs.shape, pt_outputs.shape, f"{name}: Output shapes differ between TF and PyTorch"
            )

            # deal with NumPy's scalars to make replacing nan values by 0 work.
            if np.isscalar(tf_outputs):
                tf_outputs = np.array([tf_outputs])
                pt_outputs = np.array([pt_outputs])

            tf_nans = np.isnan(tf_outputs)
            pt_nans = np.isnan(pt_outputs)

            pt_outputs[tf_nans] = 0
            tf_outputs[tf_nans] = 0
            pt_outputs[pt_nans] = 0
            tf_outputs[pt_nans] = 0

            max_diff = np.amax(np.abs(tf_outputs - pt_outputs))
            self.assertLessEqual(max_diff, tol, f"{name}: Difference between PyTorch and TF is {max_diff} (>= {tol}).")
        else:
            raise ValueError(
                "`tf_outputs` should be an instance of `ModelOutput`, a `tuple`, or an instance of `tf.Tensor`. Got"
                f" {type(tf_outputs)} instead."
            )

    def prepare_tf_inputs_from_pt_inputs(self, pt_inputs_dict):
        tf_inputs_dict = {}
        for key, tensor in pt_inputs_dict.items():
            # skip key that does not exist in tf
            if isinstance(tensor, bool):
                tf_inputs_dict[key] = tensor
            elif key == "input_values":
                tf_inputs_dict[key] = tf.convert_to_tensor(tensor.cpu().numpy(), dtype=tf.float32)
            elif key == "pixel_values":
                tf_inputs_dict[key] = tf.convert_to_tensor(tensor.cpu().numpy(), dtype=tf.float32)
            elif key == "input_features":
                tf_inputs_dict[key] = tf.convert_to_tensor(tensor.cpu().numpy(), dtype=tf.float32)
            # other general float inputs
            elif tensor.is_floating_point():
                tf_inputs_dict[key] = tf.convert_to_tensor(tensor.cpu().numpy(), dtype=tf.float32)
            else:
                tf_inputs_dict[key] = tf.convert_to_tensor(tensor.cpu().numpy(), dtype=tf.int32)

        return tf_inputs_dict

    def check_pt_tf_models(self, tf_model, pt_model, pt_inputs_dict):
        tf_inputs_dict = self.prepare_tf_inputs_from_pt_inputs(pt_inputs_dict)

        # send pytorch inputs to the correct device
        pt_inputs_dict = {
            k: v.to(device=torch_device) if isinstance(v, torch.Tensor) else v for k, v in pt_inputs_dict.items()
        }

        # send pytorch model to the correct device
        pt_model.to(torch_device)

        # Check predictions on first output (logits/hidden-states) are close enough given low-level computational differences
        pt_model.eval()

        with torch.no_grad():
            pt_outputs = pt_model(**pt_inputs_dict)
        tf_outputs = tf_model(tf_inputs_dict)

        # tf models returned loss is usually a tensor rather than a scalar.
        # (see `hf_compute_loss`: it uses `tf.keras.losses.Reduction.NONE`)
        # Change it here to a scalar to match PyTorch models' loss
        tf_loss = getattr(tf_outputs, "loss", None)
        if tf_loss is not None:
            tf_outputs.loss = tf.math.reduce_mean(tf_loss)

        self.check_pt_tf_outputs(tf_outputs, pt_outputs, type(pt_model))

    @is_pt_tf_cross_test
    def test_pt_tf_model_equivalence(self, allow_missing_keys=False):
        import transformers

        for model_class in self.all_model_classes:
            config, inputs_dict = self.model_tester.prepare_config_and_inputs_for_common()

            tf_model_class_name = "TF" + model_class.__name__  # Add the "TF" at the beginning
            if not hasattr(transformers, tf_model_class_name):
                # transformers does not have this model in TF version yet
                return

            # Output all for aggressive testing
            config.output_hidden_states = True
            config.output_attentions = self.has_attentions

            # Make sure no sequence has all zeros as attention mask, otherwise some tests fail due to the inconsistency
            # of the usage `1e-4`, `1e-9`, `1e-30`, `-inf`.
            # TODO: Use a uniform value for all models, make sure all tests pass without this processing, and remove it.
            self._make_attention_mask_non_null(inputs_dict)

            tf_model_class = getattr(transformers, tf_model_class_name)

            pt_model = model_class(config)
            tf_model = tf_model_class(config)

            pt_inputs_dict = self._prepare_for_class(inputs_dict, model_class)
            pt_inputs_dict_with_labels = self._prepare_for_class(
                inputs_dict,
                model_class,
                # Not all models accept "labels" in the forward pass (yet :) )
                return_labels=True if "labels" in inspect.signature(model_class.forward).parameters.keys() else False,
            )

            # make sure only tf inputs are forward that actually exist in function args
            tf_input_keys = set(inspect.signature(tf_model.call).parameters.keys())

            # remove all head masks
            tf_input_keys.discard("head_mask")
            tf_input_keys.discard("cross_attn_head_mask")
            tf_input_keys.discard("decoder_head_mask")

            pt_inputs_dict = {k: v for k, v in pt_inputs_dict.items() if k in tf_input_keys}
            pt_inputs_dict_with_labels = {k: v for k, v in pt_inputs_dict_with_labels.items() if k in tf_input_keys}

            # For some models (e.g. base models), there is no label returned.
            # Set the input dict to `None` to avoid check outputs twice for the same input dicts.
            if not set(pt_inputs_dict_with_labels.keys()).symmetric_difference(pt_inputs_dict.keys()):
                pt_inputs_dict_with_labels = None

            # Check we can load pt model in tf and vice-versa with model => model functions
            # Here requires `tf_inputs_dict` to build `tf_model`
            tf_inputs_dict = self.prepare_tf_inputs_from_pt_inputs(pt_inputs_dict)
            tf_model = transformers.load_pytorch_model_in_tf2_model(
                tf_model, pt_model, tf_inputs=tf_inputs_dict, allow_missing_keys=allow_missing_keys
            )
            pt_model = transformers.load_tf2_model_in_pytorch_model(
                pt_model, tf_model, allow_missing_keys=allow_missing_keys
            )

            # Original test: check without `labels`
            self.check_pt_tf_models(tf_model, pt_model, pt_inputs_dict)
            # check with `labels`
            if pt_inputs_dict_with_labels:
                self.check_pt_tf_models(tf_model, pt_model, pt_inputs_dict_with_labels)

            # Check we can load pt model in tf and vice-versa with checkpoint => model functions
            with tempfile.TemporaryDirectory() as tmpdirname:
                pt_checkpoint_path = os.path.join(tmpdirname, "pt_model.bin")
                torch.save(pt_model.state_dict(), pt_checkpoint_path)
                tf_model = transformers.load_pytorch_checkpoint_in_tf2_model(
                    tf_model, pt_checkpoint_path, allow_missing_keys=allow_missing_keys
                )

                tf_checkpoint_path = os.path.join(tmpdirname, "tf_model.h5")
                tf_model.save_weights(tf_checkpoint_path)
                pt_model = transformers.load_tf2_checkpoint_in_pytorch_model(
                    pt_model, tf_checkpoint_path, allow_missing_keys=allow_missing_keys
                )

            # Original test: check without `labels`
            self.check_pt_tf_models(tf_model, pt_model, pt_inputs_dict)
            # check with `labels`
            if pt_inputs_dict_with_labels:
                self.check_pt_tf_models(tf_model, pt_model, pt_inputs_dict_with_labels)

    def assert_almost_equals(self, a: np.ndarray, b: np.ndarray, tol: float):
        diff = np.abs((a - b)).max()
        self.assertLessEqual(diff, tol, f"Difference between torch and flax is {diff} (>= {tol}).")

    def check_pt_flax_outputs(self, fx_outputs, pt_outputs, model_class, tol=1e-5, name="outputs", attributes=None):
        """
        Args:
            model_class: The class of the model that is currently testing. For example, ..., etc.
            Currently unused, but it could make debugging easier and faster.

            names: A string, or a list of strings. These specify what fx_outputs/pt_outputs represent in the model outputs.
                Currently unused, but in the future, we could use this information to make the error message clearer
                by giving the name(s) of the output tensor(s) with large difference(s) between PT and Flax.
        """

        self.assertEqual(type(name), str)
        if attributes is not None:
            self.assertEqual(type(attributes), tuple, f"{name}: The argument `attributes` should be a `tuple`")

        # Allow `ModelOutput` (e.g. `CLIPOutput` has `text_model_output` and `vision_model_output`).
        if isinstance(fx_outputs, ModelOutput):
            self.assertTrue(
                isinstance(pt_outputs, ModelOutput),
                f"{name}: `pt_outputs` should an instance of `ModelOutput` when `fx_outputs` is",
            )

            fx_keys = tuple([k for k, v in fx_outputs.items() if v is not None])
            pt_keys = tuple([k for k, v in pt_outputs.items() if v is not None])

            self.assertEqual(fx_keys, pt_keys, f"{name}: Output keys differ between Flax and PyTorch")

            # convert to the case of `tuple`
            # appending each key to the current (string) `name`
            attributes = tuple([f"{name}.{k}" for k in fx_keys])
            self.check_pt_flax_outputs(
                fx_outputs.to_tuple(), pt_outputs.to_tuple(), model_class, tol=tol, name=name, attributes=attributes
            )

        # Allow `list` (e.g. `TransfoXLModelOutput.mems` is a list of tensors.)
        elif type(fx_outputs) in [tuple, list]:
            self.assertEqual(
                type(fx_outputs), type(pt_outputs), f"{name}: Output types differ between Flax and PyTorch"
            )
            self.assertEqual(
                len(fx_outputs), len(pt_outputs), f"{name}: Output lengths differ between Flax and PyTorch"
            )

            if attributes is not None:
                # case 1: each output has assigned name (e.g. a tuple form of a `ModelOutput`)
                self.assertEqual(
                    len(attributes),
                    len(fx_outputs),
                    f"{name}: The tuple `attributes` should have the same length as `fx_outputs`",
                )
            else:
                # case 2: each output has no assigned name (e.g. hidden states of each layer) -> add an index to `name`
                attributes = tuple([f"{name}_{idx}" for idx in range(len(fx_outputs))])

            for fx_output, pt_output, attr in zip(fx_outputs, pt_outputs, attributes):
                self.check_pt_flax_outputs(fx_output, pt_output, model_class, tol=tol, name=attr)

        elif isinstance(fx_outputs, jnp.ndarray):
            self.assertTrue(
                isinstance(pt_outputs, torch.Tensor), f"{name}: `pt_outputs` should a tensor when `fx_outputs` is"
            )

            # Using `np.asarray` gives `ValueError: assignment destination is read-only` at the line `fx_outputs[fx_nans] = 0`.
            fx_outputs = np.array(fx_outputs)
            pt_outputs = pt_outputs.detach().to("cpu").numpy()

            self.assertEqual(
                fx_outputs.shape, pt_outputs.shape, f"{name}: Output shapes differ between Flax and PyTorch"
            )

            # deal with NumPy's scalars to make replacing nan values by 0 work.
            if np.isscalar(fx_outputs):
                fx_outputs = np.array([fx_outputs])
                pt_outputs = np.array([pt_outputs])

            fx_nans = np.isnan(fx_outputs)
            pt_nans = np.isnan(pt_outputs)

            pt_outputs[fx_nans] = 0
            fx_outputs[fx_nans] = 0
            pt_outputs[pt_nans] = 0
            fx_outputs[pt_nans] = 0

            max_diff = np.amax(np.abs(fx_outputs - pt_outputs))
            self.assertLessEqual(
                max_diff, tol, f"{name}: Difference between PyTorch and Flax is {max_diff} (>= {tol})."
            )
        else:
            raise ValueError(
                "`fx_outputs` should be an instance of `ModelOutput`, a `tuple`, or an instance of `jnp.ndarray`. Got"
                f" {type(fx_outputs)} instead."
            )

    @is_pt_flax_cross_test
    def test_equivalence_pt_to_flax(self):
        config, inputs_dict = self.model_tester.prepare_config_and_inputs_for_common()

        for model_class in self.all_model_classes:
            with self.subTest(model_class.__name__):
                fx_model_class_name = "Flax" + model_class.__name__

                if not hasattr(transformers, fx_model_class_name):
                    # no flax model exists for this class
                    return

                # Output all for aggressive testing
                config.output_hidden_states = True
                config.output_attentions = self.has_attentions

                fx_model_class = getattr(transformers, fx_model_class_name)

                # load PyTorch class
                pt_model = model_class(config).eval()
                # Flax models don't use the `use_cache` option and cache is not returned as a default.
                # So we disable `use_cache` here for PyTorch model.
                pt_model.config.use_cache = False

                # load Flax class
                fx_model = fx_model_class(config, dtype=jnp.float32)

                # make sure only flax inputs are forward that actually exist in function args
                fx_input_keys = inspect.signature(fx_model.__call__).parameters.keys()

                # prepare inputs
                pt_inputs = self._prepare_for_class(inputs_dict, model_class)

                # remove function args that don't exist in Flax
                pt_inputs = {k: v for k, v in pt_inputs.items() if k in fx_input_keys}

                # send pytorch inputs to the correct device
                pt_inputs = {
                    k: v.to(device=torch_device) if isinstance(v, torch.Tensor) else v for k, v in pt_inputs.items()
                }

                # convert inputs to Flax
                fx_inputs = {k: np.array(v.to("cpu")) for k, v in pt_inputs.items() if torch.is_tensor(v)}

                fx_state = convert_pytorch_state_dict_to_flax(pt_model.state_dict(), fx_model)
                fx_model.params = fx_state

                # send pytorch model to the correct device
                pt_model.to(torch_device)

                with torch.no_grad():
                    pt_outputs = pt_model(**pt_inputs)
                fx_outputs = fx_model(**fx_inputs)

                fx_keys = tuple([k for k, v in fx_outputs.items() if v is not None])
                pt_keys = tuple([k for k, v in pt_outputs.items() if v is not None])

                self.assertEqual(fx_keys, pt_keys)
                self.check_pt_flax_outputs(fx_outputs, pt_outputs, model_class)

                with tempfile.TemporaryDirectory() as tmpdirname:
                    pt_model.save_pretrained(tmpdirname)
                    fx_model_loaded = fx_model_class.from_pretrained(tmpdirname, from_pt=True)

                fx_outputs_loaded = fx_model_loaded(**fx_inputs)

                fx_keys = tuple([k for k, v in fx_outputs_loaded.items() if v is not None])
                pt_keys = tuple([k for k, v in pt_outputs.items() if v is not None])

                self.assertEqual(fx_keys, pt_keys)
                self.check_pt_flax_outputs(fx_outputs_loaded, pt_outputs, model_class)

    @is_pt_flax_cross_test
    def test_equivalence_flax_to_pt(self):
        config, inputs_dict = self.model_tester.prepare_config_and_inputs_for_common()

        for model_class in self.all_model_classes:
            with self.subTest(model_class.__name__):
                fx_model_class_name = "Flax" + model_class.__name__

                if not hasattr(transformers, fx_model_class_name):
                    # no flax model exists for this class
                    return

                # Output all for aggressive testing
                config.output_hidden_states = True
                config.output_attentions = self.has_attentions

                fx_model_class = getattr(transformers, fx_model_class_name)

                # load PyTorch class
                pt_model = model_class(config).eval()
                # Flax models don't use the `use_cache` option and cache is not returned as a default.
                # So we disable `use_cache` here for PyTorch model.
                pt_model.config.use_cache = False

                # load Flax class
                fx_model = fx_model_class(config, dtype=jnp.float32)

                # make sure only flax inputs are forward that actually exist in function args
                fx_input_keys = inspect.signature(fx_model.__call__).parameters.keys()

                # prepare inputs
                pt_inputs = self._prepare_for_class(inputs_dict, model_class)

                # remove function args that don't exist in Flax
                pt_inputs = {k: v for k, v in pt_inputs.items() if k in fx_input_keys}

                # send pytorch inputs to the correct device
                pt_inputs = {
                    k: v.to(device=torch_device) if isinstance(v, torch.Tensor) else v for k, v in pt_inputs.items()
                }

                # convert inputs to Flax
                fx_inputs = {k: np.array(v.to("cpu")) for k, v in pt_inputs.items() if torch.is_tensor(v)}

                pt_model = load_flax_weights_in_pytorch_model(pt_model, fx_model.params)

                # make sure weights are tied in PyTorch
                pt_model.tie_weights()

                # send pytorch model to the correct device
                pt_model.to(torch_device)

                with torch.no_grad():
                    pt_outputs = pt_model(**pt_inputs)
                fx_outputs = fx_model(**fx_inputs)

                fx_keys = tuple([k for k, v in fx_outputs.items() if v is not None])
                pt_keys = tuple([k for k, v in pt_outputs.items() if v is not None])

                self.assertEqual(fx_keys, pt_keys)
                self.check_pt_flax_outputs(fx_outputs, pt_outputs, model_class)

                with tempfile.TemporaryDirectory() as tmpdirname:
                    fx_model.save_pretrained(tmpdirname)
                    pt_model_loaded = model_class.from_pretrained(
                        tmpdirname, from_flax=True, attn_implementation=fx_model.config._attn_implementation
                    )

                # send pytorch model to the correct device
                pt_model_loaded.to(torch_device)
                pt_model_loaded.eval()

                with torch.no_grad():
                    pt_outputs_loaded = pt_model_loaded(**pt_inputs)

                fx_keys = tuple([k for k, v in fx_outputs.items() if v is not None])
                pt_keys = tuple([k for k, v in pt_outputs_loaded.items() if v is not None])

                self.assertEqual(fx_keys, pt_keys)
                self.check_pt_flax_outputs(fx_outputs, pt_outputs_loaded, model_class)

    def test_inputs_embeds(self):
        config, inputs_dict = self.model_tester.prepare_config_and_inputs_for_common()

        for model_class in self.all_model_classes:
            model = model_class(config)
            model.to(torch_device)
            model.eval()

            inputs = copy.deepcopy(self._prepare_for_class(inputs_dict, model_class))

            if not self.is_encoder_decoder:
                input_ids = inputs["input_ids"]
                del inputs["input_ids"]
            else:
                encoder_input_ids = inputs["input_ids"]
                decoder_input_ids = inputs.get("decoder_input_ids", encoder_input_ids)
                del inputs["input_ids"]
                inputs.pop("decoder_input_ids", None)

            wte = model.get_input_embeddings()
            if not self.is_encoder_decoder:
                inputs["inputs_embeds"] = wte(input_ids)
            else:
                inputs["inputs_embeds"] = wte(encoder_input_ids)
                inputs["decoder_inputs_embeds"] = wte(decoder_input_ids)

            with torch.no_grad():
                model(**inputs)[0]

    def test_inputs_embeds_matches_input_ids(self):
        config, inputs_dict = self.model_tester.prepare_config_and_inputs_for_common()

        for model_class in self.all_model_classes:
            if model_class.__name__ not in get_values(MODEL_MAPPING_NAMES):
                continue
            model = model_class(config)
            model.to(torch_device)
            model.eval()

            model_forward_args = inspect.signature(model.forward).parameters
            if "inputs_embeds" not in model_forward_args:
                self.skipTest("This model doesn't use `inputs_embeds`")

            inputs = copy.deepcopy(self._prepare_for_class(inputs_dict, model_class))
            pad_token_id = config.pad_token_id if config.pad_token_id is not None else 1

            wte = model.get_input_embeddings()
            if not self.is_encoder_decoder:
                input_ids = inputs["input_ids"]
                # some models infer position ids/attn mask differently when input ids
                # by check if pad_token let's make sure no padding is in input ids
                not_pad_token_id = pad_token_id + 1 if max(0, pad_token_id - 1) == 0 else pad_token_id - 1
                input_ids[input_ids == pad_token_id] = not_pad_token_id
                del inputs["input_ids"]
                inputs_embeds = wte(input_ids)
                with torch.no_grad():
                    out_ids = model(input_ids=input_ids, **inputs)[0]
                    out_embeds = model(inputs_embeds=inputs_embeds, **inputs)[0]
            else:
                encoder_input_ids = inputs["input_ids"]
                decoder_input_ids = inputs.get("decoder_input_ids", encoder_input_ids)
                encoder_input_ids[encoder_input_ids == pad_token_id] = max(0, pad_token_id + 1)
                decoder_input_ids[decoder_input_ids == pad_token_id] = max(0, pad_token_id + 1)
                del inputs["input_ids"]
                inputs.pop("decoder_input_ids", None)
                inputs_embeds = wte(encoder_input_ids)
                decoder_inputs_embeds = wte(decoder_input_ids)
                with torch.no_grad():
                    out_ids = model(input_ids=encoder_input_ids, decoder_input_ids=decoder_input_ids, **inputs)[0]
                    out_embeds = model(
                        inputs_embeds=inputs_embeds, decoder_inputs_embeds=decoder_inputs_embeds, **inputs
                    )[0]
            self.assertTrue(torch.allclose(out_embeds, out_ids))

    @require_torch_multi_gpu
    def test_multi_gpu_data_parallel_forward(self):
        config, inputs_dict = self.model_tester.prepare_config_and_inputs_for_common()

        # some params shouldn't be scattered by nn.DataParallel
        # so just remove them if they are present.
        blacklist_non_batched_params = ["head_mask", "decoder_head_mask", "cross_attn_head_mask"]
        for k in blacklist_non_batched_params:
            inputs_dict.pop(k, None)

        # move input tensors to cuda:O
        for k, v in inputs_dict.items():
            if torch.is_tensor(v):
                inputs_dict[k] = v.to(0)

        for model_class in self.all_model_classes:
            model = model_class(config=config)
            model.to(0)
            model.eval()

            # Wrap model in nn.DataParallel
            model = nn.DataParallel(model)
            with torch.no_grad():
                _ = model(**self._prepare_for_class(inputs_dict, model_class))

    @require_torch_multi_gpu
    def test_model_parallelization(self):
        if not self.test_model_parallel:
            return

        # a candidate for testing_utils
        def get_current_gpu_memory_use():
            """returns a list of cuda memory allocations per GPU in MBs"""

            per_device_memory = []
            for id in range(torch.cuda.device_count()):
                with torch.cuda.device(id):
                    per_device_memory.append(torch.cuda.memory_allocated() >> 20)

            return per_device_memory

        # Needs a large model to see the difference.
        config = self.model_tester.get_large_model_config()

        for model_class in self.all_parallelizable_model_classes:
            torch.cuda.empty_cache()

            # 1. single gpu memory load + unload + memory measurements
            # Retrieve initial memory usage (can easily be ~0.6-1.5GB if cuda-kernels have been preloaded by previous tests)
            memory_at_start = get_current_gpu_memory_use()

            # Put model on device 0 and take a memory snapshot
            model = model_class(config)
            model.to("cuda:0")
            memory_after_model_load = get_current_gpu_memory_use()

            # The memory use on device 0 should be higher than it was initially.
            self.assertGreater(memory_after_model_load[0], memory_at_start[0])

            del model
            gc.collect()
            torch.cuda.empty_cache()

            # 2. MP test
            # it's essential to re-calibrate the usage before the next stage
            memory_at_start = get_current_gpu_memory_use()

            # Spread model layers over multiple devices
            model = model_class(config)
            model.parallelize()
            memory_after_parallelization = get_current_gpu_memory_use()

            # Assert that the memory use on all devices is higher than it was when loaded only on CPU
            for n in range(len(model.device_map.keys())):
                self.assertGreater(memory_after_parallelization[n], memory_at_start[n])

            # Assert that the memory use of device 0 is lower than it was when the entire model was loaded on it
            self.assertLess(memory_after_parallelization[0], memory_after_model_load[0])

            # Assert that the memory use of device 1 is higher than it was when the entire model was loaded
            # on device 0 and device 1 wasn't used at all
            self.assertGreater(memory_after_parallelization[1], memory_after_model_load[1])

            del model
            gc.collect()
            torch.cuda.empty_cache()

    @require_torch_multi_gpu
    def test_model_parallel_equal_results(self):
        if not self.test_model_parallel:
            return

        config, inputs_dict = self.model_tester.prepare_config_and_inputs_for_common()

        for model_class in self.all_parallelizable_model_classes:
            inputs_dict = self._prepare_for_class(inputs_dict, model_class)

            def cast_to_device(dictionary, device):
                output = {}
                for k, v in dictionary.items():
                    if isinstance(v, torch.Tensor):
                        output[k] = v.to(device)
                    else:
                        output[k] = v

                return output

            model = model_class(config)
            output = model(**cast_to_device(inputs_dict, "cpu"))

            model.parallelize()

            parallel_output = model(**cast_to_device(inputs_dict, "cuda:0"))

            for value, parallel_value in zip(output, parallel_output):
                if isinstance(value, torch.Tensor):
                    self.assertTrue(torch.allclose(value, parallel_value.to("cpu"), atol=1e-7))
                elif isinstance(value, (Tuple, List)):
                    for value_, parallel_value_ in zip(value, parallel_value):
                        self.assertTrue(torch.allclose(value_, parallel_value_.to("cpu"), atol=1e-7))

    def check_device_map_is_respected(self, model, device_map):
        for param_name, param in model.named_parameters():
            # Find device in device_map
            while len(param_name) > 0 and param_name not in device_map:
                param_name = ".".join(param_name.split(".")[:-1])
            if param_name not in device_map:
                raise ValueError("device map is incomplete, it does not contain any device for `param_name`.")

            param_device = device_map[param_name]
            if param_device in ["cpu", "disk"]:
                self.assertEqual(param.device, torch.device("meta"))
            elif param_device in ["mps"]:
                self.assertEqual(param.device, torch.device("mps"))
            else:
                # when loaded with device_map, `param_device` are integer values for cuda/xpu/npu/mlu
                self.assertEqual(param.device, torch.device(f"{torch_device}:{param_device}"))

    @require_accelerate
    @mark.accelerate_tests
    @require_torch_gpu
    def test_disk_offload_bin(self):
        config, inputs_dict = self.model_tester.prepare_config_and_inputs_for_common()

        for model_class in self.all_model_classes:
            if model_class._no_split_modules is None:
                continue

            inputs_dict_class = self._prepare_for_class(inputs_dict, model_class)
            model = model_class(config).eval()
            model = model.to(torch_device)
            torch.manual_seed(0)
            base_output = model(**inputs_dict_class)

            model_size = compute_module_sizes(model)[""]
            with tempfile.TemporaryDirectory() as tmp_dir:
                model.cpu().save_pretrained(tmp_dir, safe_serialization=False)

                with self.assertRaises(ValueError):
                    max_size = int(self.model_split_percents[0] * model_size)
                    max_memory = {0: max_size, "cpu": max_size}
                    # This errors out cause it's missing an offload folder
                    new_model = model_class.from_pretrained(tmp_dir, device_map="auto", max_memory=max_memory)

                max_size = int(self.model_split_percents[1] * model_size)
                max_memory = {0: max_size, "cpu": max_size}
                new_model = model_class.from_pretrained(
                    tmp_dir, device_map="auto", max_memory=max_memory, offload_folder=tmp_dir
                )

                self.check_device_map_is_respected(new_model, new_model.hf_device_map)
                torch.manual_seed(0)
                new_output = new_model(**inputs_dict_class)

                if isinstance(base_output[0], tuple) and isinstance(new_output[0], tuple):
                    self.assertTrue(torch.allclose(a, b, atol=1e-5) for a, b in zip(base_output[0], new_output[0]))
                else:
                    self.assertTrue(torch.allclose(base_output[0], new_output[0], atol=1e-5))

    @require_accelerate
    @mark.accelerate_tests
    @require_torch_gpu
    def test_disk_offload_safetensors(self):
        config, inputs_dict = self.model_tester.prepare_config_and_inputs_for_common()

        for model_class in self.all_model_classes:
            if model_class._no_split_modules is None:
                continue

            inputs_dict_class = self._prepare_for_class(inputs_dict, model_class)
            model = model_class(config).eval()
            model = model.to(torch_device)
            torch.manual_seed(0)
            base_output = model(**inputs_dict_class)

            model_size = compute_module_sizes(model)[""]
            with tempfile.TemporaryDirectory() as tmp_dir:
                model.cpu().save_pretrained(tmp_dir)

                max_size = int(self.model_split_percents[1] * model_size)
                max_memory = {0: max_size, "cpu": max_size}

                # This doesn't error out as it's in safetensors and doesn't need an offload folder
                new_model = model_class.from_pretrained(tmp_dir, device_map="auto", max_memory=max_memory)

                self.check_device_map_is_respected(new_model, new_model.hf_device_map)
                torch.manual_seed(0)
                new_output = new_model(**inputs_dict_class)

                if isinstance(base_output[0], tuple) and isinstance(new_output[0], tuple):
                    self.assertTrue(torch.allclose(a, b, atol=1e-5) for a, b in zip(base_output[0], new_output[0]))
                else:
                    self.assertTrue(torch.allclose(base_output[0], new_output[0], atol=1e-5))

    @require_accelerate
    @mark.accelerate_tests
    @require_torch_gpu
    def test_cpu_offload(self):
        config, inputs_dict = self.model_tester.prepare_config_and_inputs_for_common()

        for model_class in self.all_model_classes:
            if model_class._no_split_modules is None:
                continue

            inputs_dict_class = self._prepare_for_class(inputs_dict, model_class)
            model = model_class(config).eval()
            model = model.to(torch_device)

            torch.manual_seed(0)
            base_output = model(**inputs_dict_class)

            model_size = compute_module_sizes(model)[""]
            # We test several splits of sizes to make sure it works.
            max_gpu_sizes = [int(p * model_size) for p in self.model_split_percents[1:]]
            with tempfile.TemporaryDirectory() as tmp_dir:
                model.cpu().save_pretrained(tmp_dir)

                for max_size in max_gpu_sizes:
                    max_memory = {0: max_size, "cpu": model_size * 2}
                    new_model = model_class.from_pretrained(tmp_dir, device_map="auto", max_memory=max_memory)
                    # Making sure part of the model will actually end up offloaded
                    self.assertSetEqual(set(new_model.hf_device_map.values()), {0, "cpu"})

                    self.check_device_map_is_respected(new_model, new_model.hf_device_map)

                    torch.manual_seed(0)
                    new_output = new_model(**inputs_dict_class)

                    if isinstance(base_output[0], tuple) and isinstance(new_output[0], tuple):
                        self.assertTrue(torch.allclose(a, b, atol=1e-5) for a, b in zip(base_output[0], new_output[0]))
                    else:
                        self.assertTrue(torch.allclose(base_output[0], new_output[0], atol=1e-5))

    @require_accelerate
    @mark.accelerate_tests
    @require_torch_multi_accelerator
    def test_model_parallelism(self):
        config, inputs_dict = self.model_tester.prepare_config_and_inputs_for_common()

        for model_class in self.all_model_classes:
            if model_class._no_split_modules is None:
                continue

            inputs_dict_class = self._prepare_for_class(inputs_dict, model_class)
            model = model_class(config).eval()
            model = model.to(torch_device)

            torch.manual_seed(0)
            base_output = model(**inputs_dict_class)

            model_size = compute_module_sizes(model)[""]
            # We test several splits of sizes to make sure it works.
            max_gpu_sizes = [int(p * model_size) for p in self.model_split_percents[1:]]
            with tempfile.TemporaryDirectory() as tmp_dir:
                model.cpu().save_pretrained(tmp_dir)

                for max_size in max_gpu_sizes:
                    max_memory = {0: max_size, 1: model_size * 2, "cpu": model_size * 2}
                    new_model = model_class.from_pretrained(tmp_dir, device_map="auto", max_memory=max_memory)
                    # Making sure part of the model will actually end up offloaded
                    self.assertSetEqual(set(new_model.hf_device_map.values()), {0, 1})
                    self.check_device_map_is_respected(new_model, new_model.hf_device_map)

                    torch.manual_seed(0)
                    new_output = new_model(**inputs_dict_class)

                    if isinstance(base_output[0], tuple) and isinstance(new_output[0], tuple):
                        self.assertTrue(torch.allclose(a, b, atol=1e-5) for a, b in zip(base_output[0], new_output[0]))
                    else:
                        self.assertTrue(torch.allclose(base_output[0], new_output[0], atol=1e-5))

    def test_problem_types(self):
        config, inputs_dict = self.model_tester.prepare_config_and_inputs_for_common()

        problem_types = [
            {"title": "multi_label_classification", "num_labels": 2, "dtype": torch.float},
            {"title": "single_label_classification", "num_labels": 1, "dtype": torch.long},
            {"title": "regression", "num_labels": 1, "dtype": torch.float},
        ]

        for model_class in self.all_model_classes:
            if model_class.__name__ not in [
                *get_values(MODEL_FOR_SEQUENCE_CLASSIFICATION_MAPPING_NAMES),
                *get_values(MODEL_FOR_IMAGE_CLASSIFICATION_MAPPING_NAMES),
            ]:
                continue

            for problem_type in problem_types:
                with self.subTest(msg=f"Testing {model_class} with {problem_type['title']}"):
                    config.problem_type = problem_type["title"]
                    config.num_labels = problem_type["num_labels"]

                    model = model_class(config)
                    model.to(torch_device)
                    model.train()

                    inputs = self._prepare_for_class(inputs_dict, model_class, return_labels=True)

                    if problem_type["num_labels"] > 1:
                        inputs["labels"] = inputs["labels"].unsqueeze(1).repeat(1, problem_type["num_labels"])

                    inputs["labels"] = inputs["labels"].to(problem_type["dtype"])

                    # This tests that we do not trigger the warning form PyTorch "Using a target size that is different
                    # to the input size. This will likely lead to incorrect results due to broadcasting. Please ensure
                    # they have the same size." which is a symptom something in wrong for the regression problem.
                    # See https://github.com/huggingface/transformers/issues/11780
                    with warnings.catch_warnings(record=True) as warning_list:
                        loss = model(**inputs).loss
                    for w in warning_list:
                        if "Using a target size that is different to the input size" in str(w.message):
                            raise ValueError(
                                f"Something is going wrong in the regression problem: intercepted {w.message}"
                            )

                    loss.backward()

    def test_load_with_mismatched_shapes(self):
        if not self.test_mismatched_shapes:
            return
        config, inputs_dict = self.model_tester.prepare_config_and_inputs_for_common()

        for model_class in self.all_model_classes:
            if model_class.__name__ not in get_values(MODEL_FOR_SEQUENCE_CLASSIFICATION_MAPPING_NAMES):
                continue

            with self.subTest(msg=f"Testing {model_class}"):
                with tempfile.TemporaryDirectory() as tmp_dir:
                    model = model_class(config)
                    model.save_pretrained(tmp_dir)

                    # Fails when we don't set ignore_mismatched_sizes=True
                    with self.assertRaises(RuntimeError):
                        new_model = AutoModelForSequenceClassification.from_pretrained(tmp_dir, num_labels=42)
                    with self.assertRaises(RuntimeError):
                        new_model_without_prefix = AutoModel.from_pretrained(tmp_dir, vocab_size=10)

                    logger = logging.get_logger("transformers.modeling_utils")

                    with CaptureLogger(logger) as cl:
                        new_model = AutoModelForSequenceClassification.from_pretrained(
                            tmp_dir, num_labels=42, ignore_mismatched_sizes=True
                        )
                    self.assertIn("the shapes did not match", cl.out)
                    new_model.to(torch_device)
                    inputs = self._prepare_for_class(inputs_dict, model_class)
                    logits = new_model(**inputs).logits
                    self.assertEqual(logits.shape[1], 42)

                    with CaptureLogger(logger) as cl:
                        new_model_without_prefix = AutoModel.from_pretrained(
                            tmp_dir, vocab_size=10, ignore_mismatched_sizes=True
                        )
                    self.assertIn("the shapes did not match", cl.out)
                    input_ids = ids_tensor((2, 8), 10)
                    new_model_without_prefix.to(torch_device)
                    if self.is_encoder_decoder:
                        new_model_without_prefix(input_ids, decoder_input_ids=input_ids)
                    else:
                        new_model_without_prefix(input_ids)

    def test_mismatched_shapes_have_properly_initialized_weights(self):
        if not self.test_mismatched_shapes:
            return
        config, inputs_dict = self.model_tester.prepare_config_and_inputs_for_common()

        configs_no_init = _config_zero_init(config)

        for model_class in self.all_model_classes:
            if model_class.__name__ not in get_values(MODEL_FOR_SEQUENCE_CLASSIFICATION_MAPPING_NAMES):
                continue

            with self.subTest(msg=f"Testing {model_class}"):
                with tempfile.TemporaryDirectory() as tmp_dir:
                    model = model_class(configs_no_init)
                    model.save_pretrained(tmp_dir)

                    # Fails when we don't set ignore_mismatched_sizes=True
                    with self.assertRaises(RuntimeError):
                        new_model = AutoModelForSequenceClassification.from_pretrained(tmp_dir, num_labels=42)

                    logger = logging.get_logger("transformers.modeling_utils")

                    with CaptureLogger(logger) as cl:
                        new_model = AutoModelForSequenceClassification.from_pretrained(
                            tmp_dir, num_labels=42, ignore_mismatched_sizes=True
                        )
                    self.assertIn("the shapes did not match", cl.out)

                    for name, param in new_model.named_parameters():
                        if param.requires_grad:
                            self.assertIn(
                                ((param.data.mean() * 1e9).round() / 1e9).item(),
                                [0.0, 1.0],
                                msg=f"Parameter {name} of model {model_class} seems not properly initialized",
                            )

    def test_matched_shapes_have_loaded_weights_when_some_mismatched_shapes_exist(self):
        # 1. Create a dummy class. Should have buffers as well? To make sure we test __init__
        class MyClass(PreTrainedModel):
            config_class = PretrainedConfig

            def __init__(self, config=None):
                super().__init__(config if config is not None else PretrainedConfig())
                self.linear = nn.Linear(10, config.num_labels, bias=True)
                self.embedding = nn.Embedding(10, 10)
                self.std = 1

            def _init_weights(self, module):
                if isinstance(module, nn.Linear):
                    module.weight.data = nn.init.kaiming_uniform_(module.weight.data, np.sqrt(5))
                    if module.bias is not None:
                        module.bias.data = module.bias.data.normal_(mean=0.0, std=self.std)

        # Used to make sure the weights with matched shape are loaded correctly
        config = PretrainedConfig()
        config.num_labels = 3
        model = MyClass(config=config)

        # Used to make sure the weights with mismatched shape are properly initialized
        set_seed(0)
        config = PretrainedConfig()
        config.num_labels = 4
        # not to init. the weights during the creation: to match the logic in `from_pretrained`, so we can keep the
        # same sequence of random ops in the execution path to allow us to compare `target_model` and `new_model` below
        # for `linear` part.
        with ContextManagers([no_init_weights(True)]):
            target_model = MyClass(config=config)
        target_model.apply(target_model._initialize_weights)

        with tempfile.TemporaryDirectory() as tmpdirname:
            state_dict = model.state_dict()
            del state_dict["linear.weight"]

            model.config.save_pretrained(tmpdirname)
            torch.save(state_dict, os.path.join(tmpdirname, "pytorch_model.bin"))

            set_seed(0)
            new_model = MyClass.from_pretrained(tmpdirname, num_labels=4, ignore_mismatched_sizes=True)

            for key in new_model.state_dict().keys():
                # check weight values for weights with matched shapes are identical
                # (i.e. correctly loaded from the checkpoint)
                if key not in ["linear.weight", "linear.bias"]:
                    max_diff = torch.max(torch.abs(model.state_dict()[key] - new_model.state_dict()[key]))
                    self.assertLessEqual(
                        max_diff.item(),
                        1e-6,
                        msg=f"the weight values for `{key}` in `new_model` and `model` are  not identical",
                    )
                else:
                    # check we have some mismatched shapes
                    self.assertNotEqual(
                        model.state_dict()[key].shape,
                        new_model.state_dict()[key].shape,
                        msg=f"the weight shapes for {key} in `model` and `new_model` should differ",
                    )
                    # check the weights with mismatched shape are properly initialized
                    max_diff = torch.max(torch.abs(new_model.state_dict()[key] - target_model.state_dict()[key]))
                    self.assertLessEqual(
                        max_diff.item(),
                        1e-6,
                        msg=f"the weight values for `{key}` in `new_model` and `target_model` are not identical",
                    )

    def test_model_is_small(self):
        # Just a consistency check to make sure we are not running tests on 80M parameter models.
        config, _ = self.model_tester.prepare_config_and_inputs_for_common()

        for model_class in self.all_model_classes:
            model = model_class(config)
            num_params = model.num_parameters()
            assert (
                num_params < 1000000
            ), f"{model_class} is too big for the common tests ({num_params})! It should have 1M max."

    @require_flash_attn
    @require_torch_gpu
    @mark.flash_attn_test
    @slow
    def test_flash_attn_2_conversion(self):
        config, _ = self.model_tester.prepare_config_and_inputs_for_common()

        for model_class in self.all_model_classes:
            if not model_class._supports_flash_attn_2:
                self.skipTest(f"{model_class.__name__} does not support Flash Attention 2")

            model = model_class(config)

            with tempfile.TemporaryDirectory() as tmpdirname:
                model.save_pretrained(tmpdirname)
                model = model_class.from_pretrained(
                    tmpdirname, torch_dtype=torch.float16, attn_implementation="flash_attention_2"
                ).to(torch_device)

                for _, module in model.named_modules():
                    if "FlashAttention" in module.__class__.__name__:
                        return

                self.assertTrue(False, "FlashAttention2 modules not found in model")

    @require_flash_attn
    @require_torch_gpu
    @mark.flash_attn_test
    @slow
    @is_flaky
    def test_flash_attn_2_inference_equivalence(self):
        for model_class in self.all_model_classes:
            if not model_class._supports_flash_attn_2:
                self.skipTest(f"{model_class.__name__} does not support Flash Attention 2")

            config, inputs_dict = self.model_tester.prepare_config_and_inputs_for_common()
            model = model_class(config)

            with tempfile.TemporaryDirectory() as tmpdirname:
                model.save_pretrained(tmpdirname)
                model_fa = model_class.from_pretrained(
                    tmpdirname, torch_dtype=torch.bfloat16, attn_implementation="flash_attention_2"
                )
                model_fa.to(torch_device)

                model = model_class.from_pretrained(tmpdirname, torch_dtype=torch.bfloat16)
                model.to(torch_device)

                dummy_input = inputs_dict[model.main_input_name][:1]
                if dummy_input.dtype in [torch.float32, torch.float16]:
                    dummy_input = dummy_input.to(torch.bfloat16)

                dummy_attention_mask = inputs_dict.get("attention_mask", None)

                if dummy_attention_mask is not None:
                    dummy_attention_mask = dummy_attention_mask[:1]
                    dummy_attention_mask[:, 1:] = 1
                    dummy_attention_mask[:, :1] = 0

                if model.config.is_encoder_decoder:
                    decoder_input_ids = inputs_dict.get("decoder_input_ids", dummy_input)[:1]

                    outputs = model(dummy_input, decoder_input_ids=decoder_input_ids, output_hidden_states=True)
                    outputs_fa = model_fa(dummy_input, decoder_input_ids=decoder_input_ids, output_hidden_states=True)
                else:
                    outputs = model(dummy_input, output_hidden_states=True)
                    outputs_fa = model_fa(dummy_input, output_hidden_states=True)

                logits = (
                    outputs.hidden_states[-1]
                    if not model.config.is_encoder_decoder
                    else outputs.decoder_hidden_states[-1]
                )
                logits_fa = (
                    outputs_fa.hidden_states[-1]
                    if not model.config.is_encoder_decoder
                    else outputs_fa.decoder_hidden_states[-1]
                )

                assert torch.allclose(logits_fa, logits, atol=4e-2, rtol=4e-2)

                if model.config.is_encoder_decoder:
                    other_inputs = {
                        "decoder_input_ids": decoder_input_ids,
                        "decoder_attention_mask": dummy_attention_mask,
                        "output_hidden_states": True,
                    }
                    if dummy_attention_mask is not None:
                        other_inputs["attention_mask"] = dummy_attention_mask

                    outputs = model(dummy_input, **other_inputs)
                    outputs_fa = model_fa(dummy_input, **other_inputs)
                else:
                    other_inputs = {
                        "output_hidden_states": True,
                    }
                    if dummy_attention_mask is not None:
                        other_inputs["attention_mask"] = dummy_attention_mask

                    outputs = model(dummy_input, **other_inputs)
                    outputs_fa = model_fa(dummy_input, **other_inputs)

                logits = (
                    outputs.hidden_states[-1]
                    if not model.config.is_encoder_decoder
                    else outputs.decoder_hidden_states[-1]
                )
                logits_fa = (
                    outputs_fa.hidden_states[-1]
                    if not model.config.is_encoder_decoder
                    else outputs_fa.decoder_hidden_states[-1]
                )

                assert torch.allclose(logits_fa[1:], logits[1:], atol=4e-2, rtol=4e-2)

                # check with inference + dropout
                model.train()
                _ = model_fa(dummy_input, **other_inputs)

    @require_flash_attn
    @require_torch_gpu
    @mark.flash_attn_test
    @slow
    @is_flaky
    def test_flash_attn_2_inference_equivalence_right_padding(self):
        for model_class in self.all_model_classes:
            if not model_class._supports_flash_attn_2:
                self.skipTest(f"{model_class.__name__} does not support Flash Attention 2")

            config, inputs_dict = self.model_tester.prepare_config_and_inputs_for_common()
            model = model_class(config)

            with tempfile.TemporaryDirectory() as tmpdirname:
                model.save_pretrained(tmpdirname)
                model_fa = model_class.from_pretrained(
                    tmpdirname, torch_dtype=torch.bfloat16, attn_implementation="flash_attention_2"
                )
                model_fa.to(torch_device)

                model = model_class.from_pretrained(tmpdirname, torch_dtype=torch.bfloat16)
                model.to(torch_device)

                dummy_input = inputs_dict[model.main_input_name][:1]
                if dummy_input.dtype in [torch.float32, torch.float16]:
                    dummy_input = dummy_input.to(torch.bfloat16)

                dummy_attention_mask = inputs_dict.get("attention_mask", None)

                if dummy_attention_mask is not None:
                    dummy_attention_mask = dummy_attention_mask[:1]
                    dummy_attention_mask[:, :-1] = 1
                    dummy_attention_mask[:, -1:] = 0

                if model.config.is_encoder_decoder:
                    decoder_input_ids = inputs_dict.get("decoder_input_ids", dummy_input)[:1]

                    outputs = model(dummy_input, decoder_input_ids=decoder_input_ids, output_hidden_states=True)
                    outputs_fa = model_fa(dummy_input, decoder_input_ids=decoder_input_ids, output_hidden_states=True)
                else:
                    outputs = model(dummy_input, output_hidden_states=True)
                    outputs_fa = model_fa(dummy_input, output_hidden_states=True)

                logits = (
                    outputs.hidden_states[-1]
                    if not model.config.is_encoder_decoder
                    else outputs.decoder_hidden_states[-1]
                )
                logits_fa = (
                    outputs_fa.hidden_states[-1]
                    if not model.config.is_encoder_decoder
                    else outputs_fa.decoder_hidden_states[-1]
                )

                assert torch.allclose(logits_fa, logits, atol=4e-2, rtol=4e-2)

                if model.config.is_encoder_decoder:
                    other_inputs = {
                        "decoder_input_ids": decoder_input_ids,
                        "decoder_attention_mask": dummy_attention_mask,
                        "output_hidden_states": True,
                    }
                    if dummy_attention_mask is not None:
                        other_inputs["attention_mask"] = dummy_attention_mask

                    outputs = model(dummy_input, **other_inputs)
                    outputs_fa = model_fa(dummy_input, **other_inputs)
                else:
                    other_inputs = {
                        "output_hidden_states": True,
                    }
                    if dummy_attention_mask is not None:
                        other_inputs["attention_mask"] = dummy_attention_mask

                    outputs = model(dummy_input, **other_inputs)
                    outputs_fa = model_fa(dummy_input, **other_inputs)

                logits = (
                    outputs.hidden_states[-1]
                    if not model.config.is_encoder_decoder
                    else outputs.decoder_hidden_states[-1]
                )
                logits_fa = (
                    outputs_fa.hidden_states[-1]
                    if not model.config.is_encoder_decoder
                    else outputs_fa.decoder_hidden_states[-1]
                )

                assert torch.allclose(logits_fa[:-1], logits[:-1], atol=4e-2, rtol=4e-2)

    @require_flash_attn
    @require_torch_gpu
    @mark.flash_attn_test
    @slow
    @is_flaky
    def test_flash_attn_2_generate_left_padding(self):
        for model_class in self.all_generative_model_classes:
            if not model_class._supports_flash_attn_2:
                self.skipTest(f"{model_class.__name__} does not support Flash Attention 2")

            config, inputs_dict = self.model_tester.prepare_config_and_inputs_for_common()
            model = model_class(config)

            with tempfile.TemporaryDirectory() as tmpdirname:
                model.save_pretrained(tmpdirname)
                model = model_class.from_pretrained(tmpdirname, torch_dtype=torch.float16, low_cpu_mem_usage=True).to(
                    torch_device
                )

                dummy_input = inputs_dict[model.main_input_name]
                if dummy_input.dtype in [torch.float32, torch.bfloat16]:
                    dummy_input = dummy_input.to(torch.float16)

                dummy_attention_mask = inputs_dict.get("attention_mask", torch.ones_like(dummy_input))
                # make sure we do left padding
                dummy_attention_mask[:, :-1] = 0
                dummy_attention_mask[:, -1:] = 1

                out = model.generate(
                    dummy_input, attention_mask=dummy_attention_mask, max_new_tokens=1, do_sample=False
                )

                model = model_class.from_pretrained(
                    tmpdirname,
                    torch_dtype=torch.float16,
                    attn_implementation="flash_attention_2",
                    low_cpu_mem_usage=True,
                ).to(torch_device)

                out_fa = model.generate(
                    dummy_input, attention_mask=dummy_attention_mask, max_new_tokens=1, do_sample=False
                )

                self.assertTrue(torch.allclose(out, out_fa))

    @require_flash_attn
    @require_torch_gpu
    @mark.flash_attn_test
    @is_flaky
    @slow
    def test_flash_attn_2_generate_padding_right(self):
        for model_class in self.all_generative_model_classes:
            if not model_class._supports_flash_attn_2:
                self.skipTest(f"{model_class.__name__} does not support Flash Attention 2")

            config, inputs_dict = self.model_tester.prepare_config_and_inputs_for_common()
            model = model_class(config)

            with tempfile.TemporaryDirectory() as tmpdirname:
                model.save_pretrained(tmpdirname)
                model = model_class.from_pretrained(tmpdirname, torch_dtype=torch.float16, low_cpu_mem_usage=True).to(
                    torch_device
                )

                dummy_input = inputs_dict[model.main_input_name]
                if dummy_input.dtype in [torch.float32, torch.bfloat16]:
                    dummy_input = dummy_input.to(torch.float16)

                dummy_attention_mask = inputs_dict.get("attention_mask", torch.ones_like(dummy_input))
                # make sure we do right padding
                dummy_attention_mask[:, :-1] = 1
                dummy_attention_mask[:, -1:] = 0

                out = model.generate(
                    dummy_input, attention_mask=dummy_attention_mask, max_new_tokens=1, do_sample=False
                )

                model = model_class.from_pretrained(
                    tmpdirname,
                    torch_dtype=torch.float16,
                    attn_implementation="flash_attention_2",
                    low_cpu_mem_usage=True,
                ).to(torch_device)

                out_fa = model.generate(
                    dummy_input, attention_mask=dummy_attention_mask, max_new_tokens=1, do_sample=False
                )

                self.assertTrue(torch.allclose(out, out_fa))

    @parameterized.expand([("float16",), ("bfloat16",), ("float32",)])
    @require_torch_sdpa
    @slow
    def test_eager_matches_sdpa_inference(self, torch_dtype: str):
        if not self.all_model_classes[0]._supports_sdpa:
            self.skipTest(f"{self.all_model_classes[0].__name__} does not support SDPA")

        if torch_dtype == "float16" and not is_torch_fp16_available_on_device(torch_device):
            self.skipTest(f"float16 not supported on {torch_device} (on the specific device currently used)")

        if torch_dtype == "bfloat16" and not is_torch_bf16_available_on_device(torch_device):
            self.skipTest(
                f"bfloat16 not supported on {torch_device} (on the specific device currently used, e.g. Nvidia T4 GPU)"
            )

        # Not sure whether it's fine to put torch.XXX in a decorator if torch is not available so hacking it here instead.
        if torch_dtype == "float16":
            torch_dtype = torch.float16
        elif torch_dtype == "bfloat16":
            torch_dtype = torch.bfloat16
        elif torch_dtype == "float32":
            torch_dtype = torch.float32

        atols = {
            ("cpu", False, torch.float32): 1e-6,
            ("cpu", False, torch.bfloat16): 1e-2,
            ("cpu", True, torch.float32): 1e-6,
            ("cpu", True, torch.bfloat16): 1e-2,
            ("cuda", False, torch.float32): 1e-6,
            ("cuda", False, torch.bfloat16): 1e-2,
            ("cuda", False, torch.float16): 5e-3,
            ("cuda", True, torch.float32): 1e-6,
            ("cuda", True, torch.bfloat16): 1e-2,
            ("cuda", True, torch.float16): 5e-3,
        }
        rtols = {
            ("cpu", False, torch.float32): 1e-4,
            ("cpu", False, torch.bfloat16): 1e-2,
            ("cpu", True, torch.float32): 1e-4,
            ("cpu", True, torch.bfloat16): 1e-2,
            ("cuda", False, torch.float32): 1e-4,
            ("cuda", False, torch.bfloat16): 1e-2,
            ("cuda", False, torch.float16): 5e-3,
            ("cuda", True, torch.float32): 1e-4,
            ("cuda", True, torch.bfloat16): 3e-2,
            ("cuda", True, torch.float16): 5e-3,
        }

        def get_mean_reldiff(failcase, x, ref, atol, rtol):
            return f"{failcase}: mean relative difference: {((x - ref).abs() / (ref.abs() + 1e-12)).mean():.3e}, torch atol = {atol}, torch rtol = {rtol}"

        for model_class in self.all_model_classes:
            config, inputs_dict = self.model_tester.prepare_config_and_inputs_for_common()
            model = model_class(config)
            # FIXME: we deactivate boolean mask for models using "use_mask_token" in their constructors.
            # These models support masking only in the case `use_mask_token=True`. Otherwise they cannot consume an input mask.
            # This means that the class needs to be instantiated much later, after `use_mask` is set, which means a significant refactor of the code.
            # However masking there is not done at any layers that matters (i.e self-attention), therefore we can safely deactivate it.
            deactivate_mask = "use_mask_token" in inspect.signature(model_class).parameters

            is_encoder_decoder = model.config.is_encoder_decoder

            with tempfile.TemporaryDirectory() as tmpdirname:
                model.save_pretrained(tmpdirname)
                model_sdpa = model_class.from_pretrained(tmpdirname, torch_dtype=torch_dtype)
                model_sdpa = model_sdpa.eval().to(torch_device)

                self.assertTrue(model_sdpa.config._attn_implementation == "sdpa")

                model_eager = model_class.from_pretrained(
                    tmpdirname,
                    torch_dtype=torch_dtype,
                    attn_implementation="eager",
                )
                model_eager = model_eager.eval().to(torch_device)

                self.assertTrue(model_eager.config._attn_implementation == "eager")

                for name, submodule in model_eager.named_modules():
                    class_name = submodule.__class__.__name__
                    if "SdpaAttention" in class_name or "SdpaSelfAttention" in class_name:
                        raise ValueError("The eager model should not have SDPA attention layers")

                has_sdpa = False
                for name, submodule in model_sdpa.named_modules():
                    class_name = submodule.__class__.__name__
                    if "SdpaAttention" in class_name or "SdpaSelfAttention" in class_name:
                        has_sdpa = True
                        break
                if not has_sdpa and model_sdpa.config.model_type != "falcon":
                    raise ValueError("The SDPA model should have SDPA attention layers")

                # We use these for loops instead of parameterized.expand just for the interest of avoiding loading/saving 16 times the model,
                # but it would be nicer to have an efficient way to use parameterized.expand
                fail_cases = []
                for padding_side in ["left", "right"]:
                    for use_mask in [False, True]:
                        for output_attentions in [True, False]:
                            can_output_attn = "output_attentions" in inspect.signature(model_sdpa.forward).parameters
                            if not (self.has_attentions and can_output_attn) and output_attentions:
                                continue
                            for batch_size in [1, 5]:
                                dummy_input = inputs_dict[model.main_input_name]

                                if dummy_input.dtype in [torch.float32, torch.bfloat16, torch.float16]:
                                    dummy_input = dummy_input.to(torch_dtype)

                                dummy_input = dummy_input[:batch_size]
                                if dummy_input.shape[0] != batch_size:
                                    if dummy_input.dtype in [torch.float32, torch.bfloat16, torch.float16]:
                                        extension = torch.rand(
                                            batch_size - dummy_input.shape[0],
                                            *dummy_input.shape[1:],
                                            dtype=torch_dtype,
                                            device=torch_device,
                                        )
                                        dummy_input = torch.cat((dummy_input, extension), dim=0).to(torch_device)
                                    else:
                                        extension = torch.randint(
                                            high=5,
                                            size=(batch_size - dummy_input.shape[0], *dummy_input.shape[1:]),
                                            dtype=dummy_input.dtype,
                                            device=torch_device,
                                        )
                                        dummy_input = torch.cat((dummy_input, extension), dim=0).to(torch_device)

                                if not use_mask:
                                    dummy_attention_mask = None
                                else:
                                    dummy_attention_mask = inputs_dict.get("attention_mask", None)
                                    if dummy_attention_mask is None:
                                        if is_encoder_decoder:
                                            seqlen = inputs_dict.get("decoder_input_ids", dummy_input).shape[-1]
                                        else:
                                            seqlen = dummy_input.shape[-1]
                                        dummy_attention_mask = (
                                            torch.ones(batch_size, seqlen).to(torch.int64).to(torch_device)
                                        )

                                    dummy_attention_mask = dummy_attention_mask[:batch_size]
                                    if dummy_attention_mask.shape[0] != batch_size:
                                        extension = torch.ones(
                                            batch_size - dummy_attention_mask.shape[0],
                                            *dummy_attention_mask.shape[1:],
                                            dtype=dummy_attention_mask.dtype,
                                            device=torch_device,
                                        )
                                        dummy_attention_mask = torch.cat((dummy_attention_mask, extension), dim=0)
                                        dummy_attention_mask = dummy_attention_mask.to(torch_device)

                                    dummy_attention_mask[:] = 1
                                    if padding_side == "left":
                                        dummy_attention_mask[-1, :-1] = 1
                                        dummy_attention_mask[-1, -4:] = 0
                                    elif padding_side == "right":
                                        dummy_attention_mask[-1, 1:] = 1
                                        dummy_attention_mask[-1, :3] = 0

                                for enable_kernels in [False, True]:
                                    failcase = f"padding_side={padding_side}, use_mask={use_mask}, batch_size={batch_size}, enable_kernels={enable_kernels}"
                                    if is_encoder_decoder:
                                        decoder_input_ids = inputs_dict.get("decoder_input_ids", dummy_input)[
                                            :batch_size
                                        ]
                                        if decoder_input_ids.shape[0] != batch_size:
                                            extension = torch.ones(
                                                batch_size - decoder_input_ids.shape[0],
                                                *decoder_input_ids.shape[1:],
                                                dtype=decoder_input_ids.dtype,
                                                device=torch_device,
                                            )
                                            decoder_input_ids = torch.cat((decoder_input_ids, extension), dim=0)
                                            decoder_input_ids = decoder_input_ids.to(torch_device)

                                        # TODO: never an `attention_mask` arg here?
                                        processed_inputs = {
                                            model.main_input_name: dummy_input,
                                            "decoder_input_ids": decoder_input_ids,
                                            "decoder_attention_mask": dummy_attention_mask,
                                            "output_hidden_states": True,
                                        }
                                    else:
                                        processed_inputs = {
                                            model.main_input_name: dummy_input,
                                            "output_hidden_states": True,
                                        }

                                        # Otherwise fails for e.g. WhisperEncoderModel
                                        if "attention_mask" in inspect.signature(model_eager.forward).parameters:
                                            processed_inputs["attention_mask"] = dummy_attention_mask

                                        if (
                                            self.has_attentions
                                            and "output_attentions" in inspect.signature(model_sdpa.forward).parameters
                                        ):
                                            processed_inputs["output_attentions"] = output_attentions
                                    if not deactivate_mask and (
                                        "bool_masked_pos" in inspect.signature(model_eager.forward).parameters
                                    ):
                                        dummy_mask = torch.ones((self.model_tester.num_masks,))

                                        # In case of additional token (like class) we define a custom `mask_length`
                                        if hasattr(self.model_tester, "mask_length"):
                                            mask_length = self.model_tester.mask_length - dummy_mask.size(0)
                                        else:
                                            mask_length = self.model_tester.seq_length - dummy_mask.size(0)
                                        dummy_mask = torch.cat([dummy_mask, torch.zeros(mask_length)])
                                        dummy_bool_masked_pos = dummy_mask.expand(batch_size, -1).bool()
                                        processed_inputs["bool_masked_pos"] = dummy_bool_masked_pos.to(torch_device)

                                    if "noise" in inspect.signature(model_eager.forward).parameters:
                                        np.random.seed(2)
                                        num_patches = int(
                                            (self.model_tester.image_size // self.model_tester.patch_size) ** 2
                                        )
                                        noise = np.random.uniform(size=(batch_size, num_patches))
                                        processed_inputs["noise"] = torch.from_numpy(noise)

                                    # TODO: test gradients as well (& for FA2 as well!)
                                    with torch.no_grad():
                                        with torch.backends.cuda.sdp_kernel(
                                            enable_flash=enable_kernels,
                                            enable_math=True,
                                            enable_mem_efficient=enable_kernels,
                                        ):
                                            prepared_inputs = self._prepare_for_class(processed_inputs, model_class)
                                            outputs_eager = model_eager(**prepared_inputs)
                                            outputs_sdpa = model_sdpa(**prepared_inputs)

                                    logits_eager = (
                                        outputs_eager.hidden_states[-1]
                                        if not is_encoder_decoder
                                        else outputs_eager.decoder_hidden_states[-1]
                                    )
                                    logits_sdpa = (
                                        outputs_sdpa.hidden_states[-1]
                                        if not is_encoder_decoder
                                        else outputs_sdpa.decoder_hidden_states[-1]
                                    )

                                    if torch_device in ["cpu", "cuda"]:
                                        atol = atols[torch_device, enable_kernels, torch_dtype]
                                        rtol = rtols[torch_device, enable_kernels, torch_dtype]
                                    else:
                                        atol = 1e-7
                                        rtol = 1e-4

                                    # Masked tokens output slightly deviates - we don't mind that.
                                    if use_mask:
                                        if padding_side == "left":
                                            sub_sdpa = logits_sdpa[:-1]
                                            sub_eager = logits_eager[:-1]
                                            if not torch.allclose(sub_sdpa, sub_eager, atol=atol, rtol=rtol):
                                                fail_cases.append(
                                                    get_mean_reldiff(failcase, sub_sdpa, sub_eager, atol, rtol)
                                                )

                                            sub_sdpa = logits_sdpa[-1, :-4]
                                            sub_eager = logits_eager[-1, :-4]
                                            if not torch.allclose(sub_sdpa, sub_eager, atol=atol, rtol=rtol):
                                                fail_cases.append(
                                                    get_mean_reldiff(failcase, sub_sdpa, sub_eager, atol, rtol)
                                                )

                                            # Testing the padding tokens is not really meaningful but anyway
                                            # sub_sdpa = logits_sdpa[-1, -4:]
                                            # sub_eager = logits_eager[-1, -4:]
                                            # if not torch.allclose(sub_sdpa, sub_eager, atol=atol, rtol=rtol):
                                            #     fail_cases.append(get_mean_reldiff(failcase, sub_sdpa, sub_eager, 4e-2, 4e-2))
                                        elif padding_side == "right":
                                            sub_sdpa = logits_sdpa[:-1]
                                            sub_eager = logits_eager[:-1]
                                            if not torch.allclose(sub_sdpa, sub_eager, atol=atol, rtol=rtol):
                                                fail_cases.append(
                                                    get_mean_reldiff(failcase, sub_sdpa, sub_eager, atol, rtol)
                                                )

                                            sub_sdpa = logits_sdpa[-1, 3:]
                                            sub_eager = logits_eager[-1, 3:]
                                            if not torch.allclose(sub_sdpa, sub_eager, atol=atol, rtol=rtol):
                                                fail_cases.append(
                                                    get_mean_reldiff(failcase, sub_sdpa, sub_eager, atol, rtol)
                                                )

                                            # Testing the padding tokens is not really meaningful but anyway
                                            # sub_sdpa = logits_sdpa[-1, :3]
                                            # sub_eager = logits_eager[-1, :3]
                                            # if not torch.allclose(sub_sdpa, sub_eager, atol=atol, rtol=rtol):
                                            #     fail_cases.append(get_mean_reldiff(failcase, sub_sdpa, sub_eager, 4e-2, 4e-2))

                                    else:
                                        if not torch.allclose(logits_sdpa, logits_eager, atol=atol, rtol=rtol):
                                            fail_cases.append(
                                                get_mean_reldiff(failcase, logits_sdpa, logits_eager, atol, rtol)
                                            )

                self.assertTrue(len(fail_cases) == 0, "\n".join(fail_cases))

    @require_torch_sdpa
    @require_torch_gpu
    @slow
    def test_sdpa_can_dispatch_on_flash(self):
        compute_capability = torch.cuda.get_device_capability()
        major, _ = compute_capability

        if not torch.version.cuda or major < 8:
            self.skipTest("This test requires an NVIDIA GPU with compute capability >= 8.0")

        for model_class in self.all_model_classes:
            if not model_class._supports_sdpa:
                self.skipTest(f"{model_class.__name__} does not support SDPA")

            config, inputs_dict = self.model_tester.prepare_config_and_inputs_for_common()
            inputs_dict = self._prepare_for_class(inputs_dict, model_class)
            if config.model_type in ["llava", "llava_next", "vipllava", "video_llava"]:
                self.skipTest("Llava-like models currently (transformers==4.39.1) requires an attention_mask input")
            if config.model_type in ["paligemma"]:
                self.skipTest(
                    "PaliGemma-like models currently (transformers==4.41.0) requires an attention_mask input"
                )
            if config.model_type in ["idefics"]:
                self.skipTest("Idefics currently (transformers==4.39.1) requires an image_attention_mask input")
            model = model_class(config)

            with tempfile.TemporaryDirectory() as tmpdirname:
                model.save_pretrained(tmpdirname)
                model = model_class.from_pretrained(tmpdirname, torch_dtype=torch.float16, attn_implementation="sdpa")
                model.to(torch_device)

                inputs_dict.pop("attention_mask", None)
                inputs_dict.pop("decoder_attention_mask", None)

                for name, inp in inputs_dict.items():
                    if isinstance(inp, torch.Tensor) and inp.dtype in [torch.float32, torch.float16]:
                        inputs_dict[name] = inp.to(torch.float16)

                with torch.backends.cuda.sdp_kernel(enable_flash=True, enable_math=False, enable_mem_efficient=False):
                    _ = model(**inputs_dict)

    @require_torch_sdpa
    @require_torch_gpu
    @slow
    def test_sdpa_can_compile_dynamic(self):
        compute_capability = torch.cuda.get_device_capability()
        major, _ = compute_capability

        if not torch.version.cuda or major < 8:
            self.skipTest("This test requires an NVIDIA GPU with compute capability >= 8.0")

        for model_class in self.all_model_classes:
            if not model_class._supports_sdpa:
                self.skipTest(f"{model_class.__name__} does not support SDPA")

            config, inputs_dict = self.model_tester.prepare_config_and_inputs_for_common()
            inputs_dict = self._prepare_for_class(inputs_dict, model_class)
            if config.model_type in ["dbrx"]:
                self.skipTest(
                    "DBRX (transformers==4.40) requires a modification to support dynamic shapes with compile."
                )
            model = model_class(config)

            with tempfile.TemporaryDirectory() as tmpdirname:
                model.save_pretrained(tmpdirname)
                model = model_class.from_pretrained(tmpdirname, torch_dtype=torch.float16, attn_implementation="sdpa")
                model.to(torch_device)

                # For PyTorch 2.1 - 2.3.0 set `dynamic=True`. In the future setting `dynamic=None` and using `torch._dynamo.mark_dynamic()`
                # on input tensors will be required. `mark_dynamic` currently raises inconsistent shape errors.
                model = torch.compile(model, dynamic=True)

                inputs_dict.pop("attention_mask", None)
                inputs_dict.pop("decoder_attention_mask", None)
                for name, inp in inputs_dict.items():
                    if isinstance(inp, torch.Tensor) and inp.dtype in [torch.float32, torch.float16]:
                        inputs_dict[name] = inp.to(torch.float16)

                # use no_grad to save some memory
                with torch.no_grad():
                    _ = model(**inputs_dict)

    @require_torch_sdpa
    @slow
    def test_eager_matches_sdpa_generate(self):
        max_new_tokens = 30

        if len(self.all_generative_model_classes) == 0:
            self.skipTest(f"{self.__class__.__name__} tests a model that does support generate: skipping this test")

        for model_class in self.all_generative_model_classes:
            if not model_class._supports_sdpa:
                self.skipTest(f"{model_class.__name__} does not support SDPA")

            config, inputs_dict = self.model_tester.prepare_config_and_inputs_for_common()

            dummy_input = inputs_dict[model_class.main_input_name]
            if dummy_input.dtype in [torch.float32, torch.bfloat16]:
                dummy_input = dummy_input.to(torch.float16)

            # make sure that all models have enough positions for generation
            if hasattr(config, "max_position_embeddings"):
                config.max_position_embeddings = max_new_tokens + dummy_input.shape[1] + 1

            model = model_class(config)

            with tempfile.TemporaryDirectory() as tmpdirname:
                model.save_pretrained(tmpdirname)

                dummy_attention_mask = inputs_dict.get("attention_mask", torch.ones_like(dummy_input))

                model_sdpa = model_class.from_pretrained(
                    tmpdirname,
                    torch_dtype=torch.float16,
                    low_cpu_mem_usage=True,
                ).to(torch_device)

                self.assertTrue(model_sdpa.config._attn_implementation == "sdpa")

                model_eager = model_class.from_pretrained(
                    tmpdirname,
                    torch_dtype=torch.float16,
                    low_cpu_mem_usage=True,
                    attn_implementation="eager",
                ).to(torch_device)

                self.assertTrue(model_eager.config._attn_implementation == "eager")

                for name, submodule in model_eager.named_modules():
                    class_name = submodule.__class__.__name__
                    if "SdpaAttention" in class_name or "SdpaSelfAttention" in class_name:
                        raise ValueError("The eager model should not have SDPA attention layers")

                has_sdpa = False
                for name, submodule in model_sdpa.named_modules():
                    class_name = submodule.__class__.__name__
                    if "SdpaAttention" in class_name or "SdpaSelfAttention" in class_name:
                        has_sdpa = True
                        break
                if not has_sdpa:
                    raise ValueError("The SDPA model should have SDPA attention layers")

                # Just test that a large cache works as expected
                res_eager = model_eager.generate(
                    dummy_input, attention_mask=dummy_attention_mask, max_new_tokens=max_new_tokens, do_sample=False
                )

                res_sdpa = model_sdpa.generate(
                    dummy_input, attention_mask=dummy_attention_mask, max_new_tokens=max_new_tokens, do_sample=False
                )

                self.assertTrue(torch.allclose(res_eager, res_sdpa))

    @require_torch_sdpa
    def test_sdpa_matches_eager_sliding_window(self):
        WINDOW_ATTENTION_MODELS = ["mistral", "mixtral", "qwen2", "qwen_moe", "starcoder2"]

        if len(self.all_generative_model_classes) == 0:
            self.skipTest(f"No generative model classes for {self.__class__.__name__}")

        for model_class in self.all_generative_model_classes:
            config, inputs_dict = self.model_tester.prepare_config_and_inputs_for_common()

            if config.model_type not in WINDOW_ATTENTION_MODELS:
                self.skipTest(f"{config.model_type} does not use window attention")

            config.sliding_window = 2

            dummy_input = inputs_dict[model_class.main_input_name]
            attention_mask = inputs_dict["attention_mask"]

            self.assertTrue(dummy_input.ndim == 2)
            self.assertTrue(dummy_input.shape[1] > 6)

            with tempfile.TemporaryDirectory() as tmpdir:
                with torch.device(torch_device):
                    model_eager = AutoModelForCausalLM.from_config(
                        config, attn_implementation="eager", torch_dtype=torch.float32
                    )

                model_eager.save_pretrained(tmpdir)

                with torch.device(torch_device):
                    model_sdpa = AutoModelForCausalLM.from_pretrained(
                        tmpdir, attn_implementation="sdpa", torch_dtype=torch.float32
                    )

                model_eager = model_eager.eval()
                model_sdpa = model_sdpa.eval()

                with torch.no_grad():
                    with torch.backends.cuda.sdp_kernel(
                        enable_flash=False,
                        enable_math=True,
                        enable_mem_efficient=False,
                    ):
                        res_eager = model_eager(**inputs_dict, return_dict=False)[0]
                        res_sdpa = model_sdpa(**inputs_dict, return_dict=False)[0]

                # Only non-padding tokens are expected to match.
                self.assertTrue(
                    torch.allclose(res_eager[attention_mask == 1], res_sdpa[attention_mask == 1], rtol=1e-4, atol=1e-4)
                )

    @require_flash_attn
    @require_torch_gpu
    @mark.flash_attn_test
    @slow
    def test_flash_attn_2_generate_use_cache(self):
        max_new_tokens = 30

        for model_class in self.all_generative_model_classes:
            if not model_class._supports_flash_attn_2:
                self.skipTest(f"{model_class.__name__} does not support Flash Attention 2")

            config, inputs_dict = self.model_tester.prepare_config_and_inputs_for_common()

            dummy_input = inputs_dict[model_class.main_input_name]
            if dummy_input.dtype in [torch.float32, torch.bfloat16]:
                dummy_input = dummy_input.to(torch.float16)

            # make sure that all models have enough positions for generation
            if hasattr(config, "max_position_embeddings"):
                config.max_position_embeddings = max_new_tokens + dummy_input.shape[1] + 1

            model = model_class(config)

            with tempfile.TemporaryDirectory() as tmpdirname:
                model.save_pretrained(tmpdirname)

                dummy_attention_mask = inputs_dict.get("attention_mask", torch.ones_like(dummy_input))

                model = model_class.from_pretrained(
                    tmpdirname,
                    torch_dtype=torch.float16,
                    attn_implementation="flash_attention_2",
                    low_cpu_mem_usage=True,
                ).to(torch_device)

                # Just test that a large cache works as expected
                _ = model.generate(
                    dummy_input,
                    attention_mask=dummy_attention_mask,
                    max_new_tokens=max_new_tokens,
                    do_sample=False,
                    use_cache=True,
                )

    @require_flash_attn
    @require_torch_gpu
    @require_bitsandbytes
    @mark.flash_attn_test
    @slow
    def test_flash_attn_2_fp32_ln(self):
        for model_class in self.all_generative_model_classes:
            if not model_class._supports_flash_attn_2:
                self.skipTest(f"{model_class.__name__} does not support Flash Attention 2")
            config, inputs_dict = self.model_tester.prepare_config_and_inputs_for_common()
            model = model_class(config)
            with tempfile.TemporaryDirectory() as tmpdirname:
                model.save_pretrained(tmpdirname)

                dummy_input = inputs_dict[model.main_input_name]
                dummy_attention_mask = inputs_dict.get("attention_mask", torch.ones_like(dummy_input))
                batch_size = dummy_attention_mask.shape[0]

                is_padding_right = dummy_attention_mask[:, -1].sum().item() != batch_size

                # To avoid errors with padding_side=="right"
                if is_padding_right:
                    dummy_attention_mask = torch.ones_like(dummy_input)

                model = model_class.from_pretrained(
                    tmpdirname,
                    torch_dtype=torch.float16,
                    attn_implementation="flash_attention_2",
                    low_cpu_mem_usage=True,
                    load_in_4bit=True,
                )

                for _, param in model.named_parameters():
                    # upcast only layer norms
                    if (param.dtype == torch.float16) or (param.dtype == torch.bfloat16):
                        param.data = param.data.to(torch.float32)

                if model.config.is_encoder_decoder:
                    dummy_decoder_input_ids = inputs_dict["decoder_input_ids"]
                    dummy_decoder_attention_mask = inputs_dict["decoder_attention_mask"]

                    _ = model(dummy_input, decoder_input_ids=dummy_decoder_input_ids)
                    # with attention mask
                    _ = model(
                        dummy_input,
                        attention_mask=dummy_attention_mask,
                        decoder_input_ids=dummy_decoder_input_ids,
                        decoder_attention_mask=dummy_decoder_attention_mask,
                    )
                else:
                    _ = model(dummy_input)
                    # with attention mask
                    _ = model(dummy_input, attention_mask=dummy_attention_mask)

    @is_pt_tf_cross_test
    def test_tf_from_pt_safetensors(self):
        for model_class in self.all_model_classes:
            config, inputs_dict = self.model_tester.prepare_config_and_inputs_for_common()

            tf_model_class_name = "TF" + model_class.__name__  # Add the "TF" at the beginning
            if not hasattr(transformers, tf_model_class_name):
                # transformers does not have this model in TF version yet
                return

            tf_model_class = getattr(transformers, tf_model_class_name)

            pt_model = model_class(config)

            with tempfile.TemporaryDirectory() as tmpdirname:
                pt_model.save_pretrained(tmpdirname, safe_serialization=True)
                tf_model_1 = tf_model_class.from_pretrained(tmpdirname, from_pt=True)

                pt_model.save_pretrained(tmpdirname, safe_serialization=False)
                tf_model_2 = tf_model_class.from_pretrained(tmpdirname, from_pt=True)

                # Check models are equal
                for p1, p2 in zip(tf_model_1.weights, tf_model_2.weights):
                    self.assertTrue(np.allclose(p1.numpy(), p2.numpy()))

    @is_pt_flax_cross_test
    def test_flax_from_pt_safetensors(self):
        for model_class in self.all_model_classes:
            config, inputs_dict = self.model_tester.prepare_config_and_inputs_for_common()

            flax_model_class_name = "Flax" + model_class.__name__  # Add the "Flax at the beginning
            if not hasattr(transformers, flax_model_class_name):
                # transformers does not have this model in Flax version yet
                return

            flax_model_class = getattr(transformers, flax_model_class_name)

            pt_model = model_class(config)

            with tempfile.TemporaryDirectory() as tmpdirname:
                pt_model.save_pretrained(tmpdirname, safe_serialization=True)
                flax_model_1 = flax_model_class.from_pretrained(tmpdirname, from_pt=True)

                pt_model.save_pretrained(tmpdirname, safe_serialization=False)
                flax_model_2 = flax_model_class.from_pretrained(tmpdirname, from_pt=True)

                # Check models are equal
                self.assertTrue(check_models_equal(flax_model_1, flax_model_2))

    @require_flash_attn
    @require_torch_gpu
    @mark.flash_attn_test
    @slow
    def test_flash_attn_2_from_config(self):
        for model_class in self.all_generative_model_classes:
            if not model_class._supports_flash_attn_2:
                self.skipTest(f"{model_class.__name__} does not support Flash Attention 2")

            config, _ = self.model_tester.prepare_config_and_inputs_for_common()
            # TODO: to change it in the future with other relevant auto classes
            fa2_model = AutoModelForCausalLM.from_config(
                config, attn_implementation="flash_attention_2", torch_dtype=torch.bfloat16
            ).to(torch_device)

            dummy_input = torch.LongTensor([[0, 2, 3, 4], [0, 2, 3, 4]]).to(torch_device)
            dummy_attention_mask = torch.LongTensor([[1, 1, 1, 1], [0, 1, 1, 1]]).to(torch_device)

            fa2_correctly_converted = False

            for _, module in fa2_model.named_modules():
                if "FlashAttention" in module.__class__.__name__:
                    fa2_correctly_converted = True
                    break

            self.assertTrue(fa2_correctly_converted)

            _ = fa2_model(input_ids=dummy_input, attention_mask=dummy_attention_mask)

            with tempfile.TemporaryDirectory() as tmpdirname:
                fa2_model.save_pretrained(tmpdirname)

                model_from_pretrained = AutoModelForCausalLM.from_pretrained(tmpdirname)

                self.assertTrue(model_from_pretrained.config._attn_implementation != "flash_attention_2")

                fa2_correctly_converted = False

                for _, module in model_from_pretrained.named_modules():
                    if "FlashAttention" in module.__class__.__name__:
                        fa2_correctly_converted = True
                        break

                self.assertFalse(fa2_correctly_converted)

    def _get_custom_4d_mask_test_data(self):
        # Sequence in which all but the last token is the same
        input_ids = torch.tensor(
            [[10, 11, 12, 13], [10, 11, 12, 14], [10, 11, 12, 15]], device=torch_device, dtype=torch.int64
        )
        position_ids = torch.tensor([[0, 1, 2, 3]] * 3, device=torch_device, dtype=torch.int64)

        # Combining common prefix with the unique ending tokens:
        input_ids_shared_prefix = torch.cat([input_ids[0][:-1], input_ids[:, -1]]).unsqueeze(0)

        # Creating a 4D mask where each of the last 3 tokens do not attend to each other.
        mask_shared_prefix = torch.tensor(
            [
                [
                    [
                        [1, 0, 0, 0, 0, 0],
                        [1, 1, 0, 0, 0, 0],
                        [1, 1, 1, 0, 0, 0],
                        [1, 1, 1, 1, 0, 0],
                        [1, 1, 1, 0, 1, 0],
                        [1, 1, 1, 0, 0, 1],
                    ]
                ]
            ],
        )
        # inverting the attention mask
        mask_dtype = torch.float32
        min_dtype = torch.finfo(mask_dtype).min
        mask_shared_prefix = (mask_shared_prefix.eq(0.0)).to(dtype=mask_dtype, device=torch_device) * min_dtype

        # Creating a position_ids tensor. note the repeating figures in the end.
        position_ids_shared_prefix = torch.tensor([[0, 1, 2, 3, 3, 3]], device=torch_device, dtype=torch.int64)

        return input_ids, position_ids, input_ids_shared_prefix, mask_shared_prefix, position_ids_shared_prefix

    def test_custom_4d_attention_mask(self):
        if len(self.all_generative_model_classes) == 0:
            self.skipTest("Model architecture has no generative classes, and thus not necessarily supporting 4D masks")

        for model_class in self.all_generative_model_classes:
            if not model_class._supports_static_cache:
                self.skipTest(f"{model_class.__name__} is not guaranteed to work with custom 4D attention masks")
            config, _ = self.model_tester.prepare_config_and_inputs_for_common()
<<<<<<< HEAD
            if config.is_encoder_decoder:
                self.skipTest(f"skip custom 4D attention masks test because of encoder-decoder architecture")
=======
            if getattr(config, "sliding_window", 0) > 0:
                self.skipTest(f"{model_class.__name__} with sliding window attention is not supported by this test")
>>>>>>> bdb9106f
            model = model_class(config).to(device=torch_device, dtype=torch.float32)
            # for models with un-certain ops like dropout in training mode
            model = model.eval()

            (
                input_ids,
                position_ids,
                input_ids_shared_prefix,
                mask_shared_prefix,
                position_ids_shared_prefix,
            ) = self._get_custom_4d_mask_test_data()

            logits = model.forward(input_ids, position_ids=position_ids).logits
            # logits.shape == torch.Size([3, 4, ...])

            logits_shared_prefix = model(
                input_ids_shared_prefix,
                attention_mask=mask_shared_prefix,
                position_ids=position_ids_shared_prefix,
            )[0]
            # logits_shared_prefix.shape == torch.Size([1, 6, ...])

            out_last_tokens = logits[:, -1, :]  # last tokens in each batch line
            out_shared_prefix_last_tokens = logits_shared_prefix[0, -3:, :]  # last three tokens

            # comparing greedily-chosen tokens:
            assert torch.equal(out_last_tokens.max(axis=1).indices, out_shared_prefix_last_tokens.max(axis=1).indices)

            # comparing softmax-normalized logits:
            normalized_0 = F.softmax(out_last_tokens)
            normalized_1 = F.softmax(out_shared_prefix_last_tokens)
            torch.testing.assert_close(normalized_0, normalized_1, rtol=1e-3, atol=1e-4)

    # For now, Let's focus only on GPU for `torch.compile`
    @slow
    @require_torch_gpu
    @require_read_token
    def test_torch_compile(self):
        if version.parse(torch.__version__) < version.parse("2.3"):
            self.skipTest("This test requires torch >= 2.3 to run.")

        if not hasattr(self, "_torch_compile_test_ckpt"):
            self.skipTest(f"{self.__class__.__name__} doesn't have the attribute `_torch_compile_test_ckpt`.")
        ckpt = self._torch_compile_test_ckpt

        os.environ["TOKENIZERS_PARALLELISM"] = "false"

        batch_size = 1
        n_iter = 3

        tokenizer = AutoTokenizer.from_pretrained(ckpt)
        model = AutoModelForCausalLM.from_pretrained(ckpt, torch_dtype=torch.float16).to(torch_device)

        model.generation_config.max_new_tokens = 4
        model.generation_config.max_new_tokens = 4

        model.generation_config.cache_implementation = "static"
        model.forward = torch.compile(model.forward, mode="reduce-overhead", fullgraph=True)

        input_text = "Why dogs are cute?"
        input_ids = tokenizer([input_text] * batch_size, return_tensors="pt").to(torch_device)

        for i in range(n_iter):
            _ = model.generate(**input_ids, do_sample=False)


global_rng = random.Random()


def ids_tensor(shape, vocab_size, rng=None, name=None):
    #  Creates a random int32 tensor of the shape within the vocab size
    if rng is None:
        rng = global_rng

    total_dims = 1
    for dim in shape:
        total_dims *= dim

    values = []
    for _ in range(total_dims):
        values.append(rng.randint(0, vocab_size - 1))

    return torch.tensor(data=values, dtype=torch.long, device=torch_device).view(shape).contiguous()


def random_attention_mask(shape, rng=None, name=None):
    attn_mask = ids_tensor(shape, vocab_size=2, rng=None, name=None)
    # make sure that at least one token is attended to for each batch
    # we choose the 1st token so this property of `at least one being non-zero` still holds after applying causal mask
    attn_mask[:, 0] = 1
    return attn_mask


def floats_tensor(shape, scale=1.0, rng=None, name=None):
    """Creates a random float32 tensor"""
    if rng is None:
        rng = global_rng

    total_dims = 1
    for dim in shape:
        total_dims *= dim

    values = []
    for _ in range(total_dims):
        values.append(rng.random() * scale)

    return torch.tensor(data=values, dtype=torch.float, device=torch_device).view(shape).contiguous()<|MERGE_RESOLUTION|>--- conflicted
+++ resolved
@@ -4410,13 +4410,8 @@
             if not model_class._supports_static_cache:
                 self.skipTest(f"{model_class.__name__} is not guaranteed to work with custom 4D attention masks")
             config, _ = self.model_tester.prepare_config_and_inputs_for_common()
-<<<<<<< HEAD
-            if config.is_encoder_decoder:
-                self.skipTest(f"skip custom 4D attention masks test because of encoder-decoder architecture")
-=======
             if getattr(config, "sliding_window", 0) > 0:
                 self.skipTest(f"{model_class.__name__} with sliding window attention is not supported by this test")
->>>>>>> bdb9106f
             model = model_class(config).to(device=torch_device, dtype=torch.float32)
             # for models with un-certain ops like dropout in training mode
             model = model.eval()
