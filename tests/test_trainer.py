--- conflicted
+++ resolved
@@ -22,7 +22,6 @@
 PATH_SAMPLE_TEXT = f"{get_tests_dir()}/fixtures/sample_text.txt"
 
 
-<<<<<<< HEAD
 @require_torch
 class DataCollatorIntegrationTest(unittest.TestCase):
     def test_default_with_dict(self):
@@ -152,30 +151,6 @@
         with self.assertRaises(ValueError):
             # Expect error due to odd sequence length
             data_collator(example)
-=======
-class RegressionDataset:
-    def __init__(self, a=2, b=3, length=64, seed=42):
-        np.random.seed(seed)
-        self.length = length
-        self.x = np.random.normal(size=(length,)).astype(np.float32)
-        self.y = a * self.x + b + np.random.normal(scale=0.1, size=(length,))
-
-    def __len__(self):
-        return self.length
-
-    def __getitem__(self, i):
-        return {"input_x": self.x[i], "label": self.y[i]}
-
-
-class AlmostAccuracy:
-    def __init__(self, thresh=0.25):
-        self.thresh = thresh
-
-    def __call__(self, eval_pred):
-        predictions, labels = eval_pred
-        true = np.abs(predictions - labels) <= self.thresh
-        return {"accuracy": true.astype(np.float32).mean().item()}
->>>>>>> 9d1b4db2
 
 
 if is_torch_available():
