--- conflicted
+++ resolved
@@ -21,10 +21,6 @@
 from transformers import Wav2Vec2PhonemeCTCTokenizer
 from transformers.models.wav2vec2.tokenization_wav2vec2 import VOCAB_FILES_NAMES
 from transformers.models.wav2vec2_phoneme.tokenization_wav2vec2_phoneme import Wav2Vec2PhonemeCTCTokenizerOutput
-<<<<<<< HEAD
-
-=======
->>>>>>> b6377b32
 from transformers.testing_utils import require_phonemizer
 
 from .test_tokenization_common import TokenizerTesterMixin
@@ -267,68 +263,16 @@
         sample_ids = [11, 5, 5, 5, 15, 15, tokenizer.pad_token_id, 15, 15, tokenizer.word_delimiter_token_id, tokenizer.pad_token_id, 15, 8, 8, 8, tokenizer.word_delimiter_token_id, 98]
         # fmt: on
 
-<<<<<<< HEAD
-        outputs_char = tokenizer.decode(sample_ids, output_char_offsets=True, filter_word_delimiter_token=False)
-        # check Wav2Vec2CTCTokenizerOutput keys for char
-        self.assertTrue(len(outputs_char.keys()), 2)
-        self.assertTrue("text" in outputs_char)
-        self.assertTrue("char_offsets" in outputs_char)
-        self.assertTrue(isinstance(outputs_char, Wav2Vec2PhonemeCTCTokenizerOutput))
-
-        outputs_word = tokenizer.decode(sample_ids, output_word_offsets=True, filter_word_delimiter_token=False)
-        # check Wav2Vec2CTCTokenizerOutput keys for word
-        self.assertTrue(len(outputs_word.keys()), 2)
-        self.assertTrue("text" in outputs_word)
-        self.assertTrue("word_offsets" in outputs_word)
-        self.assertTrue(isinstance(outputs_word, Wav2Vec2PhonemeCTCTokenizerOutput))
-
-        outputs = tokenizer.decode(sample_ids, output_char_offsets=True, output_word_offsets=True, filter_word_delimiter_token=False)
-        # check Wav2Vec2CTCTokenizerOutput keys for both
-        self.assertTrue(len(outputs.keys()), 3)
-        self.assertTrue("text" in outputs)
-        self.assertTrue("char_offsets" in outputs)
-        self.assertTrue("word_offsets" in outputs)
-=======
         outputs = tokenizer.decode(sample_ids, output_char_offsets=True, filter_word_delimiter_token=False)
         # check Wav2Vec2CTCTokenizerOutput keys for char
         self.assertTrue(len(outputs.keys()), 2)
         self.assertTrue("text" in outputs)
         self.assertTrue("char_offsets" in outputs)
->>>>>>> b6377b32
         self.assertTrue(isinstance(outputs, Wav2Vec2PhonemeCTCTokenizerOutput))
 
         # check that order of chars is correct and identical for both outputs
         self.assertEqual(" ".join(self.get_from_offsets(outputs["char_offsets"], "char")), outputs.text)
         self.assertListEqual(
-<<<<<<< HEAD
-            self.get_from_offsets(outputs["char_offsets"], "char"), ['k', 's', 'ɾ', 'ɾ', '|', 'ɾ', 'l', '|', 'ɭʲ']
-        )
-        self.assertListEqual(
-            self.get_from_offsets(outputs["char_offsets"], "char"),
-            self.get_from_offsets(outputs_char["char_offsets"], "char"),
-        )
-
-        # check that order of words is correct and identical to both outputs
-        self.assertEqual(" ".join(self.get_from_offsets(outputs["word_offsets"], "word")), outputs.text)
-        self.assertListEqual(self.get_from_offsets(outputs["word_offsets"], "word"), ["HE", "LLO<unk>"])
-        self.assertListEqual(
-            self.get_from_offsets(outputs["word_offsets"], "word"),
-            self.get_from_offsets(outputs_word["word_offsets"], "word"),
-        )
-
-        # check that offsets are actually correct for char
-        # 0 is H, 1 is E, 6 is | (" "),  8 is 1st L,  12 is 2nd L, 13 is O, 14 is <unk>
-        self.assertListEqual(self.get_from_offsets(outputs["char_offsets"], "start_offset"), [0, 1, 6, 8, 12, 13, 14])
-        # 1 is H, 6 is E, 8 is | (" "),  11 is 1st L (note due to <pad>
-        # different begin of 2nd L), 13 is 2nd L, 14 is O, 15 is <unk>
-
-        # check that offsets are actually correct for word
-        # H is at 1st position of first word, first L is at 8th position of second word
-        self.assertListEqual(self.get_from_offsets(outputs["word_offsets"], "start_offset"), [0, 8])
-        # last E is at 6th position of first word, first L is at last (15th) position of second word
-        self.assertListEqual(self.get_from_offsets(outputs["word_offsets"], "end_offset"), [6, 15])
-
-=======
             self.get_from_offsets(outputs["char_offsets"], "char"), ["k", "s", "ɾ", "ɾ", "|", "ɾ", "l", "|", "ɭʲ"]
         )
 
@@ -342,7 +286,6 @@
             self.get_from_offsets(outputs["char_offsets"], "end_offset"), [1, 4, 6, 9, 10, 12, 15, 16, 17]
         )
 
->>>>>>> b6377b32
     def test_offsets_batch(self):
         tokenizer = self.get_tokenizer(word_delimiter_token="|")
 
@@ -351,13 +294,9 @@
             self.assertTrue(isinstance(outputs_list[0], Wav2Vec2PhonemeCTCTokenizerOutput))
 
             # transform list to ModelOutput
-<<<<<<< HEAD
-            outputs_batch_2 = Wav2Vec2PhonemeCTCTokenizerOutput({k: [d[k] for d in outputs_list] for k in outputs_list[0]})
-=======
             outputs_batch_2 = Wav2Vec2PhonemeCTCTokenizerOutput(
                 {k: [d[k] for d in outputs_list] for k in outputs_list[0]}
             )
->>>>>>> b6377b32
 
             self.assertListEqual(outputs_batch["text"], outputs_batch_2["text"])
 
@@ -369,12 +308,6 @@
             if "char_offsets" in outputs_batch:
                 recursive_check(outputs_batch["char_offsets"], outputs_batch_2["char_offsets"])
 
-<<<<<<< HEAD
-            if "word_offsets" in outputs_batch:
-                recursive_check(outputs_batch["word_offsets"], outputs_batch_2["word_offsets"])
-
-=======
->>>>>>> b6377b32
         # fmt: off
         sample_ids = [
             [11, 5, 15, tokenizer.pad_token_id, 15, 4, 8, 98, 32, 32, 32, 32, 4, 33, tokenizer.word_delimiter_token_id, 32, 32, 33, 34, 34],
@@ -390,19 +323,6 @@
         outputs_char = [tokenizer.decode(ids, output_char_offsets=True) for ids in sample_ids]
         check_list_tuples_equal(outputs_char_batch, outputs_char)
 
-<<<<<<< HEAD
-        # word
-        outputs_word_batch = tokenizer.batch_decode(sample_ids, output_word_offsets=True)
-        outputs_word = [tokenizer.decode(ids, output_word_offsets=True) for ids in sample_ids]
-        check_list_tuples_equal(outputs_word_batch, outputs_word)
-
-        # both
-        outputs_batch = tokenizer.batch_decode(sample_ids, output_char_offsets=True, output_word_offsets=True)
-        outputs = [tokenizer.decode(ids, output_word_offsets=True, output_char_offsets=True) for ids in sample_ids]
-        check_list_tuples_equal(outputs_batch, outputs)
-
-=======
->>>>>>> b6377b32
     @unittest.skip("Wav2Vec2PhonemeTokenizer always lower cases letters to correctly map to phonemes")
     def test_added_tokens_do_lower_case(self):
         pass
