--- conflicted
+++ resolved
@@ -18,7 +18,7 @@
 
 from transformers import T5Config, is_tf_available
 from transformers.file_utils import cached_property
-from transformers.testing_utils import DictAttr, require_tf, slow
+from transformers.testing_utils import require_tf, slow
 
 from .test_configuration_common import ConfigTester
 from .test_modeling_tf_common import TFModelTesterMixin, ids_tensor
@@ -90,22 +90,6 @@
             "decoder_input_ids": input_ids,
             "decoder_attention_mask": input_mask,
         }
-<<<<<<< HEAD
-        decoder_output, decoder_past, encoder_output = model(inputs)
-
-        decoder_output, decoder_past, encoder_output = model(
-            input_ids, decoder_attention_mask=input_mask, decoder_input_ids=input_ids
-        )
-        result = DictAttr(
-            {
-                "encoder_output": encoder_output.numpy(),
-                "decoder_past": decoder_past,
-                "decoder_output": decoder_output.numpy(),
-            }
-        )
-        self.parent.assertEqual(result.encoder_output.shape, (self.batch_size, self.seq_length, self.hidden_size))
-        self.parent.assertEqual(result.decoder_output.shape, (self.batch_size, self.seq_length, self.hidden_size))
-=======
         result = model(inputs)
 
         result = model(input_ids, decoder_attention_mask=input_mask, decoder_input_ids=input_ids)
@@ -114,7 +98,6 @@
         encoder_output = result["encoder_last_hidden_state"]
         self.parent.assertListEqual(list(encoder_output.shape), [self.batch_size, self.seq_length, self.hidden_size])
         self.parent.assertListEqual(list(decoder_output.shape), [self.batch_size, self.seq_length, self.hidden_size])
->>>>>>> c67d1a02
         self.parent.assertEqual(len(decoder_past), 2)
         # decoder_past[0] should correspond to encoder output
         self.parent.assertTrue(tf.reduce_all(tf.math.equal(decoder_past[0][0], encoder_output)))
@@ -133,12 +116,7 @@
 
         result = model(inputs_dict)
 
-<<<<<<< HEAD
-        result = DictAttr({"prediction_scores": prediction_scores.numpy()})
-        self.parent.assertEqual(result.prediction_scores.shape, (self.batch_size, self.seq_length, self.vocab_size))
-=======
-        self.parent.assertListEqual(list(result["logits"].shape), [self.batch_size, self.seq_length, self.vocab_size])
->>>>>>> c67d1a02
+        self.parent.assertEqual(result.logits.shape, (self.batch_size, self.seq_length, self.vocab_size))
 
     def create_and_check_t5_decoder_model_past(self, config, input_ids, decoder_input_ids, attention_mask):
         model = TFT5Model(config=config).get_decoder()
