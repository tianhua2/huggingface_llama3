--- conflicted
+++ resolved
@@ -101,16 +101,12 @@
         _prepare_4d_attention_mask,
         _prepare_4d_causal_attention_mask,
     )
-<<<<<<< HEAD
-    from transformers.modeling_utils import _find_disjoint, _find_identical, shard_checkpoint
-=======
     from transformers.modeling_utils import (
         _find_disjoint,
         _find_identical,
         dtype_byte_size,
         shard_checkpoint,
     )
->>>>>>> 20081c74
 
     # Fake pretrained models for tests
     class BaseModel(PreTrainedModel):
@@ -474,8 +470,6 @@
                         module.__class__.__name__, mistral_attention_classes[requested_attn_implementation]
                     )
 
-<<<<<<< HEAD
-=======
     def test_torch_dtype_byte_sizes(self):
         torch_dtypes_and_bytes = [
             (torch.double, 8),
@@ -501,7 +495,6 @@
         for torch_dtype, bytes_per_element in torch_dtypes_and_bytes:
             self.assertEqual(dtype_byte_size(torch_dtype), bytes_per_element)
 
->>>>>>> 20081c74
     def test_no_super_init_config_and_model(self):
         config = NoSuperInitConfig(attribute=32)
         model = NoSuperInitModel(config)
