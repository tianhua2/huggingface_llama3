name: Self-hosted runner (push)

on: 
  push:
    branches:
      - master
    paths: 
      - "src/**"
      - "tests/**"
      - ".github/**"
  # pull_request:
  repository_dispatch:


jobs:
  run_tests_torch_and_tf_gpu:
    runs-on: self-hosted
    steps:
    - uses: actions/checkout@v2
    - name: Python version
      run: |
        which python
        python --version
        pip --version
    - name: Current dir
      run: pwd
    - run: nvidia-smi
    - name: Create new python env (on self-hosted runners we have to handle isolation ourselves)
      run: |
        python -m venv .env
        source .env/bin/activate
        which python
        python --version
        pip --version
    - name: Install dependencies
      run: |
        source .env/bin/activate
        pip install torch
        pip install .[sklearn,testing]

    - name: Are GPUs recognized by our DL frameworks
      run: |
        source .env/bin/activate
        python -c "import torch; print(torch.cuda.is_available())"

    - name: Run all non-slow tests on GPU
      env:
        TF_FORCE_GPU_ALLOW_GROWTH: "true"
        # TF_GPU_MEMORY_LIMIT: 4096
        OMP_NUM_THREADS: 1
        USE_CUDA: yes
      run: |
        source .env/bin/activate
<<<<<<< HEAD
        python -m pytest -n 2 --dist=loadfile -s  ./tests/
=======
        python -m pytest -n 2 --dist=loadfile -s -v ./tests/ | tee output.txt
    - name: Upload output.txt
      uses: actions/upload-artifact@v1
      with:
        name: pytest_output
        path: output.txt
>>>>>>> 27a7fe7a
<|MERGE_RESOLUTION|>--- conflicted
+++ resolved
@@ -51,13 +51,11 @@
         USE_CUDA: yes
       run: |
         source .env/bin/activate
-<<<<<<< HEAD
-        python -m pytest -n 2 --dist=loadfile -s  ./tests/
-=======
-        python -m pytest -n 2 --dist=loadfile -s -v ./tests/ | tee output.txt
+        python -m pytest -n 2 --dist=loadfile -s ./tests/ | tee output.txt
+    - name: cat output.txt
+        run: cat output.txt
     - name: Upload output.txt
       uses: actions/upload-artifact@v1
       with:
         name: pytest_output
-        path: output.txt
->>>>>>> 27a7fe7a
+        path: output.txt